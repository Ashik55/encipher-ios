name: RiotShareExtension

schemes:
  RiotShareExtension:
    analyze:
      config: Debug
    archive:
      config: Release
    build:
      targets:
        RiotShareExtension:
        - running
        - testing
        - profiling
        - analyzing
        - archiving
    profile:
      config: Release
    run:
      askForAppToLaunch: true
      config: Debug
      debugEnabled: false
      disableMainThreadChecker: true
      launchAutomaticallySubstyle: 2
    test:
      config: Debug
      disableMainThreadChecker: true

targets:
  RiotShareExtension:
    platform: iOS
    type: app-extension

    configFiles:
      Debug: Debug.xcconfig
      Release: Release.xcconfig

    sources:
    - path: .
    - path: ../Riot/Modules/Common/SegmentedViewController/SegmentedViewController.m
    - path: ../Riot/Categories/Bundle.swift
    - path: ../Riot/Managers/Theme/
    - path: ../Riot/Utils/AvatarGenerator.m
    - path: ../Config/BuildSettings.swift
    - path: ../Riot/Categories/Character.swift
    - path: ../Riot/Categories/MXKImageView.swift
    - path: ../Riot/Categories/MXRoom+Riot.m
    - path: ../Config/Configurable.swift
    - path: ../Config/CommonConfiguration.swift
    - path: ../Riot/Utils/UserNameColorGenerator.swift
    - path: ../Riot/Categories/MXRoomSummary+Riot.m
    - path: ../Riot/Managers/EncryptionKeyManager/EncryptionKeyManager.swift
    - path: ../Riot/Managers/KeyValueStorage
    - path: ../Riot/Managers/Settings/RiotSettings.swift
    - path: ../Riot/Managers/AppInfo/
    - path: ../Riot/Categories/UIColor.swift
    - path: ../Riot/Categories/UISearchBar.swift
    - path: ../Riot/Categories/String.swift
<<<<<<< HEAD
    - path: ../Riot/Categories/MXKImageView.swift
    - path: ../Riot/Modules/Common/Recents/Model/RecentCellData.m
=======
    - path: ../Riot/Categories/UIView.swift
    - path: ../Riot/Modules/Common/Recents/CellData/RecentCellData.m
>>>>>>> 6f7a9145
    - path: ../Riot/PropertyWrappers/UserDefaultsBackedPropertyWrapper.swift
    - path: ../Riot/Generated/Strings.swift
    - path: ../Riot/Managers/Locale/LocaleProviderType.swift
    - path: ../Riot/Managers/Locale/LocaleProvider.swift
    - path: ../Riot/Modules/Common/SegmentedViewController/SegmentedViewController.xib
      buildPhase: resources
    - path: ../Riot/Assets/en.lproj/Vector.strings
      buildPhase: resources
    - path: ../Riot/Assets/SharedImages.xcassets
      buildPhase: resources<|MERGE_RESOLUTION|>--- conflicted
+++ resolved
@@ -56,13 +56,8 @@
     - path: ../Riot/Categories/UIColor.swift
     - path: ../Riot/Categories/UISearchBar.swift
     - path: ../Riot/Categories/String.swift
-<<<<<<< HEAD
-    - path: ../Riot/Categories/MXKImageView.swift
-    - path: ../Riot/Modules/Common/Recents/Model/RecentCellData.m
-=======
     - path: ../Riot/Categories/UIView.swift
     - path: ../Riot/Modules/Common/Recents/CellData/RecentCellData.m
->>>>>>> 6f7a9145
     - path: ../Riot/PropertyWrappers/UserDefaultsBackedPropertyWrapper.swift
     - path: ../Riot/Generated/Strings.swift
     - path: ../Riot/Managers/Locale/LocaleProviderType.swift
