// !$*UTF8*$!
{
	archiveVersion = 1;
	classes = {
	};
	objectVersion = 46;
	objects = {

/* Begin PBXBuildFile section */
		32D200831C15C56A00A4E396 /* search_bg.png in Resources */ = {isa = PBXBuildFile; fileRef = 32D200801C15C56A00A4E396 /* search_bg.png */; };
		32D200841C15C56A00A4E396 /* search_bg@2x.png in Resources */ = {isa = PBXBuildFile; fileRef = 32D200811C15C56A00A4E396 /* search_bg@2x.png */; };
		32D200851C15C56A00A4E396 /* search_bg@3x.png in Resources */ = {isa = PBXBuildFile; fileRef = 32D200821C15C56A00A4E396 /* search_bg@3x.png */; };
		32D200881C16C2B100A4E396 /* HomeViewController.m in Sources */ = {isa = PBXBuildFile; fileRef = 32D200871C16C2B100A4E396 /* HomeViewController.m */; };
		71046D5E1C0C639300DCA984 /* RoomTitleViewWithTopic.m in Sources */ = {isa = PBXBuildFile; fileRef = 71046D5D1C0C639300DCA984 /* RoomTitleViewWithTopic.m */; };
		71046D601C0C86C600DCA984 /* RoomTitleViewWithTopic.xib in Resources */ = {isa = PBXBuildFile; fileRef = 71046D5F1C0C86C600DCA984 /* RoomTitleViewWithTopic.xib */; };
		71352D591C10569F001D50B0 /* AvatarGenerator.m in Sources */ = {isa = PBXBuildFile; fileRef = 71352D581C10569F001D50B0 /* AvatarGenerator.m */; };
		71352D651C10A265001D50B0 /* Contact.m in Sources */ = {isa = PBXBuildFile; fileRef = 71352D641C10A265001D50B0 /* Contact.m */; };
		7165A25B1C05CD42003635D7 /* SegmentedViewController.m in Sources */ = {isa = PBXBuildFile; fileRef = 7165A2591C05CD42003635D7 /* SegmentedViewController.m */; };
		7165A25C1C05CD42003635D7 /* SegmentedViewController.xib in Resources */ = {isa = PBXBuildFile; fileRef = 7165A25A1C05CD42003635D7 /* SegmentedViewController.xib */; };
		717928451C03852C00407D96 /* TableViewCellSeparator.m in Sources */ = {isa = PBXBuildFile; fileRef = 7179283D1C03852C00407D96 /* TableViewCellSeparator.m */; };
		717928461C03852C00407D96 /* TableViewCellSeparator.xib in Resources */ = {isa = PBXBuildFile; fileRef = 7179283E1C03852C00407D96 /* TableViewCellSeparator.xib */; };
		717928471C03852C00407D96 /* TableViewCellWithLabelAndLargeTextView.m in Sources */ = {isa = PBXBuildFile; fileRef = 717928401C03852C00407D96 /* TableViewCellWithLabelAndLargeTextView.m */; };
		717928481C03852C00407D96 /* TableViewCellWithLabelAndLargeTextView.xib in Resources */ = {isa = PBXBuildFile; fileRef = 717928411C03852C00407D96 /* TableViewCellWithLabelAndLargeTextView.xib */; };
		717928491C03852C00407D96 /* TableViewCellWithLabelAndTextField.m in Sources */ = {isa = PBXBuildFile; fileRef = 717928431C03852C00407D96 /* TableViewCellWithLabelAndTextField.m */; };
		7179284A1C03852C00407D96 /* TableViewCellWithLabelAndTextField.xib in Resources */ = {isa = PBXBuildFile; fileRef = 717928441C03852C00407D96 /* TableViewCellWithLabelAndTextField.xib */; };
		71C5F2951C074ACC004C094B /* RoomSettingsViewController.m in Sources */ = {isa = PBXBuildFile; fileRef = 71C5F2941C074ACC004C094B /* RoomSettingsViewController.m */; };
		71EBE66D1C04C4D300E7D953 /* RoomActivitiesView.m in Sources */ = {isa = PBXBuildFile; fileRef = 71EBE66B1C04C4D300E7D953 /* RoomActivitiesView.m */; };
		71EBE66E1C04C4D300E7D953 /* RoomActivitiesView.xib in Resources */ = {isa = PBXBuildFile; fileRef = 71EBE66C1C04C4D300E7D953 /* RoomActivitiesView.xib */; };
		F001D7621B8207C000A162C3 /* RoomInputToolbarView.m in Sources */ = {isa = PBXBuildFile; fileRef = F001D75C1B8207C000A162C3 /* RoomInputToolbarView.m */; };
		F001D7631B8207C000A162C3 /* RoomInputToolbarView.xib in Resources */ = {isa = PBXBuildFile; fileRef = F001D75D1B8207C000A162C3 /* RoomInputToolbarView.xib */; };
		F001D76C1B821E4F00A162C3 /* MediaPickerViewController.m in Sources */ = {isa = PBXBuildFile; fileRef = F001D76B1B821E4F00A162C3 /* MediaPickerViewController.m */; };
		F001D76E1B83156000A162C3 /* MediaPickerViewController.xib in Resources */ = {isa = PBXBuildFile; fileRef = F001D76D1B83156000A162C3 /* MediaPickerViewController.xib */; };
		F00C47861BFF77C800DBABC9 /* RecentTableViewCell.m in Sources */ = {isa = PBXBuildFile; fileRef = F00C47841BFF77C800DBABC9 /* RecentTableViewCell.m */; };
		F00C47871BFF77C800DBABC9 /* RecentTableViewCell.xib in Resources */ = {isa = PBXBuildFile; fileRef = F00C47851BFF77C800DBABC9 /* RecentTableViewCell.xib */; };
		F00C478B1BFF854400DBABC9 /* RecentsDataSource.m in Sources */ = {isa = PBXBuildFile; fileRef = F00C478A1BFF854400DBABC9 /* RecentsDataSource.m */; };
		F02528D31C11B6FC00E1FE1B /* add.png in Resources */ = {isa = PBXBuildFile; fileRef = F02528971C11B6FC00E1FE1B /* add.png */; };
		F02528D41C11B6FC00E1FE1B /* add@2x.png in Resources */ = {isa = PBXBuildFile; fileRef = F02528981C11B6FC00E1FE1B /* add@2x.png */; };
		F02528D51C11B6FC00E1FE1B /* camera_capture.png in Resources */ = {isa = PBXBuildFile; fileRef = F02528991C11B6FC00E1FE1B /* camera_capture.png */; };
		F02528D61C11B6FC00E1FE1B /* camera_capture@2x.png in Resources */ = {isa = PBXBuildFile; fileRef = F025289A1C11B6FC00E1FE1B /* camera_capture@2x.png */; };
		F02528D71C11B6FC00E1FE1B /* camera_capture@3x.png in Resources */ = {isa = PBXBuildFile; fileRef = F025289B1C11B6FC00E1FE1B /* camera_capture@3x.png */; };
		F02528D81C11B6FC00E1FE1B /* camera_picture.png in Resources */ = {isa = PBXBuildFile; fileRef = F025289C1C11B6FC00E1FE1B /* camera_picture.png */; };
		F02528D91C11B6FC00E1FE1B /* camera_play.png in Resources */ = {isa = PBXBuildFile; fileRef = F025289D1C11B6FC00E1FE1B /* camera_play.png */; };
		F02528DA1C11B6FC00E1FE1B /* camera_record.png in Resources */ = {isa = PBXBuildFile; fileRef = F025289E1C11B6FC00E1FE1B /* camera_record.png */; };
		F02528DB1C11B6FC00E1FE1B /* camera_stop.png in Resources */ = {isa = PBXBuildFile; fileRef = F025289F1C11B6FC00E1FE1B /* camera_stop.png */; };
		F02528DC1C11B6FC00E1FE1B /* camera_switch.png in Resources */ = {isa = PBXBuildFile; fileRef = F02528A01C11B6FC00E1FE1B /* camera_switch.png */; };
		F02528DD1C11B6FC00E1FE1B /* camera_switch@2x.png in Resources */ = {isa = PBXBuildFile; fileRef = F02528A11C11B6FC00E1FE1B /* camera_switch@2x.png */; };
		F02528DE1C11B6FC00E1FE1B /* camera_switch@3x.png in Resources */ = {isa = PBXBuildFile; fileRef = F02528A21C11B6FC00E1FE1B /* camera_switch@3x.png */; };
		F02528DF1C11B6FC00E1FE1B /* camera_video.png in Resources */ = {isa = PBXBuildFile; fileRef = F02528A31C11B6FC00E1FE1B /* camera_video.png */; };
		F02528E01C11B6FC00E1FE1B /* create_room.png in Resources */ = {isa = PBXBuildFile; fileRef = F02528A41C11B6FC00E1FE1B /* create_room.png */; };
		F02528E11C11B6FC00E1FE1B /* create_room@2x.png in Resources */ = {isa = PBXBuildFile; fileRef = F02528A51C11B6FC00E1FE1B /* create_room@2x.png */; };
		F02528E21C11B6FC00E1FE1B /* create_room@3x.png in Resources */ = {isa = PBXBuildFile; fileRef = F02528A61C11B6FC00E1FE1B /* create_room@3x.png */; };
		F02528E31C11B6FC00E1FE1B /* favorite_icon.png in Resources */ = {isa = PBXBuildFile; fileRef = F02528A71C11B6FC00E1FE1B /* favorite_icon.png */; };
		F02528E41C11B6FC00E1FE1B /* favorite_icon@2x.png in Resources */ = {isa = PBXBuildFile; fileRef = F02528A81C11B6FC00E1FE1B /* favorite_icon@2x.png */; };
		F02528E51C11B6FC00E1FE1B /* favorite_icon@3x.png in Resources */ = {isa = PBXBuildFile; fileRef = F02528A91C11B6FC00E1FE1B /* favorite_icon@3x.png */; };
		F02528E61C11B6FC00E1FE1B /* icon_video.png in Resources */ = {isa = PBXBuildFile; fileRef = F02528AA1C11B6FC00E1FE1B /* icon_video.png */; };
		F02528E71C11B6FC00E1FE1B /* logo.png in Resources */ = {isa = PBXBuildFile; fileRef = F02528AB1C11B6FC00E1FE1B /* logo.png */; };
		F02528E81C11B6FC00E1FE1B /* logo@2x.png in Resources */ = {isa = PBXBuildFile; fileRef = F02528AC1C11B6FC00E1FE1B /* logo@2x.png */; };
		F02528E91C11B6FC00E1FE1B /* low_priority_icon.png in Resources */ = {isa = PBXBuildFile; fileRef = F02528AD1C11B6FC00E1FE1B /* low_priority_icon.png */; };
		F02528EA1C11B6FC00E1FE1B /* low_priority_icon@2x.png in Resources */ = {isa = PBXBuildFile; fileRef = F02528AE1C11B6FC00E1FE1B /* low_priority_icon@2x.png */; };
		F02528EB1C11B6FC00E1FE1B /* low_priority_icon@3x.png in Resources */ = {isa = PBXBuildFile; fileRef = F02528AF1C11B6FC00E1FE1B /* low_priority_icon@3x.png */; };
		F02528EC1C11B6FC00E1FE1B /* mute_icon.png in Resources */ = {isa = PBXBuildFile; fileRef = F02528B01C11B6FC00E1FE1B /* mute_icon.png */; };
		F02528ED1C11B6FC00E1FE1B /* mute_icon@2x.png in Resources */ = {isa = PBXBuildFile; fileRef = F02528B11C11B6FC00E1FE1B /* mute_icon@2x.png */; };
		F02528EE1C11B6FC00E1FE1B /* mute_icon@3x.png in Resources */ = {isa = PBXBuildFile; fileRef = F02528B21C11B6FC00E1FE1B /* mute_icon@3x.png */; };
		F02528EF1C11B6FC00E1FE1B /* placeholder.png in Resources */ = {isa = PBXBuildFile; fileRef = F02528B31C11B6FC00E1FE1B /* placeholder.png */; };
		F02528F01C11B6FC00E1FE1B /* placeholder@2x.png in Resources */ = {isa = PBXBuildFile; fileRef = F02528B41C11B6FC00E1FE1B /* placeholder@2x.png */; };
		F02528F11C11B6FC00E1FE1B /* placeholder@3x.png in Resources */ = {isa = PBXBuildFile; fileRef = F02528B51C11B6FC00E1FE1B /* placeholder@3x.png */; };
		F02528F21C11B6FC00E1FE1B /* remove_icon.png in Resources */ = {isa = PBXBuildFile; fileRef = F02528B61C11B6FC00E1FE1B /* remove_icon.png */; };
		F02528F31C11B6FC00E1FE1B /* remove_icon@2x.png in Resources */ = {isa = PBXBuildFile; fileRef = F02528B71C11B6FC00E1FE1B /* remove_icon@2x.png */; };
		F02528F41C11B6FC00E1FE1B /* remove_icon@3x.png in Resources */ = {isa = PBXBuildFile; fileRef = F02528B81C11B6FC00E1FE1B /* remove_icon@3x.png */; };
		F02528F51C11B6FC00E1FE1B /* remove.png in Resources */ = {isa = PBXBuildFile; fileRef = F02528B91C11B6FC00E1FE1B /* remove.png */; };
		F02528F61C11B6FC00E1FE1B /* remove@2x.png in Resources */ = {isa = PBXBuildFile; fileRef = F02528BA1C11B6FC00E1FE1B /* remove@2x.png */; };
		F02528F71C11B6FC00E1FE1B /* search_icon.png in Resources */ = {isa = PBXBuildFile; fileRef = F02528BB1C11B6FC00E1FE1B /* search_icon.png */; };
		F02528F81C11B6FC00E1FE1B /* search_icon@2x.png in Resources */ = {isa = PBXBuildFile; fileRef = F02528BC1C11B6FC00E1FE1B /* search_icon@2x.png */; };
		F02528F91C11B6FC00E1FE1B /* search_icon@3x.png in Resources */ = {isa = PBXBuildFile; fileRef = F02528BD1C11B6FC00E1FE1B /* search_icon@3x.png */; };
		F02528FA1C11B6FC00E1FE1B /* selection_tick.png in Resources */ = {isa = PBXBuildFile; fileRef = F02528BE1C11B6FC00E1FE1B /* selection_tick.png */; };
		F02528FB1C11B6FC00E1FE1B /* selection_tick@2x.png in Resources */ = {isa = PBXBuildFile; fileRef = F02528BF1C11B6FC00E1FE1B /* selection_tick@2x.png */; };
		F02528FC1C11B6FC00E1FE1B /* selection_tick@3x.png in Resources */ = {isa = PBXBuildFile; fileRef = F02528C01C11B6FC00E1FE1B /* selection_tick@3x.png */; };
		F02528FD1C11B6FC00E1FE1B /* selection_untick.png in Resources */ = {isa = PBXBuildFile; fileRef = F02528C11C11B6FC00E1FE1B /* selection_untick.png */; };
		F02528FE1C11B6FC00E1FE1B /* selection_untick@2x.png in Resources */ = {isa = PBXBuildFile; fileRef = F02528C21C11B6FC00E1FE1B /* selection_untick@2x.png */; };
		F02528FF1C11B6FC00E1FE1B /* selection_untick@3x.png in Resources */ = {isa = PBXBuildFile; fileRef = F02528C31C11B6FC00E1FE1B /* selection_untick@3x.png */; };
		F02529001C11B6FC00E1FE1B /* settings_icon.png in Resources */ = {isa = PBXBuildFile; fileRef = F02528C41C11B6FC00E1FE1B /* settings_icon.png */; };
		F02529011C11B6FC00E1FE1B /* settings_icon@2x.png in Resources */ = {isa = PBXBuildFile; fileRef = F02528C51C11B6FC00E1FE1B /* settings_icon@2x.png */; };
		F02529031C11B6FC00E1FE1B /* typing.png in Resources */ = {isa = PBXBuildFile; fileRef = F02528C71C11B6FC00E1FE1B /* typing.png */; };
		F02529041C11B6FC00E1FE1B /* typing@2x.png in Resources */ = {isa = PBXBuildFile; fileRef = F02528C81C11B6FC00E1FE1B /* typing@2x.png */; };
		F02529051C11B6FC00E1FE1B /* typing@3x.png in Resources */ = {isa = PBXBuildFile; fileRef = F02528C91C11B6FC00E1FE1B /* typing@3x.png */; };
		F02529061C11B6FC00E1FE1B /* unmute_icon.png in Resources */ = {isa = PBXBuildFile; fileRef = F02528CA1C11B6FC00E1FE1B /* unmute_icon.png */; };
		F02529071C11B6FC00E1FE1B /* unmute_icon@2x.png in Resources */ = {isa = PBXBuildFile; fileRef = F02528CB1C11B6FC00E1FE1B /* unmute_icon@2x.png */; };
		F02529081C11B6FC00E1FE1B /* unmute_icon@3x.png in Resources */ = {isa = PBXBuildFile; fileRef = F02528CC1C11B6FC00E1FE1B /* unmute_icon@3x.png */; };
		F02529091C11B6FC00E1FE1B /* upload_icon.png in Resources */ = {isa = PBXBuildFile; fileRef = F02528CD1C11B6FC00E1FE1B /* upload_icon.png */; };
		F025290A1C11B6FC00E1FE1B /* upload_icon@2x.png in Resources */ = {isa = PBXBuildFile; fileRef = F02528CE1C11B6FC00E1FE1B /* upload_icon@2x.png */; };
		F025290B1C11B6FC00E1FE1B /* upload_icon@3x.png in Resources */ = {isa = PBXBuildFile; fileRef = F02528CF1C11B6FC00E1FE1B /* upload_icon@3x.png */; };
		F025290C1C11B6FC00E1FE1B /* voice_call_icon.png in Resources */ = {isa = PBXBuildFile; fileRef = F02528D01C11B6FC00E1FE1B /* voice_call_icon.png */; };
		F025290D1C11B6FC00E1FE1B /* voice_call_icon@2x.png in Resources */ = {isa = PBXBuildFile; fileRef = F02528D11C11B6FC00E1FE1B /* voice_call_icon@2x.png */; };
		F025290E1C11B6FC00E1FE1B /* voice_call_icon@3x.png in Resources */ = {isa = PBXBuildFile; fileRef = F02528D21C11B6FC00E1FE1B /* voice_call_icon@3x.png */; };
		F02D87C69D1FFCD2C1531F3D /* libPods-Vector.a in Frameworks */ = {isa = PBXBuildFile; fileRef = 9B179239B79688A61A3F465F /* libPods-Vector.a */; };
		F05895001B8B7E6600B73E85 /* RoomBubbleCellData.m in Sources */ = {isa = PBXBuildFile; fileRef = F05894FF1B8B7E6600B73E85 /* RoomBubbleCellData.m */; };
		F084DAAE1BB57BD100B4C530 /* AuthInputsEmailIdentityBasedView.m in Sources */ = {isa = PBXBuildFile; fileRef = F084DAAC1BB57BD100B4C530 /* AuthInputsEmailIdentityBasedView.m */; };
		F084DAAF1BB57BD100B4C530 /* AuthInputsEmailIdentityBasedView.xib in Resources */ = {isa = PBXBuildFile; fileRef = F084DAAD1BB57BD100B4C530 /* AuthInputsEmailIdentityBasedView.xib */; };
		F08BE09E1B87025B00C480FB /* EventFormatter.m in Sources */ = {isa = PBXBuildFile; fileRef = F08BE09D1B87025B00C480FB /* EventFormatter.m */; };
		F08BE0A21B87064000C480FB /* RoomDataSource.m in Sources */ = {isa = PBXBuildFile; fileRef = F08BE0A11B87064000C480FB /* RoomDataSource.m */; };
		F094A9A81B78D8F000B1FBBF /* main.m in Sources */ = {isa = PBXBuildFile; fileRef = F094A9A71B78D8F000B1FBBF /* main.m */; };
		F094A9AB1B78D8F000B1FBBF /* AppDelegate.m in Sources */ = {isa = PBXBuildFile; fileRef = F094A9AA1B78D8F000B1FBBF /* AppDelegate.m */; };
		F094A9B41B78D8F000B1FBBF /* Main.storyboard in Resources */ = {isa = PBXBuildFile; fileRef = F094A9B21B78D8F000B1FBBF /* Main.storyboard */; };
		F094A9B61B78D8F000B1FBBF /* Images.xcassets in Resources */ = {isa = PBXBuildFile; fileRef = F094A9B51B78D8F000B1FBBF /* Images.xcassets */; };
		F094A9B91B78D8F000B1FBBF /* LaunchScreen.xib in Resources */ = {isa = PBXBuildFile; fileRef = F094A9B71B78D8F000B1FBBF /* LaunchScreen.xib */; };
		F094A9C51B78D8F000B1FBBF /* VectorTests.m in Sources */ = {isa = PBXBuildFile; fileRef = F094A9C41B78D8F000B1FBBF /* VectorTests.m */; };
		F094AA051B78E3D400B1FBBF /* empty.mm in Sources */ = {isa = PBXBuildFile; fileRef = F094AA031B78E3D400B1FBBF /* empty.mm */; };
		F094AA061B78E3D400B1FBBF /* Vector-Defaults.plist in Resources */ = {isa = PBXBuildFile; fileRef = F094AA041B78E3D400B1FBBF /* Vector-Defaults.plist */; };
		F094AA2A1B78E42600B1FBBF /* RageShakeManager.m in Sources */ = {isa = PBXBuildFile; fileRef = F094AA091B78E42600B1FBBF /* RageShakeManager.m */; };
		F094AA2B1B78E42600B1FBBF /* Localizable.strings in Resources */ = {isa = PBXBuildFile; fileRef = F094AA0B1B78E42600B1FBBF /* Localizable.strings */; };
		F094AA2C1B78E42600B1FBBF /* Vector.strings in Resources */ = {isa = PBXBuildFile; fileRef = F094AA0D1B78E42600B1FBBF /* Vector.strings */; };
		F094AA2E1B78E42600B1FBBF /* countryCodes.plist in Resources */ = {isa = PBXBuildFile; fileRef = F094AA141B78E42600B1FBBF /* countryCodes.plist */; };
		F094AA2F1B78E42600B1FBBF /* AccountDetailsViewController.m in Sources */ = {isa = PBXBuildFile; fileRef = F094AA171B78E42600B1FBBF /* AccountDetailsViewController.m */; };
		F094AA301B78E42600B1FBBF /* AuthenticationViewController.m in Sources */ = {isa = PBXBuildFile; fileRef = F094AA191B78E42600B1FBBF /* AuthenticationViewController.m */; };
		F094AA321B78E42600B1FBBF /* GlobalNotificationSettingsViewController.m in Sources */ = {isa = PBXBuildFile; fileRef = F094AA1D1B78E42600B1FBBF /* GlobalNotificationSettingsViewController.m */; };
		F094AA351B78E42600B1FBBF /* RecentsViewController.m in Sources */ = {isa = PBXBuildFile; fileRef = F094AA231B78E42600B1FBBF /* RecentsViewController.m */; };
		F094AA371B78E42600B1FBBF /* RoomViewController.m in Sources */ = {isa = PBXBuildFile; fileRef = F094AA271B78E42600B1FBBF /* RoomViewController.m */; };
		F094AA381B78E42600B1FBBF /* SettingsViewController.m in Sources */ = {isa = PBXBuildFile; fileRef = F094AA291B78E42600B1FBBF /* SettingsViewController.m */; };
		F0A1CD221B9F4BBA00F9C15C /* RoomParticipantsViewController.m in Sources */ = {isa = PBXBuildFile; fileRef = F0A1CD211B9F4BBA00F9C15C /* RoomParticipantsViewController.m */; };
		F0C34B611C15C28300C36F09 /* RoomOutgoingAttachmentBubbleCell.m in Sources */ = {isa = PBXBuildFile; fileRef = F0C34B561C15C28300C36F09 /* RoomOutgoingAttachmentBubbleCell.m */; };
		F0C34B621C15C28300C36F09 /* RoomOutgoingAttachmentBubbleCell.xib in Resources */ = {isa = PBXBuildFile; fileRef = F0C34B571C15C28300C36F09 /* RoomOutgoingAttachmentBubbleCell.xib */; };
		F0C34B631C15C28300C36F09 /* RoomOutgoingAttachmentWithoutSenderInfoBubbleCell.m in Sources */ = {isa = PBXBuildFile; fileRef = F0C34B591C15C28300C36F09 /* RoomOutgoingAttachmentWithoutSenderInfoBubbleCell.m */; };
		F0C34B641C15C28300C36F09 /* RoomOutgoingAttachmentWithoutSenderInfoBubbleCell.xib in Resources */ = {isa = PBXBuildFile; fileRef = F0C34B5A1C15C28300C36F09 /* RoomOutgoingAttachmentWithoutSenderInfoBubbleCell.xib */; };
		F0C34B651C15C28300C36F09 /* RoomOutgoingTextMsgBubbleCell.m in Sources */ = {isa = PBXBuildFile; fileRef = F0C34B5C1C15C28300C36F09 /* RoomOutgoingTextMsgBubbleCell.m */; };
		F0C34B661C15C28300C36F09 /* RoomOutgoingTextMsgBubbleCell.xib in Resources */ = {isa = PBXBuildFile; fileRef = F0C34B5D1C15C28300C36F09 /* RoomOutgoingTextMsgBubbleCell.xib */; };
		F0C34B671C15C28300C36F09 /* RoomOutgoingTextMsgWithoutSenderInfoBubbleCell.m in Sources */ = {isa = PBXBuildFile; fileRef = F0C34B5F1C15C28300C36F09 /* RoomOutgoingTextMsgWithoutSenderInfoBubbleCell.m */; };
		F0C34B681C15C28300C36F09 /* RoomOutgoingTextMsgWithoutSenderInfoBubbleCell.xib in Resources */ = {isa = PBXBuildFile; fileRef = F0C34B601C15C28300C36F09 /* RoomOutgoingTextMsgWithoutSenderInfoBubbleCell.xib */; };
		F0C34B6F1C15CA2E00C36F09 /* RoomOutgoingAttachmentWithPaginationTitleBubbleCell.m in Sources */ = {isa = PBXBuildFile; fileRef = F0C34B6A1C15CA2E00C36F09 /* RoomOutgoingAttachmentWithPaginationTitleBubbleCell.m */; };
		F0C34B701C15CA2E00C36F09 /* RoomOutgoingAttachmentWithPaginationTitleBubbleCell.xib in Resources */ = {isa = PBXBuildFile; fileRef = F0C34B6B1C15CA2E00C36F09 /* RoomOutgoingAttachmentWithPaginationTitleBubbleCell.xib */; };
		F0C34B711C15CA2E00C36F09 /* RoomOutgoingTextMsgWithPaginationTitleBubbleCell.m in Sources */ = {isa = PBXBuildFile; fileRef = F0C34B6D1C15CA2E00C36F09 /* RoomOutgoingTextMsgWithPaginationTitleBubbleCell.m */; };
		F0C34B721C15CA2E00C36F09 /* RoomOutgoingTextMsgWithPaginationTitleBubbleCell.xib in Resources */ = {isa = PBXBuildFile; fileRef = F0C34B6E1C15CA2E00C36F09 /* RoomOutgoingTextMsgWithPaginationTitleBubbleCell.xib */; };
		F0C34CB11C16269D00C36F09 /* RoomIncomingAttachmentWithPaginationTitleBubbleCell.m in Sources */ = {isa = PBXBuildFile; fileRef = F0C34CAC1C16269D00C36F09 /* RoomIncomingAttachmentWithPaginationTitleBubbleCell.m */; };
		F0C34CB21C16269D00C36F09 /* RoomIncomingAttachmentWithPaginationTitleBubbleCell.xib in Resources */ = {isa = PBXBuildFile; fileRef = F0C34CAD1C16269D00C36F09 /* RoomIncomingAttachmentWithPaginationTitleBubbleCell.xib */; };
		F0C34CB31C16269D00C36F09 /* RoomIncomingTextMsgWithPaginationTitleBubbleCell.m in Sources */ = {isa = PBXBuildFile; fileRef = F0C34CAF1C16269D00C36F09 /* RoomIncomingTextMsgWithPaginationTitleBubbleCell.m */; };
		F0C34CB41C16269D00C36F09 /* RoomIncomingTextMsgWithPaginationTitleBubbleCell.xib in Resources */ = {isa = PBXBuildFile; fileRef = F0C34CB01C16269D00C36F09 /* RoomIncomingTextMsgWithPaginationTitleBubbleCell.xib */; };
		F0DD7D821B7B363300C4BE02 /* RoomCreationStep1ViewController.m in Sources */ = {isa = PBXBuildFile; fileRef = F0DD7D811B7B363300C4BE02 /* RoomCreationStep1ViewController.m */; };
		F0DD7D881B7B507100C4BE02 /* RoomCreationStep2ViewController.m in Sources */ = {isa = PBXBuildFile; fileRef = F0DD7D871B7B507100C4BE02 /* RoomCreationStep2ViewController.m */; };
/* End PBXBuildFile section */

/* Begin PBXContainerItemProxy section */
		F094A9BF1B78D8F000B1FBBF /* PBXContainerItemProxy */ = {
			isa = PBXContainerItemProxy;
			containerPortal = F094A99A1B78D8F000B1FBBF /* Project object */;
			proxyType = 1;
			remoteGlobalIDString = F094A9A11B78D8F000B1FBBF;
			remoteInfo = Vector;
		};
/* End PBXContainerItemProxy section */

/* Begin PBXFileReference section */
		11865E69C29698A4179E1F3F /* Pods-Vector.debug.xcconfig */ = {isa = PBXFileReference; includeInIndex = 1; lastKnownFileType = text.xcconfig; name = "Pods-Vector.debug.xcconfig"; path = "Pods/Target Support Files/Pods-Vector/Pods-Vector.debug.xcconfig"; sourceTree = "<group>"; };
		32D200801C15C56A00A4E396 /* search_bg.png */ = {isa = PBXFileReference; lastKnownFileType = image.png; path = search_bg.png; sourceTree = "<group>"; };
		32D200811C15C56A00A4E396 /* search_bg@2x.png */ = {isa = PBXFileReference; lastKnownFileType = image.png; path = "search_bg@2x.png"; sourceTree = "<group>"; };
		32D200821C15C56A00A4E396 /* search_bg@3x.png */ = {isa = PBXFileReference; lastKnownFileType = image.png; path = "search_bg@3x.png"; sourceTree = "<group>"; };
		32D200861C16C2B100A4E396 /* HomeViewController.h */ = {isa = PBXFileReference; fileEncoding = 4; lastKnownFileType = sourcecode.c.h; path = HomeViewController.h; sourceTree = "<group>"; };
		32D200871C16C2B100A4E396 /* HomeViewController.m */ = {isa = PBXFileReference; fileEncoding = 4; lastKnownFileType = sourcecode.c.objc; path = HomeViewController.m; sourceTree = "<group>"; };
		435C7E1A9BC3DE28D526540F /* Pods-Vector.release.xcconfig */ = {isa = PBXFileReference; includeInIndex = 1; lastKnownFileType = text.xcconfig; name = "Pods-Vector.release.xcconfig"; path = "Pods/Target Support Files/Pods-Vector/Pods-Vector.release.xcconfig"; sourceTree = "<group>"; };
		71046D5C1C0C639300DCA984 /* RoomTitleViewWithTopic.h */ = {isa = PBXFileReference; fileEncoding = 4; lastKnownFileType = sourcecode.c.h; name = RoomTitleViewWithTopic.h; path = RoomTitle/RoomTitleViewWithTopic.h; sourceTree = "<group>"; };
		71046D5D1C0C639300DCA984 /* RoomTitleViewWithTopic.m */ = {isa = PBXFileReference; fileEncoding = 4; lastKnownFileType = sourcecode.c.objc; name = RoomTitleViewWithTopic.m; path = RoomTitle/RoomTitleViewWithTopic.m; sourceTree = "<group>"; };
		71046D5F1C0C86C600DCA984 /* RoomTitleViewWithTopic.xib */ = {isa = PBXFileReference; fileEncoding = 4; lastKnownFileType = file.xib; name = RoomTitleViewWithTopic.xib; path = RoomTitle/RoomTitleViewWithTopic.xib; sourceTree = "<group>"; };
		71352D571C10569F001D50B0 /* AvatarGenerator.h */ = {isa = PBXFileReference; fileEncoding = 4; lastKnownFileType = sourcecode.c.h; path = AvatarGenerator.h; sourceTree = "<group>"; };
		71352D581C10569F001D50B0 /* AvatarGenerator.m */ = {isa = PBXFileReference; fileEncoding = 4; lastKnownFileType = sourcecode.c.objc; path = AvatarGenerator.m; sourceTree = "<group>"; };
		71352D631C10A265001D50B0 /* Contact.h */ = {isa = PBXFileReference; fileEncoding = 4; lastKnownFileType = sourcecode.c.h; name = Contact.h; path = Contact/Contact.h; sourceTree = "<group>"; };
		71352D641C10A265001D50B0 /* Contact.m */ = {isa = PBXFileReference; fileEncoding = 4; lastKnownFileType = sourcecode.c.objc; name = Contact.m; path = Contact/Contact.m; sourceTree = "<group>"; };
		7165A2581C05CD42003635D7 /* SegmentedViewController.h */ = {isa = PBXFileReference; fileEncoding = 4; lastKnownFileType = sourcecode.c.h; path = SegmentedViewController.h; sourceTree = "<group>"; };
		7165A2591C05CD42003635D7 /* SegmentedViewController.m */ = {isa = PBXFileReference; fileEncoding = 4; lastKnownFileType = sourcecode.c.objc; path = SegmentedViewController.m; sourceTree = "<group>"; };
		7165A25A1C05CD42003635D7 /* SegmentedViewController.xib */ = {isa = PBXFileReference; fileEncoding = 4; lastKnownFileType = file.xib; path = SegmentedViewController.xib; sourceTree = "<group>"; };
		7179283C1C03852C00407D96 /* TableViewCellSeparator.h */ = {isa = PBXFileReference; fileEncoding = 4; lastKnownFileType = sourcecode.c.h; name = TableViewCellSeparator.h; path = TableViewCell/TableViewCellSeparator.h; sourceTree = "<group>"; };
		7179283D1C03852C00407D96 /* TableViewCellSeparator.m */ = {isa = PBXFileReference; fileEncoding = 4; lastKnownFileType = sourcecode.c.objc; name = TableViewCellSeparator.m; path = TableViewCell/TableViewCellSeparator.m; sourceTree = "<group>"; };
		7179283E1C03852C00407D96 /* TableViewCellSeparator.xib */ = {isa = PBXFileReference; fileEncoding = 4; lastKnownFileType = file.xib; name = TableViewCellSeparator.xib; path = TableViewCell/TableViewCellSeparator.xib; sourceTree = "<group>"; };
		7179283F1C03852C00407D96 /* TableViewCellWithLabelAndLargeTextView.h */ = {isa = PBXFileReference; fileEncoding = 4; lastKnownFileType = sourcecode.c.h; name = TableViewCellWithLabelAndLargeTextView.h; path = TableViewCell/TableViewCellWithLabelAndLargeTextView.h; sourceTree = "<group>"; };
		717928401C03852C00407D96 /* TableViewCellWithLabelAndLargeTextView.m */ = {isa = PBXFileReference; fileEncoding = 4; lastKnownFileType = sourcecode.c.objc; name = TableViewCellWithLabelAndLargeTextView.m; path = TableViewCell/TableViewCellWithLabelAndLargeTextView.m; sourceTree = "<group>"; };
		717928411C03852C00407D96 /* TableViewCellWithLabelAndLargeTextView.xib */ = {isa = PBXFileReference; fileEncoding = 4; lastKnownFileType = file.xib; name = TableViewCellWithLabelAndLargeTextView.xib; path = TableViewCell/TableViewCellWithLabelAndLargeTextView.xib; sourceTree = "<group>"; };
		717928421C03852C00407D96 /* TableViewCellWithLabelAndTextField.h */ = {isa = PBXFileReference; fileEncoding = 4; lastKnownFileType = sourcecode.c.h; name = TableViewCellWithLabelAndTextField.h; path = TableViewCell/TableViewCellWithLabelAndTextField.h; sourceTree = "<group>"; };
		717928431C03852C00407D96 /* TableViewCellWithLabelAndTextField.m */ = {isa = PBXFileReference; fileEncoding = 4; lastKnownFileType = sourcecode.c.objc; name = TableViewCellWithLabelAndTextField.m; path = TableViewCell/TableViewCellWithLabelAndTextField.m; sourceTree = "<group>"; };
		717928441C03852C00407D96 /* TableViewCellWithLabelAndTextField.xib */ = {isa = PBXFileReference; fileEncoding = 4; lastKnownFileType = file.xib; name = TableViewCellWithLabelAndTextField.xib; path = TableViewCell/TableViewCellWithLabelAndTextField.xib; sourceTree = "<group>"; };
		71C5F2931C074ACC004C094B /* RoomSettingsViewController.h */ = {isa = PBXFileReference; fileEncoding = 4; lastKnownFileType = sourcecode.c.h; path = RoomSettingsViewController.h; sourceTree = "<group>"; };
		71C5F2941C074ACC004C094B /* RoomSettingsViewController.m */ = {isa = PBXFileReference; fileEncoding = 4; lastKnownFileType = sourcecode.c.objc; path = RoomSettingsViewController.m; sourceTree = "<group>"; };
		71C5F2991C077007004C094B /* VectorDesignValues.h */ = {isa = PBXFileReference; fileEncoding = 4; lastKnownFileType = sourcecode.c.h; path = VectorDesignValues.h; sourceTree = "<group>"; };
		71EBE66A1C04C4D300E7D953 /* RoomActivitiesView.h */ = {isa = PBXFileReference; fileEncoding = 4; lastKnownFileType = sourcecode.c.h; name = RoomActivitiesView.h; path = RoomActivitiesView/RoomActivitiesView.h; sourceTree = "<group>"; };
		71EBE66B1C04C4D300E7D953 /* RoomActivitiesView.m */ = {isa = PBXFileReference; fileEncoding = 4; lastKnownFileType = sourcecode.c.objc; name = RoomActivitiesView.m; path = RoomActivitiesView/RoomActivitiesView.m; sourceTree = "<group>"; };
		71EBE66C1C04C4D300E7D953 /* RoomActivitiesView.xib */ = {isa = PBXFileReference; fileEncoding = 4; lastKnownFileType = file.xib; name = RoomActivitiesView.xib; path = RoomActivitiesView/RoomActivitiesView.xib; sourceTree = "<group>"; };
		9B179239B79688A61A3F465F /* libPods-Vector.a */ = {isa = PBXFileReference; explicitFileType = archive.ar; includeInIndex = 0; path = "libPods-Vector.a"; sourceTree = BUILT_PRODUCTS_DIR; };
		F001D75B1B8207C000A162C3 /* RoomInputToolbarView.h */ = {isa = PBXFileReference; fileEncoding = 4; lastKnownFileType = sourcecode.c.h; path = RoomInputToolbarView.h; sourceTree = "<group>"; };
		F001D75C1B8207C000A162C3 /* RoomInputToolbarView.m */ = {isa = PBXFileReference; fileEncoding = 4; lastKnownFileType = sourcecode.c.objc; path = RoomInputToolbarView.m; sourceTree = "<group>"; };
		F001D75D1B8207C000A162C3 /* RoomInputToolbarView.xib */ = {isa = PBXFileReference; fileEncoding = 4; lastKnownFileType = file.xib; path = RoomInputToolbarView.xib; sourceTree = "<group>"; };
		F001D76A1B821E4F00A162C3 /* MediaPickerViewController.h */ = {isa = PBXFileReference; fileEncoding = 4; lastKnownFileType = sourcecode.c.h; path = MediaPickerViewController.h; sourceTree = "<group>"; };
		F001D76B1B821E4F00A162C3 /* MediaPickerViewController.m */ = {isa = PBXFileReference; fileEncoding = 4; lastKnownFileType = sourcecode.c.objc; path = MediaPickerViewController.m; sourceTree = "<group>"; };
		F001D76D1B83156000A162C3 /* MediaPickerViewController.xib */ = {isa = PBXFileReference; fileEncoding = 4; lastKnownFileType = file.xib; path = MediaPickerViewController.xib; sourceTree = "<group>"; };
		F00C47831BFF77C800DBABC9 /* RecentTableViewCell.h */ = {isa = PBXFileReference; fileEncoding = 4; lastKnownFileType = sourcecode.c.h; path = RecentTableViewCell.h; sourceTree = "<group>"; };
		F00C47841BFF77C800DBABC9 /* RecentTableViewCell.m */ = {isa = PBXFileReference; fileEncoding = 4; lastKnownFileType = sourcecode.c.objc; path = RecentTableViewCell.m; sourceTree = "<group>"; };
		F00C47851BFF77C800DBABC9 /* RecentTableViewCell.xib */ = {isa = PBXFileReference; fileEncoding = 4; lastKnownFileType = file.xib; path = RecentTableViewCell.xib; sourceTree = "<group>"; };
		F00C47891BFF854400DBABC9 /* RecentsDataSource.h */ = {isa = PBXFileReference; fileEncoding = 4; lastKnownFileType = sourcecode.c.h; path = RecentsDataSource.h; sourceTree = "<group>"; };
		F00C478A1BFF854400DBABC9 /* RecentsDataSource.m */ = {isa = PBXFileReference; fileEncoding = 4; lastKnownFileType = sourcecode.c.objc; path = RecentsDataSource.m; sourceTree = "<group>"; };
		F02528971C11B6FC00E1FE1B /* add.png */ = {isa = PBXFileReference; lastKnownFileType = image.png; path = add.png; sourceTree = "<group>"; };
		F02528981C11B6FC00E1FE1B /* add@2x.png */ = {isa = PBXFileReference; lastKnownFileType = image.png; path = "add@2x.png"; sourceTree = "<group>"; };
		F02528991C11B6FC00E1FE1B /* camera_capture.png */ = {isa = PBXFileReference; lastKnownFileType = image.png; path = camera_capture.png; sourceTree = "<group>"; };
		F025289A1C11B6FC00E1FE1B /* camera_capture@2x.png */ = {isa = PBXFileReference; lastKnownFileType = image.png; path = "camera_capture@2x.png"; sourceTree = "<group>"; };
		F025289B1C11B6FC00E1FE1B /* camera_capture@3x.png */ = {isa = PBXFileReference; lastKnownFileType = image.png; path = "camera_capture@3x.png"; sourceTree = "<group>"; };
		F025289C1C11B6FC00E1FE1B /* camera_picture.png */ = {isa = PBXFileReference; lastKnownFileType = image.png; path = camera_picture.png; sourceTree = "<group>"; };
		F025289D1C11B6FC00E1FE1B /* camera_play.png */ = {isa = PBXFileReference; lastKnownFileType = image.png; path = camera_play.png; sourceTree = "<group>"; };
		F025289E1C11B6FC00E1FE1B /* camera_record.png */ = {isa = PBXFileReference; lastKnownFileType = image.png; path = camera_record.png; sourceTree = "<group>"; };
		F025289F1C11B6FC00E1FE1B /* camera_stop.png */ = {isa = PBXFileReference; lastKnownFileType = image.png; path = camera_stop.png; sourceTree = "<group>"; };
		F02528A01C11B6FC00E1FE1B /* camera_switch.png */ = {isa = PBXFileReference; lastKnownFileType = image.png; path = camera_switch.png; sourceTree = "<group>"; };
		F02528A11C11B6FC00E1FE1B /* camera_switch@2x.png */ = {isa = PBXFileReference; lastKnownFileType = image.png; path = "camera_switch@2x.png"; sourceTree = "<group>"; };
		F02528A21C11B6FC00E1FE1B /* camera_switch@3x.png */ = {isa = PBXFileReference; lastKnownFileType = image.png; path = "camera_switch@3x.png"; sourceTree = "<group>"; };
		F02528A31C11B6FC00E1FE1B /* camera_video.png */ = {isa = PBXFileReference; lastKnownFileType = image.png; path = camera_video.png; sourceTree = "<group>"; };
		F02528A41C11B6FC00E1FE1B /* create_room.png */ = {isa = PBXFileReference; lastKnownFileType = image.png; path = create_room.png; sourceTree = "<group>"; };
		F02528A51C11B6FC00E1FE1B /* create_room@2x.png */ = {isa = PBXFileReference; lastKnownFileType = image.png; path = "create_room@2x.png"; sourceTree = "<group>"; };
		F02528A61C11B6FC00E1FE1B /* create_room@3x.png */ = {isa = PBXFileReference; lastKnownFileType = image.png; path = "create_room@3x.png"; sourceTree = "<group>"; };
		F02528A71C11B6FC00E1FE1B /* favorite_icon.png */ = {isa = PBXFileReference; lastKnownFileType = image.png; path = favorite_icon.png; sourceTree = "<group>"; };
		F02528A81C11B6FC00E1FE1B /* favorite_icon@2x.png */ = {isa = PBXFileReference; lastKnownFileType = image.png; path = "favorite_icon@2x.png"; sourceTree = "<group>"; };
		F02528A91C11B6FC00E1FE1B /* favorite_icon@3x.png */ = {isa = PBXFileReference; lastKnownFileType = image.png; path = "favorite_icon@3x.png"; sourceTree = "<group>"; };
		F02528AA1C11B6FC00E1FE1B /* icon_video.png */ = {isa = PBXFileReference; lastKnownFileType = image.png; path = icon_video.png; sourceTree = "<group>"; };
		F02528AB1C11B6FC00E1FE1B /* logo.png */ = {isa = PBXFileReference; lastKnownFileType = image.png; path = logo.png; sourceTree = "<group>"; };
		F02528AC1C11B6FC00E1FE1B /* logo@2x.png */ = {isa = PBXFileReference; lastKnownFileType = image.png; path = "logo@2x.png"; sourceTree = "<group>"; };
		F02528AD1C11B6FC00E1FE1B /* low_priority_icon.png */ = {isa = PBXFileReference; lastKnownFileType = image.png; path = low_priority_icon.png; sourceTree = "<group>"; };
		F02528AE1C11B6FC00E1FE1B /* low_priority_icon@2x.png */ = {isa = PBXFileReference; lastKnownFileType = image.png; path = "low_priority_icon@2x.png"; sourceTree = "<group>"; };
		F02528AF1C11B6FC00E1FE1B /* low_priority_icon@3x.png */ = {isa = PBXFileReference; lastKnownFileType = image.png; path = "low_priority_icon@3x.png"; sourceTree = "<group>"; };
		F02528B01C11B6FC00E1FE1B /* mute_icon.png */ = {isa = PBXFileReference; lastKnownFileType = image.png; path = mute_icon.png; sourceTree = "<group>"; };
		F02528B11C11B6FC00E1FE1B /* mute_icon@2x.png */ = {isa = PBXFileReference; lastKnownFileType = image.png; path = "mute_icon@2x.png"; sourceTree = "<group>"; };
		F02528B21C11B6FC00E1FE1B /* mute_icon@3x.png */ = {isa = PBXFileReference; lastKnownFileType = image.png; path = "mute_icon@3x.png"; sourceTree = "<group>"; };
		F02528B31C11B6FC00E1FE1B /* placeholder.png */ = {isa = PBXFileReference; lastKnownFileType = image.png; path = placeholder.png; sourceTree = "<group>"; };
		F02528B41C11B6FC00E1FE1B /* placeholder@2x.png */ = {isa = PBXFileReference; lastKnownFileType = image.png; path = "placeholder@2x.png"; sourceTree = "<group>"; };
		F02528B51C11B6FC00E1FE1B /* placeholder@3x.png */ = {isa = PBXFileReference; lastKnownFileType = image.png; path = "placeholder@3x.png"; sourceTree = "<group>"; };
		F02528B61C11B6FC00E1FE1B /* remove_icon.png */ = {isa = PBXFileReference; lastKnownFileType = image.png; path = remove_icon.png; sourceTree = "<group>"; };
		F02528B71C11B6FC00E1FE1B /* remove_icon@2x.png */ = {isa = PBXFileReference; lastKnownFileType = image.png; path = "remove_icon@2x.png"; sourceTree = "<group>"; };
		F02528B81C11B6FC00E1FE1B /* remove_icon@3x.png */ = {isa = PBXFileReference; lastKnownFileType = image.png; path = "remove_icon@3x.png"; sourceTree = "<group>"; };
		F02528B91C11B6FC00E1FE1B /* remove.png */ = {isa = PBXFileReference; lastKnownFileType = image.png; path = remove.png; sourceTree = "<group>"; };
		F02528BA1C11B6FC00E1FE1B /* remove@2x.png */ = {isa = PBXFileReference; lastKnownFileType = image.png; path = "remove@2x.png"; sourceTree = "<group>"; };
		F02528BB1C11B6FC00E1FE1B /* search_icon.png */ = {isa = PBXFileReference; lastKnownFileType = image.png; path = search_icon.png; sourceTree = "<group>"; };
		F02528BC1C11B6FC00E1FE1B /* search_icon@2x.png */ = {isa = PBXFileReference; lastKnownFileType = image.png; path = "search_icon@2x.png"; sourceTree = "<group>"; };
		F02528BD1C11B6FC00E1FE1B /* search_icon@3x.png */ = {isa = PBXFileReference; lastKnownFileType = image.png; path = "search_icon@3x.png"; sourceTree = "<group>"; };
		F02528BE1C11B6FC00E1FE1B /* selection_tick.png */ = {isa = PBXFileReference; lastKnownFileType = image.png; path = selection_tick.png; sourceTree = "<group>"; };
		F02528BF1C11B6FC00E1FE1B /* selection_tick@2x.png */ = {isa = PBXFileReference; lastKnownFileType = image.png; path = "selection_tick@2x.png"; sourceTree = "<group>"; };
		F02528C01C11B6FC00E1FE1B /* selection_tick@3x.png */ = {isa = PBXFileReference; lastKnownFileType = image.png; path = "selection_tick@3x.png"; sourceTree = "<group>"; };
		F02528C11C11B6FC00E1FE1B /* selection_untick.png */ = {isa = PBXFileReference; lastKnownFileType = image.png; path = selection_untick.png; sourceTree = "<group>"; };
		F02528C21C11B6FC00E1FE1B /* selection_untick@2x.png */ = {isa = PBXFileReference; lastKnownFileType = image.png; path = "selection_untick@2x.png"; sourceTree = "<group>"; };
		F02528C31C11B6FC00E1FE1B /* selection_untick@3x.png */ = {isa = PBXFileReference; lastKnownFileType = image.png; path = "selection_untick@3x.png"; sourceTree = "<group>"; };
		F02528C41C11B6FC00E1FE1B /* settings_icon.png */ = {isa = PBXFileReference; lastKnownFileType = image.png; path = settings_icon.png; sourceTree = "<group>"; };
		F02528C51C11B6FC00E1FE1B /* settings_icon@2x.png */ = {isa = PBXFileReference; lastKnownFileType = image.png; path = "settings_icon@2x.png"; sourceTree = "<group>"; };
		F02528C71C11B6FC00E1FE1B /* typing.png */ = {isa = PBXFileReference; lastKnownFileType = image.png; path = typing.png; sourceTree = "<group>"; };
		F02528C81C11B6FC00E1FE1B /* typing@2x.png */ = {isa = PBXFileReference; lastKnownFileType = image.png; path = "typing@2x.png"; sourceTree = "<group>"; };
		F02528C91C11B6FC00E1FE1B /* typing@3x.png */ = {isa = PBXFileReference; lastKnownFileType = image.png; path = "typing@3x.png"; sourceTree = "<group>"; };
		F02528CA1C11B6FC00E1FE1B /* unmute_icon.png */ = {isa = PBXFileReference; lastKnownFileType = image.png; path = unmute_icon.png; sourceTree = "<group>"; };
		F02528CB1C11B6FC00E1FE1B /* unmute_icon@2x.png */ = {isa = PBXFileReference; lastKnownFileType = image.png; path = "unmute_icon@2x.png"; sourceTree = "<group>"; };
		F02528CC1C11B6FC00E1FE1B /* unmute_icon@3x.png */ = {isa = PBXFileReference; lastKnownFileType = image.png; path = "unmute_icon@3x.png"; sourceTree = "<group>"; };
		F02528CD1C11B6FC00E1FE1B /* upload_icon.png */ = {isa = PBXFileReference; lastKnownFileType = image.png; path = upload_icon.png; sourceTree = "<group>"; };
		F02528CE1C11B6FC00E1FE1B /* upload_icon@2x.png */ = {isa = PBXFileReference; lastKnownFileType = image.png; path = "upload_icon@2x.png"; sourceTree = "<group>"; };
		F02528CF1C11B6FC00E1FE1B /* upload_icon@3x.png */ = {isa = PBXFileReference; lastKnownFileType = image.png; path = "upload_icon@3x.png"; sourceTree = "<group>"; };
		F02528D01C11B6FC00E1FE1B /* voice_call_icon.png */ = {isa = PBXFileReference; lastKnownFileType = image.png; path = voice_call_icon.png; sourceTree = "<group>"; };
		F02528D11C11B6FC00E1FE1B /* voice_call_icon@2x.png */ = {isa = PBXFileReference; lastKnownFileType = image.png; path = "voice_call_icon@2x.png"; sourceTree = "<group>"; };
		F02528D21C11B6FC00E1FE1B /* voice_call_icon@3x.png */ = {isa = PBXFileReference; lastKnownFileType = image.png; path = "voice_call_icon@3x.png"; sourceTree = "<group>"; };
		F05894FE1B8B7E6600B73E85 /* RoomBubbleCellData.h */ = {isa = PBXFileReference; fileEncoding = 4; lastKnownFileType = sourcecode.c.h; path = RoomBubbleCellData.h; sourceTree = "<group>"; };
		F05894FF1B8B7E6600B73E85 /* RoomBubbleCellData.m */ = {isa = PBXFileReference; fileEncoding = 4; lastKnownFileType = sourcecode.c.objc; path = RoomBubbleCellData.m; sourceTree = "<group>"; };
		F084DAAB1BB57BD100B4C530 /* AuthInputsEmailIdentityBasedView.h */ = {isa = PBXFileReference; fileEncoding = 4; lastKnownFileType = sourcecode.c.h; path = AuthInputsEmailIdentityBasedView.h; sourceTree = "<group>"; };
		F084DAAC1BB57BD100B4C530 /* AuthInputsEmailIdentityBasedView.m */ = {isa = PBXFileReference; fileEncoding = 4; lastKnownFileType = sourcecode.c.objc; path = AuthInputsEmailIdentityBasedView.m; sourceTree = "<group>"; };
		F084DAAD1BB57BD100B4C530 /* AuthInputsEmailIdentityBasedView.xib */ = {isa = PBXFileReference; fileEncoding = 4; lastKnownFileType = file.xib; path = AuthInputsEmailIdentityBasedView.xib; sourceTree = "<group>"; };
		F08BE09C1B87025B00C480FB /* EventFormatter.h */ = {isa = PBXFileReference; fileEncoding = 4; lastKnownFileType = sourcecode.c.h; path = EventFormatter.h; sourceTree = "<group>"; };
		F08BE09D1B87025B00C480FB /* EventFormatter.m */ = {isa = PBXFileReference; fileEncoding = 4; lastKnownFileType = sourcecode.c.objc; path = EventFormatter.m; sourceTree = "<group>"; };
		F08BE0A01B87064000C480FB /* RoomDataSource.h */ = {isa = PBXFileReference; fileEncoding = 4; lastKnownFileType = sourcecode.c.h; path = RoomDataSource.h; sourceTree = "<group>"; };
		F08BE0A11B87064000C480FB /* RoomDataSource.m */ = {isa = PBXFileReference; fileEncoding = 4; lastKnownFileType = sourcecode.c.objc; path = RoomDataSource.m; sourceTree = "<group>"; };
		F094A9A21B78D8F000B1FBBF /* Vector.app */ = {isa = PBXFileReference; explicitFileType = wrapper.application; includeInIndex = 0; path = Vector.app; sourceTree = BUILT_PRODUCTS_DIR; };
		F094A9A61B78D8F000B1FBBF /* Info.plist */ = {isa = PBXFileReference; lastKnownFileType = text.plist.xml; path = Info.plist; sourceTree = "<group>"; };
		F094A9A71B78D8F000B1FBBF /* main.m */ = {isa = PBXFileReference; lastKnownFileType = sourcecode.c.objc; path = main.m; sourceTree = "<group>"; };
		F094A9A91B78D8F000B1FBBF /* AppDelegate.h */ = {isa = PBXFileReference; lastKnownFileType = sourcecode.c.h; path = AppDelegate.h; sourceTree = "<group>"; };
		F094A9AA1B78D8F000B1FBBF /* AppDelegate.m */ = {isa = PBXFileReference; lastKnownFileType = sourcecode.c.objc; path = AppDelegate.m; sourceTree = "<group>"; };
		F094A9B31B78D8F000B1FBBF /* Base */ = {isa = PBXFileReference; lastKnownFileType = file.storyboard; name = Base; path = Base.lproj/Main.storyboard; sourceTree = "<group>"; };
		F094A9B51B78D8F000B1FBBF /* Images.xcassets */ = {isa = PBXFileReference; lastKnownFileType = folder.assetcatalog; path = Images.xcassets; sourceTree = "<group>"; };
		F094A9B81B78D8F000B1FBBF /* Base */ = {isa = PBXFileReference; lastKnownFileType = file.xib; name = Base; path = Base.lproj/LaunchScreen.xib; sourceTree = "<group>"; };
		F094A9BE1B78D8F000B1FBBF /* VectorTests.xctest */ = {isa = PBXFileReference; explicitFileType = wrapper.cfbundle; includeInIndex = 0; path = VectorTests.xctest; sourceTree = BUILT_PRODUCTS_DIR; };
		F094A9C31B78D8F000B1FBBF /* Info.plist */ = {isa = PBXFileReference; lastKnownFileType = text.plist.xml; path = Info.plist; sourceTree = "<group>"; };
		F094A9C41B78D8F000B1FBBF /* VectorTests.m */ = {isa = PBXFileReference; lastKnownFileType = sourcecode.c.objc; path = VectorTests.m; sourceTree = "<group>"; };
		F094AA031B78E3D400B1FBBF /* empty.mm */ = {isa = PBXFileReference; fileEncoding = 4; lastKnownFileType = sourcecode.cpp.objcpp; path = empty.mm; sourceTree = "<group>"; };
		F094AA041B78E3D400B1FBBF /* Vector-Defaults.plist */ = {isa = PBXFileReference; fileEncoding = 4; lastKnownFileType = text.plist.xml; path = "Vector-Defaults.plist"; sourceTree = "<group>"; };
		F094AA081B78E42600B1FBBF /* RageShakeManager.h */ = {isa = PBXFileReference; fileEncoding = 4; lastKnownFileType = sourcecode.c.h; path = RageShakeManager.h; sourceTree = "<group>"; };
		F094AA091B78E42600B1FBBF /* RageShakeManager.m */ = {isa = PBXFileReference; fileEncoding = 4; lastKnownFileType = sourcecode.c.objc; path = RageShakeManager.m; sourceTree = "<group>"; };
		F094AA0C1B78E42600B1FBBF /* en */ = {isa = PBXFileReference; lastKnownFileType = text.plist.strings; name = en; path = en.lproj/Localizable.strings; sourceTree = "<group>"; };
		F094AA0E1B78E42600B1FBBF /* en */ = {isa = PBXFileReference; lastKnownFileType = text.plist.strings; name = en; path = en.lproj/Vector.strings; sourceTree = "<group>"; };
		F094AA141B78E42600B1FBBF /* countryCodes.plist */ = {isa = PBXFileReference; fileEncoding = 4; lastKnownFileType = text.plist.xml; path = countryCodes.plist; sourceTree = "<group>"; };
		F094AA161B78E42600B1FBBF /* AccountDetailsViewController.h */ = {isa = PBXFileReference; fileEncoding = 4; lastKnownFileType = sourcecode.c.h; path = AccountDetailsViewController.h; sourceTree = "<group>"; };
		F094AA171B78E42600B1FBBF /* AccountDetailsViewController.m */ = {isa = PBXFileReference; fileEncoding = 4; lastKnownFileType = sourcecode.c.objc; path = AccountDetailsViewController.m; sourceTree = "<group>"; };
		F094AA181B78E42600B1FBBF /* AuthenticationViewController.h */ = {isa = PBXFileReference; fileEncoding = 4; lastKnownFileType = sourcecode.c.h; path = AuthenticationViewController.h; sourceTree = "<group>"; };
		F094AA191B78E42600B1FBBF /* AuthenticationViewController.m */ = {isa = PBXFileReference; fileEncoding = 4; lastKnownFileType = sourcecode.c.objc; path = AuthenticationViewController.m; sourceTree = "<group>"; };
		F094AA1C1B78E42600B1FBBF /* GlobalNotificationSettingsViewController.h */ = {isa = PBXFileReference; fileEncoding = 4; lastKnownFileType = sourcecode.c.h; path = GlobalNotificationSettingsViewController.h; sourceTree = "<group>"; };
		F094AA1D1B78E42600B1FBBF /* GlobalNotificationSettingsViewController.m */ = {isa = PBXFileReference; fileEncoding = 4; lastKnownFileType = sourcecode.c.objc; path = GlobalNotificationSettingsViewController.m; sourceTree = "<group>"; };
		F094AA221B78E42600B1FBBF /* RecentsViewController.h */ = {isa = PBXFileReference; fileEncoding = 4; lastKnownFileType = sourcecode.c.h; path = RecentsViewController.h; sourceTree = "<group>"; };
		F094AA231B78E42600B1FBBF /* RecentsViewController.m */ = {isa = PBXFileReference; fileEncoding = 4; lastKnownFileType = sourcecode.c.objc; path = RecentsViewController.m; sourceTree = "<group>"; };
		F094AA261B78E42600B1FBBF /* RoomViewController.h */ = {isa = PBXFileReference; fileEncoding = 4; lastKnownFileType = sourcecode.c.h; path = RoomViewController.h; sourceTree = "<group>"; };
		F094AA271B78E42600B1FBBF /* RoomViewController.m */ = {isa = PBXFileReference; fileEncoding = 4; lastKnownFileType = sourcecode.c.objc; path = RoomViewController.m; sourceTree = "<group>"; };
		F094AA281B78E42600B1FBBF /* SettingsViewController.h */ = {isa = PBXFileReference; fileEncoding = 4; lastKnownFileType = sourcecode.c.h; path = SettingsViewController.h; sourceTree = "<group>"; };
		F094AA291B78E42600B1FBBF /* SettingsViewController.m */ = {isa = PBXFileReference; fileEncoding = 4; lastKnownFileType = sourcecode.c.objc; path = SettingsViewController.m; sourceTree = "<group>"; };
		F0A1CD201B9F4BBA00F9C15C /* RoomParticipantsViewController.h */ = {isa = PBXFileReference; fileEncoding = 4; lastKnownFileType = sourcecode.c.h; path = RoomParticipantsViewController.h; sourceTree = "<group>"; };
		F0A1CD211B9F4BBA00F9C15C /* RoomParticipantsViewController.m */ = {isa = PBXFileReference; fileEncoding = 4; lastKnownFileType = sourcecode.c.objc; path = RoomParticipantsViewController.m; sourceTree = "<group>"; };
		F0C34B551C15C28300C36F09 /* RoomOutgoingAttachmentBubbleCell.h */ = {isa = PBXFileReference; fileEncoding = 4; lastKnownFileType = sourcecode.c.h; path = RoomOutgoingAttachmentBubbleCell.h; sourceTree = "<group>"; };
		F0C34B561C15C28300C36F09 /* RoomOutgoingAttachmentBubbleCell.m */ = {isa = PBXFileReference; fileEncoding = 4; lastKnownFileType = sourcecode.c.objc; path = RoomOutgoingAttachmentBubbleCell.m; sourceTree = "<group>"; };
		F0C34B571C15C28300C36F09 /* RoomOutgoingAttachmentBubbleCell.xib */ = {isa = PBXFileReference; fileEncoding = 4; lastKnownFileType = file.xib; path = RoomOutgoingAttachmentBubbleCell.xib; sourceTree = "<group>"; };
		F0C34B581C15C28300C36F09 /* RoomOutgoingAttachmentWithoutSenderInfoBubbleCell.h */ = {isa = PBXFileReference; fileEncoding = 4; lastKnownFileType = sourcecode.c.h; path = RoomOutgoingAttachmentWithoutSenderInfoBubbleCell.h; sourceTree = "<group>"; };
		F0C34B591C15C28300C36F09 /* RoomOutgoingAttachmentWithoutSenderInfoBubbleCell.m */ = {isa = PBXFileReference; fileEncoding = 4; lastKnownFileType = sourcecode.c.objc; path = RoomOutgoingAttachmentWithoutSenderInfoBubbleCell.m; sourceTree = "<group>"; };
		F0C34B5A1C15C28300C36F09 /* RoomOutgoingAttachmentWithoutSenderInfoBubbleCell.xib */ = {isa = PBXFileReference; fileEncoding = 4; lastKnownFileType = file.xib; path = RoomOutgoingAttachmentWithoutSenderInfoBubbleCell.xib; sourceTree = "<group>"; };
		F0C34B5B1C15C28300C36F09 /* RoomOutgoingTextMsgBubbleCell.h */ = {isa = PBXFileReference; fileEncoding = 4; lastKnownFileType = sourcecode.c.h; path = RoomOutgoingTextMsgBubbleCell.h; sourceTree = "<group>"; };
		F0C34B5C1C15C28300C36F09 /* RoomOutgoingTextMsgBubbleCell.m */ = {isa = PBXFileReference; fileEncoding = 4; lastKnownFileType = sourcecode.c.objc; path = RoomOutgoingTextMsgBubbleCell.m; sourceTree = "<group>"; };
		F0C34B5D1C15C28300C36F09 /* RoomOutgoingTextMsgBubbleCell.xib */ = {isa = PBXFileReference; fileEncoding = 4; lastKnownFileType = file.xib; path = RoomOutgoingTextMsgBubbleCell.xib; sourceTree = "<group>"; };
		F0C34B5E1C15C28300C36F09 /* RoomOutgoingTextMsgWithoutSenderInfoBubbleCell.h */ = {isa = PBXFileReference; fileEncoding = 4; lastKnownFileType = sourcecode.c.h; path = RoomOutgoingTextMsgWithoutSenderInfoBubbleCell.h; sourceTree = "<group>"; };
		F0C34B5F1C15C28300C36F09 /* RoomOutgoingTextMsgWithoutSenderInfoBubbleCell.m */ = {isa = PBXFileReference; fileEncoding = 4; lastKnownFileType = sourcecode.c.objc; path = RoomOutgoingTextMsgWithoutSenderInfoBubbleCell.m; sourceTree = "<group>"; };
		F0C34B601C15C28300C36F09 /* RoomOutgoingTextMsgWithoutSenderInfoBubbleCell.xib */ = {isa = PBXFileReference; fileEncoding = 4; lastKnownFileType = file.xib; path = RoomOutgoingTextMsgWithoutSenderInfoBubbleCell.xib; sourceTree = "<group>"; };
		F0C34B691C15CA2E00C36F09 /* RoomOutgoingAttachmentWithPaginationTitleBubbleCell.h */ = {isa = PBXFileReference; fileEncoding = 4; lastKnownFileType = sourcecode.c.h; path = RoomOutgoingAttachmentWithPaginationTitleBubbleCell.h; sourceTree = "<group>"; };
		F0C34B6A1C15CA2E00C36F09 /* RoomOutgoingAttachmentWithPaginationTitleBubbleCell.m */ = {isa = PBXFileReference; fileEncoding = 4; lastKnownFileType = sourcecode.c.objc; path = RoomOutgoingAttachmentWithPaginationTitleBubbleCell.m; sourceTree = "<group>"; };
		F0C34B6B1C15CA2E00C36F09 /* RoomOutgoingAttachmentWithPaginationTitleBubbleCell.xib */ = {isa = PBXFileReference; fileEncoding = 4; lastKnownFileType = file.xib; path = RoomOutgoingAttachmentWithPaginationTitleBubbleCell.xib; sourceTree = "<group>"; };
		F0C34B6C1C15CA2E00C36F09 /* RoomOutgoingTextMsgWithPaginationTitleBubbleCell.h */ = {isa = PBXFileReference; fileEncoding = 4; lastKnownFileType = sourcecode.c.h; path = RoomOutgoingTextMsgWithPaginationTitleBubbleCell.h; sourceTree = "<group>"; };
		F0C34B6D1C15CA2E00C36F09 /* RoomOutgoingTextMsgWithPaginationTitleBubbleCell.m */ = {isa = PBXFileReference; fileEncoding = 4; lastKnownFileType = sourcecode.c.objc; path = RoomOutgoingTextMsgWithPaginationTitleBubbleCell.m; sourceTree = "<group>"; };
		F0C34B6E1C15CA2E00C36F09 /* RoomOutgoingTextMsgWithPaginationTitleBubbleCell.xib */ = {isa = PBXFileReference; fileEncoding = 4; lastKnownFileType = file.xib; path = RoomOutgoingTextMsgWithPaginationTitleBubbleCell.xib; sourceTree = "<group>"; };
		F0C34CAB1C16269D00C36F09 /* RoomIncomingAttachmentWithPaginationTitleBubbleCell.h */ = {isa = PBXFileReference; fileEncoding = 4; lastKnownFileType = sourcecode.c.h; path = RoomIncomingAttachmentWithPaginationTitleBubbleCell.h; sourceTree = "<group>"; };
		F0C34CAC1C16269D00C36F09 /* RoomIncomingAttachmentWithPaginationTitleBubbleCell.m */ = {isa = PBXFileReference; fileEncoding = 4; lastKnownFileType = sourcecode.c.objc; path = RoomIncomingAttachmentWithPaginationTitleBubbleCell.m; sourceTree = "<group>"; };
		F0C34CAD1C16269D00C36F09 /* RoomIncomingAttachmentWithPaginationTitleBubbleCell.xib */ = {isa = PBXFileReference; fileEncoding = 4; lastKnownFileType = file.xib; path = RoomIncomingAttachmentWithPaginationTitleBubbleCell.xib; sourceTree = "<group>"; };
		F0C34CAE1C16269D00C36F09 /* RoomIncomingTextMsgWithPaginationTitleBubbleCell.h */ = {isa = PBXFileReference; fileEncoding = 4; lastKnownFileType = sourcecode.c.h; path = RoomIncomingTextMsgWithPaginationTitleBubbleCell.h; sourceTree = "<group>"; };
		F0C34CAF1C16269D00C36F09 /* RoomIncomingTextMsgWithPaginationTitleBubbleCell.m */ = {isa = PBXFileReference; fileEncoding = 4; lastKnownFileType = sourcecode.c.objc; path = RoomIncomingTextMsgWithPaginationTitleBubbleCell.m; sourceTree = "<group>"; };
		F0C34CB01C16269D00C36F09 /* RoomIncomingTextMsgWithPaginationTitleBubbleCell.xib */ = {isa = PBXFileReference; fileEncoding = 4; lastKnownFileType = file.xib; path = RoomIncomingTextMsgWithPaginationTitleBubbleCell.xib; sourceTree = "<group>"; };
		F0DD7D801B7B363300C4BE02 /* RoomCreationStep1ViewController.h */ = {isa = PBXFileReference; fileEncoding = 4; lastKnownFileType = sourcecode.c.h; path = RoomCreationStep1ViewController.h; sourceTree = "<group>"; };
		F0DD7D811B7B363300C4BE02 /* RoomCreationStep1ViewController.m */ = {isa = PBXFileReference; fileEncoding = 4; lastKnownFileType = sourcecode.c.objc; path = RoomCreationStep1ViewController.m; sourceTree = "<group>"; };
		F0DD7D861B7B507100C4BE02 /* RoomCreationStep2ViewController.h */ = {isa = PBXFileReference; fileEncoding = 4; lastKnownFileType = sourcecode.c.h; path = RoomCreationStep2ViewController.h; sourceTree = "<group>"; };
		F0DD7D871B7B507100C4BE02 /* RoomCreationStep2ViewController.m */ = {isa = PBXFileReference; fileEncoding = 4; lastKnownFileType = sourcecode.c.objc; path = RoomCreationStep2ViewController.m; sourceTree = "<group>"; };
/* End PBXFileReference section */

/* Begin PBXFrameworksBuildPhase section */
		F094A99F1B78D8F000B1FBBF /* Frameworks */ = {
			isa = PBXFrameworksBuildPhase;
			buildActionMask = 2147483647;
			files = (
				F02D87C69D1FFCD2C1531F3D /* libPods-Vector.a in Frameworks */,
			);
			runOnlyForDeploymentPostprocessing = 0;
		};
		F094A9BB1B78D8F000B1FBBF /* Frameworks */ = {
			isa = PBXFrameworksBuildPhase;
			buildActionMask = 2147483647;
			files = (
			);
			runOnlyForDeploymentPostprocessing = 0;
		};
/* End PBXFrameworksBuildPhase section */

/* Begin PBXGroup section */
		6567B0BBF3C05D7F7A7F79CC /* Frameworks */ = {
			isa = PBXGroup;
			children = (
				9B179239B79688A61A3F465F /* libPods-Vector.a */,
			);
			name = Frameworks;
			sourceTree = "<group>";
		};
		71046D581C0C631100DCA984 /* RoomTitle */ = {
			isa = PBXGroup;
			children = (
				71046D5F1C0C86C600DCA984 /* RoomTitleViewWithTopic.xib */,
				71046D5C1C0C639300DCA984 /* RoomTitleViewWithTopic.h */,
				71046D5D1C0C639300DCA984 /* RoomTitleViewWithTopic.m */,
			);
			name = RoomTitle;
			sourceTree = "<group>";
		};
		71352D621C10A256001D50B0 /* Contact */ = {
			isa = PBXGroup;
			children = (
				71352D631C10A265001D50B0 /* Contact.h */,
				71352D641C10A265001D50B0 /* Contact.m */,
			);
			name = Contact;
			sourceTree = "<group>";
		};
		7179283B1C0384DE00407D96 /* TableViewCell */ = {
			isa = PBXGroup;
			children = (
				7179283C1C03852C00407D96 /* TableViewCellSeparator.h */,
				7179283D1C03852C00407D96 /* TableViewCellSeparator.m */,
				7179283E1C03852C00407D96 /* TableViewCellSeparator.xib */,
				7179283F1C03852C00407D96 /* TableViewCellWithLabelAndLargeTextView.h */,
				717928401C03852C00407D96 /* TableViewCellWithLabelAndLargeTextView.m */,
				717928411C03852C00407D96 /* TableViewCellWithLabelAndLargeTextView.xib */,
				717928421C03852C00407D96 /* TableViewCellWithLabelAndTextField.h */,
				717928431C03852C00407D96 /* TableViewCellWithLabelAndTextField.m */,
				717928441C03852C00407D96 /* TableViewCellWithLabelAndTextField.xib */,
			);
			name = TableViewCell;
			sourceTree = "<group>";
		};
		71EBE6691C04C4BE00E7D953 /* RoomActivitiesView */ = {
			isa = PBXGroup;
			children = (
				71EBE66A1C04C4D300E7D953 /* RoomActivitiesView.h */,
				71EBE66B1C04C4D300E7D953 /* RoomActivitiesView.m */,
				71EBE66C1C04C4D300E7D953 /* RoomActivitiesView.xib */,
			);
			name = RoomActivitiesView;
			sourceTree = "<group>";
		};
		E1451F540F8BC02A7FB7AA31 /* Pods */ = {
			isa = PBXGroup;
			children = (
				11865E69C29698A4179E1F3F /* Pods-Vector.debug.xcconfig */,
				435C7E1A9BC3DE28D526540F /* Pods-Vector.release.xcconfig */,
			);
			name = Pods;
			sourceTree = "<group>";
		};
		F001D7521B8207C000A162C3 /* Views */ = {
			isa = PBXGroup;
			children = (
				71046D581C0C631100DCA984 /* RoomTitle */,
				71EBE6691C04C4BE00E7D953 /* RoomActivitiesView */,
				7179283B1C0384DE00407D96 /* TableViewCell */,
				F00C47821BFF77C800DBABC9 /* RoomList */,
				F084DAAA1BB57BD100B4C530 /* Authentication */,
				F001D7531B8207C000A162C3 /* RoomBubbleList */,
				F001D75A1B8207C000A162C3 /* RoomInputToolbar */,
			);
			path = Views;
			sourceTree = "<group>";
		};
		F001D7531B8207C000A162C3 /* RoomBubbleList */ = {
			isa = PBXGroup;
			children = (
				F0C34CAB1C16269D00C36F09 /* RoomIncomingAttachmentWithPaginationTitleBubbleCell.h */,
				F0C34CAC1C16269D00C36F09 /* RoomIncomingAttachmentWithPaginationTitleBubbleCell.m */,
				F0C34CAD1C16269D00C36F09 /* RoomIncomingAttachmentWithPaginationTitleBubbleCell.xib */,
				F0C34CAE1C16269D00C36F09 /* RoomIncomingTextMsgWithPaginationTitleBubbleCell.h */,
				F0C34CAF1C16269D00C36F09 /* RoomIncomingTextMsgWithPaginationTitleBubbleCell.m */,
				F0C34CB01C16269D00C36F09 /* RoomIncomingTextMsgWithPaginationTitleBubbleCell.xib */,
				F0C34B551C15C28300C36F09 /* RoomOutgoingAttachmentBubbleCell.h */,
				F0C34B561C15C28300C36F09 /* RoomOutgoingAttachmentBubbleCell.m */,
				F0C34B571C15C28300C36F09 /* RoomOutgoingAttachmentBubbleCell.xib */,
				F0C34B581C15C28300C36F09 /* RoomOutgoingAttachmentWithoutSenderInfoBubbleCell.h */,
				F0C34B591C15C28300C36F09 /* RoomOutgoingAttachmentWithoutSenderInfoBubbleCell.m */,
				F0C34B5A1C15C28300C36F09 /* RoomOutgoingAttachmentWithoutSenderInfoBubbleCell.xib */,
				F0C34B691C15CA2E00C36F09 /* RoomOutgoingAttachmentWithPaginationTitleBubbleCell.h */,
				F0C34B6A1C15CA2E00C36F09 /* RoomOutgoingAttachmentWithPaginationTitleBubbleCell.m */,
				F0C34B6B1C15CA2E00C36F09 /* RoomOutgoingAttachmentWithPaginationTitleBubbleCell.xib */,
				F0C34B5B1C15C28300C36F09 /* RoomOutgoingTextMsgBubbleCell.h */,
				F0C34B5C1C15C28300C36F09 /* RoomOutgoingTextMsgBubbleCell.m */,
				F0C34B5D1C15C28300C36F09 /* RoomOutgoingTextMsgBubbleCell.xib */,
				F0C34B5E1C15C28300C36F09 /* RoomOutgoingTextMsgWithoutSenderInfoBubbleCell.h */,
				F0C34B5F1C15C28300C36F09 /* RoomOutgoingTextMsgWithoutSenderInfoBubbleCell.m */,
				F0C34B601C15C28300C36F09 /* RoomOutgoingTextMsgWithoutSenderInfoBubbleCell.xib */,
				F0C34B6C1C15CA2E00C36F09 /* RoomOutgoingTextMsgWithPaginationTitleBubbleCell.h */,
				F0C34B6D1C15CA2E00C36F09 /* RoomOutgoingTextMsgWithPaginationTitleBubbleCell.m */,
				F0C34B6E1C15CA2E00C36F09 /* RoomOutgoingTextMsgWithPaginationTitleBubbleCell.xib */,
			);
			path = RoomBubbleList;
			sourceTree = "<group>";
		};
		F001D75A1B8207C000A162C3 /* RoomInputToolbar */ = {
			isa = PBXGroup;
			children = (
				F001D75B1B8207C000A162C3 /* RoomInputToolbarView.h */,
				F001D75C1B8207C000A162C3 /* RoomInputToolbarView.m */,
				F001D75D1B8207C000A162C3 /* RoomInputToolbarView.xib */,
			);
			path = RoomInputToolbar;
			sourceTree = "<group>";
		};
		F00C47821BFF77C800DBABC9 /* RoomList */ = {
			isa = PBXGroup;
			children = (
				F00C47831BFF77C800DBABC9 /* RecentTableViewCell.h */,
				F00C47841BFF77C800DBABC9 /* RecentTableViewCell.m */,
				F00C47851BFF77C800DBABC9 /* RecentTableViewCell.xib */,
			);
			path = RoomList;
			sourceTree = "<group>";
		};
		F00C47881BFF854400DBABC9 /* RoomList */ = {
			isa = PBXGroup;
			children = (
				F00C47891BFF854400DBABC9 /* RecentsDataSource.h */,
				F00C478A1BFF854400DBABC9 /* RecentsDataSource.m */,
			);
			path = RoomList;
			sourceTree = "<group>";
		};
		F084DAAA1BB57BD100B4C530 /* Authentication */ = {
			isa = PBXGroup;
			children = (
				F084DAAB1BB57BD100B4C530 /* AuthInputsEmailIdentityBasedView.h */,
				F084DAAC1BB57BD100B4C530 /* AuthInputsEmailIdentityBasedView.m */,
				F084DAAD1BB57BD100B4C530 /* AuthInputsEmailIdentityBasedView.xib */,
			);
			path = Authentication;
			sourceTree = "<group>";
		};
		F08BE09B1B87025B00C480FB /* Utils */ = {
			isa = PBXGroup;
			children = (
				71352D571C10569F001D50B0 /* AvatarGenerator.h */,
				71352D581C10569F001D50B0 /* AvatarGenerator.m */,
				71C5F2991C077007004C094B /* VectorDesignValues.h */,
				F08BE09C1B87025B00C480FB /* EventFormatter.h */,
				F08BE09D1B87025B00C480FB /* EventFormatter.m */,
			);
			path = Utils;
			sourceTree = "<group>";
		};
		F08BE09F1B87064000C480FB /* Room */ = {
			isa = PBXGroup;
			children = (
				F05894FE1B8B7E6600B73E85 /* RoomBubbleCellData.h */,
				F05894FF1B8B7E6600B73E85 /* RoomBubbleCellData.m */,
				F08BE0A01B87064000C480FB /* RoomDataSource.h */,
				F08BE0A11B87064000C480FB /* RoomDataSource.m */,
			);
			path = Room;
			sourceTree = "<group>";
		};
		F094A9991B78D8F000B1FBBF = {
			isa = PBXGroup;
			children = (
				F094A9A41B78D8F000B1FBBF /* Vector */,
				F094A9C11B78D8F000B1FBBF /* VectorTests */,
				F094A9A31B78D8F000B1FBBF /* Products */,
				E1451F540F8BC02A7FB7AA31 /* Pods */,
				6567B0BBF3C05D7F7A7F79CC /* Frameworks */,
			);
			sourceTree = "<group>";
		};
		F094A9A31B78D8F000B1FBBF /* Products */ = {
			isa = PBXGroup;
			children = (
				F094A9A21B78D8F000B1FBBF /* Vector.app */,
				F094A9BE1B78D8F000B1FBBF /* VectorTests.xctest */,
			);
			name = Products;
			sourceTree = "<group>";
		};
		F094A9A41B78D8F000B1FBBF /* Vector */ = {
			isa = PBXGroup;
			children = (
				F094AA071B78E42600B1FBBF /* API */,
				F094AA0A1B78E42600B1FBBF /* Assets */,
				F094AA101B78E42600B1FBBF /* Model */,
				F094AA131B78E42600B1FBBF /* Resources */,
				F094AA151B78E42600B1FBBF /* ViewController */,
				F001D7521B8207C000A162C3 /* Views */,
				F08BE09B1B87025B00C480FB /* Utils */,
				F094A9A91B78D8F000B1FBBF /* AppDelegate.h */,
				F094A9AA1B78D8F000B1FBBF /* AppDelegate.m */,
				F094A9B21B78D8F000B1FBBF /* Main.storyboard */,
				F094A9B51B78D8F000B1FBBF /* Images.xcassets */,
				F094A9B71B78D8F000B1FBBF /* LaunchScreen.xib */,
				F094A9A51B78D8F000B1FBBF /* Supporting Files */,
			);
			path = Vector;
			sourceTree = "<group>";
		};
		F094A9A51B78D8F000B1FBBF /* Supporting Files */ = {
			isa = PBXGroup;
			children = (
				F094AA031B78E3D400B1FBBF /* empty.mm */,
				F094AA041B78E3D400B1FBBF /* Vector-Defaults.plist */,
				F094A9A61B78D8F000B1FBBF /* Info.plist */,
				F094A9A71B78D8F000B1FBBF /* main.m */,
			);
			name = "Supporting Files";
			sourceTree = "<group>";
		};
		F094A9C11B78D8F000B1FBBF /* VectorTests */ = {
			isa = PBXGroup;
			children = (
				F094A9C41B78D8F000B1FBBF /* VectorTests.m */,
				F094A9C21B78D8F000B1FBBF /* Supporting Files */,
			);
			path = VectorTests;
			sourceTree = "<group>";
		};
		F094A9C21B78D8F000B1FBBF /* Supporting Files */ = {
			isa = PBXGroup;
			children = (
				F094A9C31B78D8F000B1FBBF /* Info.plist */,
			);
			name = "Supporting Files";
			sourceTree = "<group>";
		};
		F094AA071B78E42600B1FBBF /* API */ = {
			isa = PBXGroup;
			children = (
				F094AA081B78E42600B1FBBF /* RageShakeManager.h */,
				F094AA091B78E42600B1FBBF /* RageShakeManager.m */,
			);
			path = API;
			sourceTree = "<group>";
		};
		F094AA0A1B78E42600B1FBBF /* Assets */ = {
			isa = PBXGroup;
			children = (
				F0DD7D1B1B7AA8C900C4BE02 /* Images */,
				F094AA0B1B78E42600B1FBBF /* Localizable.strings */,
				F094AA0D1B78E42600B1FBBF /* Vector.strings */,
			);
			path = Assets;
			sourceTree = "<group>";
		};
		F094AA101B78E42600B1FBBF /* Model */ = {
			isa = PBXGroup;
			children = (
				71352D621C10A256001D50B0 /* Contact */,
				F00C47881BFF854400DBABC9 /* RoomList */,
				F08BE09F1B87064000C480FB /* Room */,
			);
			path = Model;
			sourceTree = "<group>";
		};
		F094AA131B78E42600B1FBBF /* Resources */ = {
			isa = PBXGroup;
			children = (
				F094AA141B78E42600B1FBBF /* countryCodes.plist */,
			);
			path = Resources;
			sourceTree = "<group>";
		};
		F094AA151B78E42600B1FBBF /* ViewController */ = {
			isa = PBXGroup;
			children = (
				F094AA161B78E42600B1FBBF /* AccountDetailsViewController.h */,
				F094AA171B78E42600B1FBBF /* AccountDetailsViewController.m */,
				F094AA181B78E42600B1FBBF /* AuthenticationViewController.h */,
				F094AA191B78E42600B1FBBF /* AuthenticationViewController.m */,
				F094AA1C1B78E42600B1FBBF /* GlobalNotificationSettingsViewController.h */,
				F094AA1D1B78E42600B1FBBF /* GlobalNotificationSettingsViewController.m */,
				32D200861C16C2B100A4E396 /* HomeViewController.h */,
				32D200871C16C2B100A4E396 /* HomeViewController.m */,
				F0A1CD201B9F4BBA00F9C15C /* RoomParticipantsViewController.h */,
				F0A1CD211B9F4BBA00F9C15C /* RoomParticipantsViewController.m */,
				F001D76A1B821E4F00A162C3 /* MediaPickerViewController.h */,
				F001D76B1B821E4F00A162C3 /* MediaPickerViewController.m */,
				F001D76D1B83156000A162C3 /* MediaPickerViewController.xib */,
				F094AA221B78E42600B1FBBF /* RecentsViewController.h */,
				F094AA231B78E42600B1FBBF /* RecentsViewController.m */,
				F0DD7D801B7B363300C4BE02 /* RoomCreationStep1ViewController.h */,
				F0DD7D811B7B363300C4BE02 /* RoomCreationStep1ViewController.m */,
				F0DD7D861B7B507100C4BE02 /* RoomCreationStep2ViewController.h */,
				F0DD7D871B7B507100C4BE02 /* RoomCreationStep2ViewController.m */,
				F094AA261B78E42600B1FBBF /* RoomViewController.h */,
				F094AA271B78E42600B1FBBF /* RoomViewController.m */,
				71C5F2931C074ACC004C094B /* RoomSettingsViewController.h */,
				71C5F2941C074ACC004C094B /* RoomSettingsViewController.m */,
				F094AA281B78E42600B1FBBF /* SettingsViewController.h */,
				F094AA291B78E42600B1FBBF /* SettingsViewController.m */,
				7165A2581C05CD42003635D7 /* SegmentedViewController.h */,
				7165A2591C05CD42003635D7 /* SegmentedViewController.m */,
				7165A25A1C05CD42003635D7 /* SegmentedViewController.xib */,
			);
			path = ViewController;
			sourceTree = "<group>";
		};
		F0DD7D1B1B7AA8C900C4BE02 /* Images */ = {
			isa = PBXGroup;
			children = (
				32D200801C15C56A00A4E396 /* search_bg.png */,
				32D200811C15C56A00A4E396 /* search_bg@2x.png */,
				32D200821C15C56A00A4E396 /* search_bg@3x.png */,
				F02528971C11B6FC00E1FE1B /* add.png */,
				F02528981C11B6FC00E1FE1B /* add@2x.png */,
				F02528991C11B6FC00E1FE1B /* camera_capture.png */,
				F025289A1C11B6FC00E1FE1B /* camera_capture@2x.png */,
				F025289B1C11B6FC00E1FE1B /* camera_capture@3x.png */,
				F025289C1C11B6FC00E1FE1B /* camera_picture.png */,
				F025289D1C11B6FC00E1FE1B /* camera_play.png */,
				F025289E1C11B6FC00E1FE1B /* camera_record.png */,
				F025289F1C11B6FC00E1FE1B /* camera_stop.png */,
				F02528A01C11B6FC00E1FE1B /* camera_switch.png */,
				F02528A11C11B6FC00E1FE1B /* camera_switch@2x.png */,
				F02528A21C11B6FC00E1FE1B /* camera_switch@3x.png */,
				F02528A31C11B6FC00E1FE1B /* camera_video.png */,
				F02528A41C11B6FC00E1FE1B /* create_room.png */,
				F02528A51C11B6FC00E1FE1B /* create_room@2x.png */,
				F02528A61C11B6FC00E1FE1B /* create_room@3x.png */,
				F02528A71C11B6FC00E1FE1B /* favorite_icon.png */,
				F02528A81C11B6FC00E1FE1B /* favorite_icon@2x.png */,
				F02528A91C11B6FC00E1FE1B /* favorite_icon@3x.png */,
				F02528AA1C11B6FC00E1FE1B /* icon_video.png */,
				F02528AB1C11B6FC00E1FE1B /* logo.png */,
				F02528AC1C11B6FC00E1FE1B /* logo@2x.png */,
				F02528AD1C11B6FC00E1FE1B /* low_priority_icon.png */,
				F02528AE1C11B6FC00E1FE1B /* low_priority_icon@2x.png */,
				F02528AF1C11B6FC00E1FE1B /* low_priority_icon@3x.png */,
				F02528B01C11B6FC00E1FE1B /* mute_icon.png */,
				F02528B11C11B6FC00E1FE1B /* mute_icon@2x.png */,
				F02528B21C11B6FC00E1FE1B /* mute_icon@3x.png */,
				F02528B31C11B6FC00E1FE1B /* placeholder.png */,
				F02528B41C11B6FC00E1FE1B /* placeholder@2x.png */,
				F02528B51C11B6FC00E1FE1B /* placeholder@3x.png */,
				F02528B61C11B6FC00E1FE1B /* remove_icon.png */,
				F02528B71C11B6FC00E1FE1B /* remove_icon@2x.png */,
				F02528B81C11B6FC00E1FE1B /* remove_icon@3x.png */,
				F02528B91C11B6FC00E1FE1B /* remove.png */,
				F02528BA1C11B6FC00E1FE1B /* remove@2x.png */,
				F02528BB1C11B6FC00E1FE1B /* search_icon.png */,
				F02528BC1C11B6FC00E1FE1B /* search_icon@2x.png */,
				F02528BD1C11B6FC00E1FE1B /* search_icon@3x.png */,
				F02528BE1C11B6FC00E1FE1B /* selection_tick.png */,
				F02528BF1C11B6FC00E1FE1B /* selection_tick@2x.png */,
				F02528C01C11B6FC00E1FE1B /* selection_tick@3x.png */,
				F02528C11C11B6FC00E1FE1B /* selection_untick.png */,
				F02528C21C11B6FC00E1FE1B /* selection_untick@2x.png */,
				F02528C31C11B6FC00E1FE1B /* selection_untick@3x.png */,
				F02528C41C11B6FC00E1FE1B /* settings_icon.png */,
				F02528C51C11B6FC00E1FE1B /* settings_icon@2x.png */,
				F02528C71C11B6FC00E1FE1B /* typing.png */,
				F02528C81C11B6FC00E1FE1B /* typing@2x.png */,
				F02528C91C11B6FC00E1FE1B /* typing@3x.png */,
				F02528CA1C11B6FC00E1FE1B /* unmute_icon.png */,
				F02528CB1C11B6FC00E1FE1B /* unmute_icon@2x.png */,
				F02528CC1C11B6FC00E1FE1B /* unmute_icon@3x.png */,
				F02528CD1C11B6FC00E1FE1B /* upload_icon.png */,
				F02528CE1C11B6FC00E1FE1B /* upload_icon@2x.png */,
				F02528CF1C11B6FC00E1FE1B /* upload_icon@3x.png */,
				F02528D01C11B6FC00E1FE1B /* voice_call_icon.png */,
				F02528D11C11B6FC00E1FE1B /* voice_call_icon@2x.png */,
				F02528D21C11B6FC00E1FE1B /* voice_call_icon@3x.png */,
			);
			path = Images;
			sourceTree = "<group>";
		};
/* End PBXGroup section */

/* Begin PBXNativeTarget section */
		F094A9A11B78D8F000B1FBBF /* Vector */ = {
			isa = PBXNativeTarget;
			buildConfigurationList = F094A9C81B78D8F000B1FBBF /* Build configuration list for PBXNativeTarget "Vector" */;
			buildPhases = (
				9131C24971B46D743282FCF6 /* Check Pods Manifest.lock */,
				F094A99E1B78D8F000B1FBBF /* Sources */,
				F094A99F1B78D8F000B1FBBF /* Frameworks */,
				F094A9A01B78D8F000B1FBBF /* Resources */,
				44C35695CFA4F9799C449367 /* Copy Pods Resources */,
				381DA4CC07D2104BFA23E45A /* Embed Pods Frameworks */,
			);
			buildRules = (
			);
			dependencies = (
			);
			name = Vector;
			productName = Vector;
			productReference = F094A9A21B78D8F000B1FBBF /* Vector.app */;
			productType = "com.apple.product-type.application";
		};
		F094A9BD1B78D8F000B1FBBF /* VectorTests */ = {
			isa = PBXNativeTarget;
			buildConfigurationList = F094A9CB1B78D8F000B1FBBF /* Build configuration list for PBXNativeTarget "VectorTests" */;
			buildPhases = (
				F094A9BA1B78D8F000B1FBBF /* Sources */,
				F094A9BB1B78D8F000B1FBBF /* Frameworks */,
				F094A9BC1B78D8F000B1FBBF /* Resources */,
			);
			buildRules = (
			);
			dependencies = (
				F094A9C01B78D8F000B1FBBF /* PBXTargetDependency */,
			);
			name = VectorTests;
			productName = VectorTests;
			productReference = F094A9BE1B78D8F000B1FBBF /* VectorTests.xctest */;
			productType = "com.apple.product-type.bundle.unit-test";
		};
/* End PBXNativeTarget section */

/* Begin PBXProject section */
		F094A99A1B78D8F000B1FBBF /* Project object */ = {
			isa = PBXProject;
			attributes = {
				LastUpgradeCheck = 0620;
				ORGANIZATIONNAME = matrix.org;
				TargetAttributes = {
					F094A9A11B78D8F000B1FBBF = {
						CreatedOnToolsVersion = 6.2;
					};
					F094A9BD1B78D8F000B1FBBF = {
						CreatedOnToolsVersion = 6.2;
						TestTargetID = F094A9A11B78D8F000B1FBBF;
					};
				};
			};
			buildConfigurationList = F094A99D1B78D8F000B1FBBF /* Build configuration list for PBXProject "Vector" */;
			compatibilityVersion = "Xcode 3.2";
			developmentRegion = English;
			hasScannedForEncodings = 0;
			knownRegions = (
				en,
				Base,
			);
			mainGroup = F094A9991B78D8F000B1FBBF;
			productRefGroup = F094A9A31B78D8F000B1FBBF /* Products */;
			projectDirPath = "";
			projectRoot = "";
			targets = (
				F094A9A11B78D8F000B1FBBF /* Vector */,
				F094A9BD1B78D8F000B1FBBF /* VectorTests */,
			);
		};
/* End PBXProject section */

/* Begin PBXResourcesBuildPhase section */
		F094A9A01B78D8F000B1FBBF /* Resources */ = {
			isa = PBXResourcesBuildPhase;
			buildActionMask = 2147483647;
			files = (
				F02528D91C11B6FC00E1FE1B /* camera_play.png in Resources */,
				F02529001C11B6FC00E1FE1B /* settings_icon.png in Resources */,
				F02528D81C11B6FC00E1FE1B /* camera_picture.png in Resources */,
				F02528E01C11B6FC00E1FE1B /* create_room.png in Resources */,
				F02528DF1C11B6FC00E1FE1B /* camera_video.png in Resources */,
				F02528E31C11B6FC00E1FE1B /* favorite_icon.png in Resources */,
				F0C34B681C15C28300C36F09 /* RoomOutgoingTextMsgWithoutSenderInfoBubbleCell.xib in Resources */,
				F02528F11C11B6FC00E1FE1B /* placeholder@3x.png in Resources */,
				F02528FB1C11B6FC00E1FE1B /* selection_tick@2x.png in Resources */,
				F02529081C11B6FC00E1FE1B /* unmute_icon@3x.png in Resources */,
				F001D7631B8207C000A162C3 /* RoomInputToolbarView.xib in Resources */,
				F02528DE1C11B6FC00E1FE1B /* camera_switch@3x.png in Resources */,
				F02529091C11B6FC00E1FE1B /* upload_icon.png in Resources */,
				F02528F21C11B6FC00E1FE1B /* remove_icon.png in Resources */,
				F02528F51C11B6FC00E1FE1B /* remove.png in Resources */,
				7165A25C1C05CD42003635D7 /* SegmentedViewController.xib in Resources */,
				F025290A1C11B6FC00E1FE1B /* upload_icon@2x.png in Resources */,
				F02528FE1C11B6FC00E1FE1B /* selection_untick@2x.png in Resources */,
				F02528DB1C11B6FC00E1FE1B /* camera_stop.png in Resources */,
				F025290E1C11B6FC00E1FE1B /* voice_call_icon@3x.png in Resources */,
				F02528FC1C11B6FC00E1FE1B /* selection_tick@3x.png in Resources */,
				F02528F61C11B6FC00E1FE1B /* remove@2x.png in Resources */,
				7179284A1C03852C00407D96 /* TableViewCellWithLabelAndTextField.xib in Resources */,
				F025290B1C11B6FC00E1FE1B /* upload_icon@3x.png in Resources */,
				F02529011C11B6FC00E1FE1B /* settings_icon@2x.png in Resources */,
				F02528F91C11B6FC00E1FE1B /* search_icon@3x.png in Resources */,
				F02528D31C11B6FC00E1FE1B /* add.png in Resources */,
				32D200831C15C56A00A4E396 /* search_bg.png in Resources */,
				F02529061C11B6FC00E1FE1B /* unmute_icon.png in Resources */,
				F02529041C11B6FC00E1FE1B /* typing@2x.png in Resources */,
				F0C34B641C15C28300C36F09 /* RoomOutgoingAttachmentWithoutSenderInfoBubbleCell.xib in Resources */,
				F02528D61C11B6FC00E1FE1B /* camera_capture@2x.png in Resources */,
				71046D601C0C86C600DCA984 /* RoomTitleViewWithTopic.xib in Resources */,
				F02528D51C11B6FC00E1FE1B /* camera_capture.png in Resources */,
				F02528EA1C11B6FC00E1FE1B /* low_priority_icon@2x.png in Resources */,
				F02528EE1C11B6FC00E1FE1B /* mute_icon@3x.png in Resources */,
				F02529071C11B6FC00E1FE1B /* unmute_icon@2x.png in Resources */,
				F0C34B701C15CA2E00C36F09 /* RoomOutgoingAttachmentWithPaginationTitleBubbleCell.xib in Resources */,
				F025290D1C11B6FC00E1FE1B /* voice_call_icon@2x.png in Resources */,
				F0C34CB21C16269D00C36F09 /* RoomIncomingAttachmentWithPaginationTitleBubbleCell.xib in Resources */,
				F02528DC1C11B6FC00E1FE1B /* camera_switch.png in Resources */,
				F02528E81C11B6FC00E1FE1B /* logo@2x.png in Resources */,
				F02528E21C11B6FC00E1FE1B /* create_room@3x.png in Resources */,
				F02528E11C11B6FC00E1FE1B /* create_room@2x.png in Resources */,
				F02528EC1C11B6FC00E1FE1B /* mute_icon.png in Resources */,
				F02528E91C11B6FC00E1FE1B /* low_priority_icon.png in Resources */,
				F094AA2E1B78E42600B1FBBF /* countryCodes.plist in Resources */,
				F084DAAF1BB57BD100B4C530 /* AuthInputsEmailIdentityBasedView.xib in Resources */,
				F02528DA1C11B6FC00E1FE1B /* camera_record.png in Resources */,
				F025290C1C11B6FC00E1FE1B /* voice_call_icon.png in Resources */,
				F094AA2B1B78E42600B1FBBF /* Localizable.strings in Resources */,
				F02528FA1C11B6FC00E1FE1B /* selection_tick.png in Resources */,
				F02528F41C11B6FC00E1FE1B /* remove_icon@3x.png in Resources */,
				F02528F71C11B6FC00E1FE1B /* search_icon.png in Resources */,
				F02528F81C11B6FC00E1FE1B /* search_icon@2x.png in Resources */,
				F02528EB1C11B6FC00E1FE1B /* low_priority_icon@3x.png in Resources */,
				F02528FF1C11B6FC00E1FE1B /* selection_untick@3x.png in Resources */,
				717928481C03852C00407D96 /* TableViewCellWithLabelAndLargeTextView.xib in Resources */,
				F02528F01C11B6FC00E1FE1B /* placeholder@2x.png in Resources */,
				F0C34CB41C16269D00C36F09 /* RoomIncomingTextMsgWithPaginationTitleBubbleCell.xib in Resources */,
				F02528E41C11B6FC00E1FE1B /* favorite_icon@2x.png in Resources */,
				F001D76E1B83156000A162C3 /* MediaPickerViewController.xib in Resources */,
				F02529031C11B6FC00E1FE1B /* typing.png in Resources */,
				32D200851C15C56A00A4E396 /* search_bg@3x.png in Resources */,
				71EBE66E1C04C4D300E7D953 /* RoomActivitiesView.xib in Resources */,
				717928461C03852C00407D96 /* TableViewCellSeparator.xib in Resources */,
				F02528ED1C11B6FC00E1FE1B /* mute_icon@2x.png in Resources */,
				F02528F31C11B6FC00E1FE1B /* remove_icon@2x.png in Resources */,
				F02528E61C11B6FC00E1FE1B /* icon_video.png in Resources */,
				F02528D71C11B6FC00E1FE1B /* camera_capture@3x.png in Resources */,
				F02528EF1C11B6FC00E1FE1B /* placeholder.png in Resources */,
				F094A9B41B78D8F000B1FBBF /* Main.storyboard in Resources */,
				F094A9B91B78D8F000B1FBBF /* LaunchScreen.xib in Resources */,
				F0C34B621C15C28300C36F09 /* RoomOutgoingAttachmentBubbleCell.xib in Resources */,
				F094A9B61B78D8F000B1FBBF /* Images.xcassets in Resources */,
				F094AA061B78E3D400B1FBBF /* Vector-Defaults.plist in Resources */,
				F00C47871BFF77C800DBABC9 /* RecentTableViewCell.xib in Resources */,
				F02528E51C11B6FC00E1FE1B /* favorite_icon@3x.png in Resources */,
				F02529051C11B6FC00E1FE1B /* typing@3x.png in Resources */,
				F02528E71C11B6FC00E1FE1B /* logo.png in Resources */,
<<<<<<< HEAD
				32D200841C15C56A00A4E396 /* search_bg@2x.png in Resources */,
=======
				F0C34B721C15CA2E00C36F09 /* RoomOutgoingTextMsgWithPaginationTitleBubbleCell.xib in Resources */,
				F0C34B661C15C28300C36F09 /* RoomOutgoingTextMsgBubbleCell.xib in Resources */,
>>>>>>> 984e341e
				F094AA2C1B78E42600B1FBBF /* Vector.strings in Resources */,
				F02528D41C11B6FC00E1FE1B /* add@2x.png in Resources */,
				F02528FD1C11B6FC00E1FE1B /* selection_untick.png in Resources */,
				F02528DD1C11B6FC00E1FE1B /* camera_switch@2x.png in Resources */,
			);
			runOnlyForDeploymentPostprocessing = 0;
		};
		F094A9BC1B78D8F000B1FBBF /* Resources */ = {
			isa = PBXResourcesBuildPhase;
			buildActionMask = 2147483647;
			files = (
			);
			runOnlyForDeploymentPostprocessing = 0;
		};
/* End PBXResourcesBuildPhase section */

/* Begin PBXShellScriptBuildPhase section */
		381DA4CC07D2104BFA23E45A /* Embed Pods Frameworks */ = {
			isa = PBXShellScriptBuildPhase;
			buildActionMask = 2147483647;
			files = (
			);
			inputPaths = (
			);
			name = "Embed Pods Frameworks";
			outputPaths = (
			);
			runOnlyForDeploymentPostprocessing = 0;
			shellPath = /bin/sh;
			shellScript = "\"${SRCROOT}/Pods/Target Support Files/Pods-Vector/Pods-Vector-frameworks.sh\"\n";
			showEnvVarsInLog = 0;
		};
		44C35695CFA4F9799C449367 /* Copy Pods Resources */ = {
			isa = PBXShellScriptBuildPhase;
			buildActionMask = 2147483647;
			files = (
			);
			inputPaths = (
			);
			name = "Copy Pods Resources";
			outputPaths = (
			);
			runOnlyForDeploymentPostprocessing = 0;
			shellPath = /bin/sh;
			shellScript = "\"${SRCROOT}/Pods/Target Support Files/Pods-Vector/Pods-Vector-resources.sh\"\n";
			showEnvVarsInLog = 0;
		};
		9131C24971B46D743282FCF6 /* Check Pods Manifest.lock */ = {
			isa = PBXShellScriptBuildPhase;
			buildActionMask = 2147483647;
			files = (
			);
			inputPaths = (
			);
			name = "Check Pods Manifest.lock";
			outputPaths = (
			);
			runOnlyForDeploymentPostprocessing = 0;
			shellPath = /bin/sh;
			shellScript = "diff \"${PODS_ROOT}/../Podfile.lock\" \"${PODS_ROOT}/Manifest.lock\" > /dev/null\nif [[ $? != 0 ]] ; then\n    cat << EOM\nerror: The sandbox is not in sync with the Podfile.lock. Run 'pod install' or update your CocoaPods installation.\nEOM\n    exit 1\nfi\n";
			showEnvVarsInLog = 0;
		};
/* End PBXShellScriptBuildPhase section */

/* Begin PBXSourcesBuildPhase section */
		F094A99E1B78D8F000B1FBBF /* Sources */ = {
			isa = PBXSourcesBuildPhase;
			buildActionMask = 2147483647;
			files = (
				F0DD7D821B7B363300C4BE02 /* RoomCreationStep1ViewController.m in Sources */,
				F094A9AB1B78D8F000B1FBBF /* AppDelegate.m in Sources */,
				717928491C03852C00407D96 /* TableViewCellWithLabelAndTextField.m in Sources */,
				F094AA2F1B78E42600B1FBBF /* AccountDetailsViewController.m in Sources */,
				F0C34B671C15C28300C36F09 /* RoomOutgoingTextMsgWithoutSenderInfoBubbleCell.m in Sources */,
				F0C34B651C15C28300C36F09 /* RoomOutgoingTextMsgBubbleCell.m in Sources */,
				F0C34B711C15CA2E00C36F09 /* RoomOutgoingTextMsgWithPaginationTitleBubbleCell.m in Sources */,
				F094AA051B78E3D400B1FBBF /* empty.mm in Sources */,
				F0A1CD221B9F4BBA00F9C15C /* RoomParticipantsViewController.m in Sources */,
				F001D76C1B821E4F00A162C3 /* MediaPickerViewController.m in Sources */,
				F084DAAE1BB57BD100B4C530 /* AuthInputsEmailIdentityBasedView.m in Sources */,
				71352D591C10569F001D50B0 /* AvatarGenerator.m in Sources */,
				717928471C03852C00407D96 /* TableViewCellWithLabelAndLargeTextView.m in Sources */,
				F0C34B6F1C15CA2E00C36F09 /* RoomOutgoingAttachmentWithPaginationTitleBubbleCell.m in Sources */,
				7165A25B1C05CD42003635D7 /* SegmentedViewController.m in Sources */,
				F094AA321B78E42600B1FBBF /* GlobalNotificationSettingsViewController.m in Sources */,
				F094A9A81B78D8F000B1FBBF /* main.m in Sources */,
				F00C47861BFF77C800DBABC9 /* RecentTableViewCell.m in Sources */,
				F0DD7D881B7B507100C4BE02 /* RoomCreationStep2ViewController.m in Sources */,
				71352D651C10A265001D50B0 /* Contact.m in Sources */,
				F094AA2A1B78E42600B1FBBF /* RageShakeManager.m in Sources */,
				F0C34CB11C16269D00C36F09 /* RoomIncomingAttachmentWithPaginationTitleBubbleCell.m in Sources */,
				F094AA351B78E42600B1FBBF /* RecentsViewController.m in Sources */,
				F08BE09E1B87025B00C480FB /* EventFormatter.m in Sources */,
				F05895001B8B7E6600B73E85 /* RoomBubbleCellData.m in Sources */,
				F0C34B611C15C28300C36F09 /* RoomOutgoingAttachmentBubbleCell.m in Sources */,
				71C5F2951C074ACC004C094B /* RoomSettingsViewController.m in Sources */,
				F001D7621B8207C000A162C3 /* RoomInputToolbarView.m in Sources */,
				71EBE66D1C04C4D300E7D953 /* RoomActivitiesView.m in Sources */,
				32D200881C16C2B100A4E396 /* HomeViewController.m in Sources */,
				F08BE0A21B87064000C480FB /* RoomDataSource.m in Sources */,
				F0C34CB31C16269D00C36F09 /* RoomIncomingTextMsgWithPaginationTitleBubbleCell.m in Sources */,
				71046D5E1C0C639300DCA984 /* RoomTitleViewWithTopic.m in Sources */,
				F0C34B631C15C28300C36F09 /* RoomOutgoingAttachmentWithoutSenderInfoBubbleCell.m in Sources */,
				F094AA371B78E42600B1FBBF /* RoomViewController.m in Sources */,
				F00C478B1BFF854400DBABC9 /* RecentsDataSource.m in Sources */,
				717928451C03852C00407D96 /* TableViewCellSeparator.m in Sources */,
				F094AA381B78E42600B1FBBF /* SettingsViewController.m in Sources */,
				F094AA301B78E42600B1FBBF /* AuthenticationViewController.m in Sources */,
			);
			runOnlyForDeploymentPostprocessing = 0;
		};
		F094A9BA1B78D8F000B1FBBF /* Sources */ = {
			isa = PBXSourcesBuildPhase;
			buildActionMask = 2147483647;
			files = (
				F094A9C51B78D8F000B1FBBF /* VectorTests.m in Sources */,
			);
			runOnlyForDeploymentPostprocessing = 0;
		};
/* End PBXSourcesBuildPhase section */

/* Begin PBXTargetDependency section */
		F094A9C01B78D8F000B1FBBF /* PBXTargetDependency */ = {
			isa = PBXTargetDependency;
			target = F094A9A11B78D8F000B1FBBF /* Vector */;
			targetProxy = F094A9BF1B78D8F000B1FBBF /* PBXContainerItemProxy */;
		};
/* End PBXTargetDependency section */

/* Begin PBXVariantGroup section */
		F094A9B21B78D8F000B1FBBF /* Main.storyboard */ = {
			isa = PBXVariantGroup;
			children = (
				F094A9B31B78D8F000B1FBBF /* Base */,
			);
			name = Main.storyboard;
			sourceTree = "<group>";
		};
		F094A9B71B78D8F000B1FBBF /* LaunchScreen.xib */ = {
			isa = PBXVariantGroup;
			children = (
				F094A9B81B78D8F000B1FBBF /* Base */,
			);
			name = LaunchScreen.xib;
			sourceTree = "<group>";
		};
		F094AA0B1B78E42600B1FBBF /* Localizable.strings */ = {
			isa = PBXVariantGroup;
			children = (
				F094AA0C1B78E42600B1FBBF /* en */,
			);
			name = Localizable.strings;
			sourceTree = "<group>";
		};
		F094AA0D1B78E42600B1FBBF /* Vector.strings */ = {
			isa = PBXVariantGroup;
			children = (
				F094AA0E1B78E42600B1FBBF /* en */,
			);
			name = Vector.strings;
			sourceTree = "<group>";
		};
/* End PBXVariantGroup section */

/* Begin XCBuildConfiguration section */
		F094A9C61B78D8F000B1FBBF /* Debug */ = {
			isa = XCBuildConfiguration;
			buildSettings = {
				ALWAYS_SEARCH_USER_PATHS = NO;
				CLANG_CXX_LANGUAGE_STANDARD = "gnu++0x";
				CLANG_CXX_LIBRARY = "libc++";
				CLANG_ENABLE_MODULES = YES;
				CLANG_ENABLE_OBJC_ARC = YES;
				CLANG_WARN_BOOL_CONVERSION = YES;
				CLANG_WARN_CONSTANT_CONVERSION = YES;
				CLANG_WARN_DIRECT_OBJC_ISA_USAGE = YES_ERROR;
				CLANG_WARN_EMPTY_BODY = YES;
				CLANG_WARN_ENUM_CONVERSION = YES;
				CLANG_WARN_INT_CONVERSION = YES;
				CLANG_WARN_OBJC_ROOT_CLASS = YES_ERROR;
				CLANG_WARN_UNREACHABLE_CODE = YES;
				CLANG_WARN__DUPLICATE_METHOD_MATCH = YES;
				"CODE_SIGN_IDENTITY[sdk=iphoneos*]" = "iPhone Developer";
				COPY_PHASE_STRIP = NO;
				ENABLE_STRICT_OBJC_MSGSEND = YES;
				GCC_C_LANGUAGE_STANDARD = gnu99;
				GCC_DYNAMIC_NO_PIC = NO;
				GCC_OPTIMIZATION_LEVEL = 0;
				GCC_PREPROCESSOR_DEFINITIONS = (
					"DEBUG=1",
					"$(inherited)",
				);
				GCC_SYMBOLS_PRIVATE_EXTERN = NO;
				GCC_WARN_64_TO_32_BIT_CONVERSION = YES;
				GCC_WARN_ABOUT_RETURN_TYPE = YES_ERROR;
				GCC_WARN_UNDECLARED_SELECTOR = YES;
				GCC_WARN_UNINITIALIZED_AUTOS = YES_AGGRESSIVE;
				GCC_WARN_UNUSED_FUNCTION = YES;
				GCC_WARN_UNUSED_VARIABLE = YES;
				IPHONEOS_DEPLOYMENT_TARGET = 7.0;
				MTL_ENABLE_DEBUG_INFO = YES;
				ONLY_ACTIVE_ARCH = YES;
				SDKROOT = iphoneos;
				TARGETED_DEVICE_FAMILY = "1,2";
			};
			name = Debug;
		};
		F094A9C71B78D8F000B1FBBF /* Release */ = {
			isa = XCBuildConfiguration;
			buildSettings = {
				ALWAYS_SEARCH_USER_PATHS = NO;
				CLANG_CXX_LANGUAGE_STANDARD = "gnu++0x";
				CLANG_CXX_LIBRARY = "libc++";
				CLANG_ENABLE_MODULES = YES;
				CLANG_ENABLE_OBJC_ARC = YES;
				CLANG_WARN_BOOL_CONVERSION = YES;
				CLANG_WARN_CONSTANT_CONVERSION = YES;
				CLANG_WARN_DIRECT_OBJC_ISA_USAGE = YES_ERROR;
				CLANG_WARN_EMPTY_BODY = YES;
				CLANG_WARN_ENUM_CONVERSION = YES;
				CLANG_WARN_INT_CONVERSION = YES;
				CLANG_WARN_OBJC_ROOT_CLASS = YES_ERROR;
				CLANG_WARN_UNREACHABLE_CODE = YES;
				CLANG_WARN__DUPLICATE_METHOD_MATCH = YES;
				"CODE_SIGN_IDENTITY[sdk=iphoneos*]" = "iPhone Developer";
				COPY_PHASE_STRIP = YES;
				ENABLE_NS_ASSERTIONS = NO;
				ENABLE_STRICT_OBJC_MSGSEND = YES;
				GCC_C_LANGUAGE_STANDARD = gnu99;
				GCC_WARN_64_TO_32_BIT_CONVERSION = YES;
				GCC_WARN_ABOUT_RETURN_TYPE = YES_ERROR;
				GCC_WARN_UNDECLARED_SELECTOR = YES;
				GCC_WARN_UNINITIALIZED_AUTOS = YES_AGGRESSIVE;
				GCC_WARN_UNUSED_FUNCTION = YES;
				GCC_WARN_UNUSED_VARIABLE = YES;
				IPHONEOS_DEPLOYMENT_TARGET = 7.0;
				MTL_ENABLE_DEBUG_INFO = NO;
				SDKROOT = iphoneos;
				TARGETED_DEVICE_FAMILY = "1,2";
				VALIDATE_PRODUCT = YES;
			};
			name = Release;
		};
		F094A9C91B78D8F000B1FBBF /* Debug */ = {
			isa = XCBuildConfiguration;
			baseConfigurationReference = 11865E69C29698A4179E1F3F /* Pods-Vector.debug.xcconfig */;
			buildSettings = {
				ASSETCATALOG_COMPILER_APPICON_NAME = AppIcon;
				ENABLE_BITCODE = NO;
				INFOPLIST_FILE = Vector/Info.plist;
				IPHONEOS_DEPLOYMENT_TARGET = 7.0;
				LD_RUNPATH_SEARCH_PATHS = "$(inherited) @executable_path/Frameworks";
				PRODUCT_NAME = "$(TARGET_NAME)";
				TARGETED_DEVICE_FAMILY = "1,2";
			};
			name = Debug;
		};
		F094A9CA1B78D8F000B1FBBF /* Release */ = {
			isa = XCBuildConfiguration;
			baseConfigurationReference = 435C7E1A9BC3DE28D526540F /* Pods-Vector.release.xcconfig */;
			buildSettings = {
				ASSETCATALOG_COMPILER_APPICON_NAME = AppIcon;
				ENABLE_BITCODE = NO;
				INFOPLIST_FILE = Vector/Info.plist;
				IPHONEOS_DEPLOYMENT_TARGET = 7.0;
				LD_RUNPATH_SEARCH_PATHS = "$(inherited) @executable_path/Frameworks";
				PRODUCT_NAME = "$(TARGET_NAME)";
				TARGETED_DEVICE_FAMILY = "1,2";
			};
			name = Release;
		};
		F094A9CC1B78D8F000B1FBBF /* Debug */ = {
			isa = XCBuildConfiguration;
			buildSettings = {
				BUNDLE_LOADER = "$(TEST_HOST)";
				FRAMEWORK_SEARCH_PATHS = (
					"$(SDKROOT)/Developer/Library/Frameworks",
					"$(inherited)",
				);
				GCC_PREPROCESSOR_DEFINITIONS = (
					"DEBUG=1",
					"$(inherited)",
				);
				INFOPLIST_FILE = VectorTests/Info.plist;
				LD_RUNPATH_SEARCH_PATHS = "$(inherited) @executable_path/Frameworks @loader_path/Frameworks";
				PRODUCT_NAME = "$(TARGET_NAME)";
				TEST_HOST = "$(BUILT_PRODUCTS_DIR)/Vector.app/Vector";
			};
			name = Debug;
		};
		F094A9CD1B78D8F000B1FBBF /* Release */ = {
			isa = XCBuildConfiguration;
			buildSettings = {
				BUNDLE_LOADER = "$(TEST_HOST)";
				FRAMEWORK_SEARCH_PATHS = (
					"$(SDKROOT)/Developer/Library/Frameworks",
					"$(inherited)",
				);
				INFOPLIST_FILE = VectorTests/Info.plist;
				LD_RUNPATH_SEARCH_PATHS = "$(inherited) @executable_path/Frameworks @loader_path/Frameworks";
				PRODUCT_NAME = "$(TARGET_NAME)";
				TEST_HOST = "$(BUILT_PRODUCTS_DIR)/Vector.app/Vector";
			};
			name = Release;
		};
/* End XCBuildConfiguration section */

/* Begin XCConfigurationList section */
		F094A99D1B78D8F000B1FBBF /* Build configuration list for PBXProject "Vector" */ = {
			isa = XCConfigurationList;
			buildConfigurations = (
				F094A9C61B78D8F000B1FBBF /* Debug */,
				F094A9C71B78D8F000B1FBBF /* Release */,
			);
			defaultConfigurationIsVisible = 0;
			defaultConfigurationName = Release;
		};
		F094A9C81B78D8F000B1FBBF /* Build configuration list for PBXNativeTarget "Vector" */ = {
			isa = XCConfigurationList;
			buildConfigurations = (
				F094A9C91B78D8F000B1FBBF /* Debug */,
				F094A9CA1B78D8F000B1FBBF /* Release */,
			);
			defaultConfigurationIsVisible = 0;
			defaultConfigurationName = Release;
		};
		F094A9CB1B78D8F000B1FBBF /* Build configuration list for PBXNativeTarget "VectorTests" */ = {
			isa = XCConfigurationList;
			buildConfigurations = (
				F094A9CC1B78D8F000B1FBBF /* Debug */,
				F094A9CD1B78D8F000B1FBBF /* Release */,
			);
			defaultConfigurationIsVisible = 0;
			defaultConfigurationName = Release;
		};
/* End XCConfigurationList section */
	};
	rootObject = F094A99A1B78D8F000B1FBBF /* Project object */;
}<|MERGE_RESOLUTION|>--- conflicted
+++ resolved
@@ -882,12 +882,9 @@
 				F02528E51C11B6FC00E1FE1B /* favorite_icon@3x.png in Resources */,
 				F02529051C11B6FC00E1FE1B /* typing@3x.png in Resources */,
 				F02528E71C11B6FC00E1FE1B /* logo.png in Resources */,
-<<<<<<< HEAD
 				32D200841C15C56A00A4E396 /* search_bg@2x.png in Resources */,
-=======
 				F0C34B721C15CA2E00C36F09 /* RoomOutgoingTextMsgWithPaginationTitleBubbleCell.xib in Resources */,
 				F0C34B661C15C28300C36F09 /* RoomOutgoingTextMsgBubbleCell.xib in Resources */,
->>>>>>> 984e341e
 				F094AA2C1B78E42600B1FBBF /* Vector.strings in Resources */,
 				F02528D41C11B6FC00E1FE1B /* add@2x.png in Resources */,
 				F02528FD1C11B6FC00E1FE1B /* selection_untick.png in Resources */,
