# Uncomment this line to define a global platform for your project
# platform :ios, "7.0"

source 'https://github.com/CocoaPods/Specs.git'

target "Vector" do


# Different flavours of pods to MatrixKit
# The tagged version on which this version of Console has been built
<<<<<<< HEAD
pod 'MatrixKit', '~> 0.3.7'
=======
pod 'MatrixKit', '~> 0.3.8'
>>>>>>> 2f5c800c

# The lastest release available on the CocoaPods repository 
#pod 'MatrixKit'

# The develop branch version
#pod 'MatrixSDK', :git => 'https://github.com/matrix-org/matrix-ios-sdk.git', :branch => 'develop'
#pod 'MatrixKit', :git => 'https://github.com/matrix-org/matrix-ios-kit.git', :branch => 'develop'

# The one used for developping both MatrixSDK and MatrixKit
# Note that MatrixSDK must be cloned into a folder called matrix-ios-sdk next to the MatrixKit folder
#pod 'MatrixKit', :path => '../matrix-ios-kit/MatrixKit.podspec'
#pod 'MatrixSDK', :path => '../matrix-ios-sdk/MatrixSDK.podspec'

pod 'GBDeviceInfo', '~> 3.4.0'

end
<|MERGE_RESOLUTION|>--- conflicted
+++ resolved
@@ -8,11 +8,7 @@
 
 # Different flavours of pods to MatrixKit
 # The tagged version on which this version of Console has been built
-<<<<<<< HEAD
-pod 'MatrixKit', '~> 0.3.7'
-=======
 pod 'MatrixKit', '~> 0.3.8'
->>>>>>> 2f5c800c
 
 # The lastest release available on the CocoaPods repository 
 #pod 'MatrixKit'
