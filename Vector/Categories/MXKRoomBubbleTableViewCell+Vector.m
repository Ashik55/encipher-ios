--- conflicted
+++ resolved
@@ -290,15 +290,10 @@
     
     [editButton setTitle:NSLocalizedStringFromTable(@"room_event_action_edit", @"Vector", nil) forState:UIControlStateNormal];
     [editButton setTitle:NSLocalizedStringFromTable(@"room_event_action_edit", @"Vector", nil) forState:UIControlStateSelected];
-<<<<<<< HEAD
-    [editButton setTitleColor:kVectorColorGreen forState:UIControlStateNormal];
-    [editButton setTitleColor:kVectorColorGreen forState:UIControlStateSelected];
-=======
-    [editButton setTitleColor:VECTOR_GREEN_COLOR forState:UIControlStateNormal];
-    [editButton setTitleColor:VECTOR_GREEN_COLOR forState:UIControlStateSelected];
+    [editButton setTitleColor:kVectorColorGree forState:UIControlStateNormal];
+    [editButton setTitleColor:kVectorColorGree forState:UIControlStateSelected];
     
     // Align button label on the right border of the bubbleInfoContainer
->>>>>>> 67148cce
     editButton.contentHorizontalAlignment = UIControlContentHorizontalAlignmentRight;
     UIEdgeInsets edgeInset = editButton.titleEdgeInsets;
     edgeInset.right = 15;
