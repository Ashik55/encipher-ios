--- conflicted
+++ resolved
@@ -629,11 +629,8 @@
 "settings_labs_enable_ringing_for_group_calls" = "Ring for group calls";
 "settings_labs_enabled_polls" = "Polls";
 "settings_labs_enable_threads" = "Threaded messaging";
-<<<<<<< HEAD
 "settings_labs_enable_auto_report_decryption_errors" = "Auto Report Decryption Errors";
-=======
 "settings_labs_use_only_latest_user_avatar_and_name" = "Show latest avatar and name for users in message history";
->>>>>>> 3171b253
 
 "settings_version" = "Version %@";
 "settings_olm_version" = "Olm Version %@";
@@ -2428,7 +2425,7 @@
 "language_picker_title" = "Choose a language";
 "language_picker_default_language" = "Default (%@)";
 
-/* -*- 
+/* -*-
    Automatic localization for en
 
    The following key/value pairs were extracted from the android i18n file:
@@ -2511,17 +2508,17 @@
 "notice_room_history_visible_to_members_from_joined_point_by_you" = "You made future room history visible to all room members, from the point they joined.";
 "notice_room_history_visible_to_members_from_joined_point_by_you_for_dm" = "You made future messages visible to everyone, from when they joined.";
 
-// Room Screen 
-
-// general errors 
-
-// Home Screen 
-
-// Last seen time 
-
-// call events 
-
-/* -*- 
+// Room Screen
+
+// general errors
+
+// Home Screen
+
+// Last seen time
+
+// call events
+
+/* -*-
    Automatic localization for en
 
    The following key/value pairs were extracted from the android i18n file:
@@ -2529,9 +2526,9 @@
 */
 
 
-// titles 
-
-// button names 
+// titles
+
+// button names
 "send" = "Send";
 "copy_button_name" = "Copy";
 "resend" = "Resend";
@@ -2539,7 +2536,7 @@
 "share" = "Share";
 "delete" = "Delete";
 
-// actions 
+// actions
 "action_logout" = "Logout";
 "create_room" = "Create Room";
 "login" = "Login";
@@ -2554,32 +2551,32 @@
 "unban" = "Un-ban";
 "message_unsaved_changes" = "There are unsaved changes. Leaving will discard them.";
 
-// Login Screen 
+// Login Screen
 "login_error_already_logged_in" = "Already logged in";
 "login_error_must_start_http" = "URL must start with http[s]://";
 
-// members list Screen 
-
-// accounts list Screen 
-
-// image size selection 
-
-// invitation members list Screen 
-
-// room creation dialog Screen 
+// members list Screen
+
+// accounts list Screen
+
+// image size selection
+
+// invitation members list Screen
+
+// room creation dialog Screen
 
 // room info dialog Screen
 
 // room details dialog screen
 
-// contacts list screen 
+// contacts list screen
 "invitation_message" = "I\'d like to chat with you with matrix. Please, visit the website http://matrix.org to have more information.";
 
-// Settings screen 
+// Settings screen
 "settings_title_config" = "Configuration";
 "settings_title_notifications" = "Notifications";
 
-// Notification settings screen 
+// Notification settings screen
 "notification_settings_disable_all" = "Disable all notifications";
 "notification_settings_enable_notifications" = "Enable notifications";
 "notification_settings_enable_notifications_warning" = "All notifications are currently disabled for all devices.";
@@ -2606,10 +2603,10 @@
 "notification_settings_by_default" = "By default...";
 "notification_settings_notify_all_other" = "Notify for all other messages/rooms";
 
-// gcm section 
+// gcm section
 "settings_config_identity_server" = "Identity server: %@";
 
-// Settings keys 
+// Settings keys
 
 // call string
 "call_connecting" = "Connecting…";
@@ -2641,4 +2638,4 @@
 "ssl_cert_new_account_expl" = "If the server administrator has said that this is expected, ensure that the fingerprint below matches the fingerprint provided by them.";
 "ssl_unexpected_existing_expl" = "The certificate has changed from one that was trusted by your phone. This is HIGHLY UNUSUAL. It is recommended that you DO NOT ACCEPT this new certificate.";
 "ssl_expected_existing_expl" = "The certificate has changed from a previously trusted one to one that is not trusted. The server may have renewed its certificate. Contact the server administrator for the expected fingerprint.";
-"ssl_only_accept" = "ONLY accept the certificate if the server administrator has published a fingerprint that matches the one above.";
+"ssl_only_accept" = "ONLY accept the certificate if the server administrator has published a fingerprint that matches the one above.";