--- conflicted
+++ resolved
@@ -2388,14 +2388,10 @@
 "user_session_verified_additional_info" = "Your current session is ready for secure messaging.";
 "user_session_unverified_additional_info" = "Verify your current session for enhanced secure messaging.";
 
-<<<<<<< HEAD
-"user_other_session_security_recommendation_title" = "Security recommendation";
-
-
-=======
 "user_session_push_notifications" = "Push notifications";
 "user_session_push_notifications_message" = "When turned on, this session will receive push notifications.";
->>>>>>> c8b1657e
+
+"user_other_session_security_recommendation_title" = "Security recommendation";
 
 // First item is client name and second item is session display name
 "user_session_name" = "%@: %@";
