--- conflicted
+++ resolved
@@ -99,14 +99,11 @@
     internal static let peopleEmptyScreenArtworkDark = ImageAsset(name: "people_empty_screen_artwork_dark")
     internal static let peopleFloatingAction = ImageAsset(name: "people_floating_action")
     internal static let error = ImageAsset(name: "error")
-<<<<<<< HEAD
     internal static let roomActivitiesRetry = ImageAsset(name: "room_activities_retry")
     internal static let scrolldown = ImageAsset(name: "scrolldown")
-=======
     internal static let errorMessageTick = ImageAsset(name: "error_message_tick")
     internal static let scrolldown = ImageAsset(name: "scrolldown")
     internal static let sendingMessageTick = ImageAsset(name: "sending_message_tick")
->>>>>>> 1ebdec1f
     internal static let sentMessageTick = ImageAsset(name: "sent_message_tick")
     internal static let typing = ImageAsset(name: "typing")
     internal static let roomContextMenuCopy = ImageAsset(name: "room_context_menu_copy")
