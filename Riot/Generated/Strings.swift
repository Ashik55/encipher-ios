--- conflicted
+++ resolved
@@ -4027,7 +4027,6 @@
   public static var roomSlideToEndGroupCall: String { 
     return VectorL10n.tr("Vector", "room_slide_to_end_group_call") 
   }
-<<<<<<< HEAD
   /// Suggested rooms are promoted to space members as good ones to join.
   public static var roomSuggestionSettingsScreenMessage: String { 
     return VectorL10n.tr("Vector", "room_suggestion_settings_screen_message") 
@@ -4039,11 +4038,10 @@
   /// Make a room suggested in a space
   public static var roomSuggestionSettingsScreenTitle: String { 
     return VectorL10n.tr("Vector", "room_suggestion_settings_screen_title") 
-=======
+  }
   /// Thread
   public static var roomThreadTitle: String { 
     return VectorL10n.tr("Vector", "room_thread_title") 
->>>>>>> 97e22f50
   }
   /// Invite members
   public static var roomTitleInviteMembers: String { 
