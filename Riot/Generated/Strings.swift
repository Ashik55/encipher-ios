// swiftlint:disable all
// Generated using SwiftGen, by O.Halligon — https://github.com/SwiftGen/SwiftGen

import Foundation

// swiftlint:disable superfluous_disable_command
// swiftlint:disable file_length

// MARK: - Strings

// swiftlint:disable function_parameter_count identifier_name line_length type_body_length
@objcMembers
public class VectorL10n: NSObject {
  /// Abort
  public static var abort: String { 
    return VectorL10n.tr("Vector", "abort") 
  }
  /// Accept
  public static var accept: String { 
    return VectorL10n.tr("Vector", "accept") 
  }
  /// button
  public static var accessibilityButtonLabel: String { 
    return VectorL10n.tr("Vector", "accessibility_button_label") 
  }
  /// checkbox
  public static var accessibilityCheckboxLabel: String { 
    return VectorL10n.tr("Vector", "accessibility_checkbox_label") 
  }
  /// Unable to verify email address. Please check your email and click on the link it contains. Once this is done, click continue
  public static var accountEmailValidationError: String { 
    return VectorL10n.tr("Vector", "account_email_validation_error") 
  }
  /// Please check your email and click on the link it contains. Once this is done, click continue.
  public static var accountEmailValidationMessage: String { 
    return VectorL10n.tr("Vector", "account_email_validation_message") 
  }
  /// Verification Pending
  public static var accountEmailValidationTitle: String { 
    return VectorL10n.tr("Vector", "account_email_validation_title") 
  }
  /// Display name change failed
  public static var accountErrorDisplayNameChangeFailed: String { 
    return VectorL10n.tr("Vector", "account_error_display_name_change_failed") 
  }
  /// This doesn't appear to be a valid email address
  public static var accountErrorEmailWrongDescription: String { 
    return VectorL10n.tr("Vector", "account_error_email_wrong_description") 
  }
  /// Invalid Email Address
  public static var accountErrorEmailWrongTitle: String { 
    return VectorL10n.tr("Vector", "account_error_email_wrong_title") 
  }
  /// Matrix session is not opened
  public static var accountErrorMatrixSessionIsNotOpened: String { 
    return VectorL10n.tr("Vector", "account_error_matrix_session_is_not_opened") 
  }
  /// This doesn't appear to be a valid phone number
  public static var accountErrorMsisdnWrongDescription: String { 
    return VectorL10n.tr("Vector", "account_error_msisdn_wrong_description") 
  }
  /// Invalid Phone Number
  public static var accountErrorMsisdnWrongTitle: String { 
    return VectorL10n.tr("Vector", "account_error_msisdn_wrong_title") 
  }
  /// Picture change failed
  public static var accountErrorPictureChangeFailed: String { 
    return VectorL10n.tr("Vector", "account_error_picture_change_failed") 
  }
  /// Notifications not allowed
  public static var accountErrorPushNotAllowed: String { 
    return VectorL10n.tr("Vector", "account_error_push_not_allowed") 
  }
  /// Link Email
  public static var accountLinkEmail: String { 
    return VectorL10n.tr("Vector", "account_link_email") 
  }
  /// Linked emails
  public static var accountLinkedEmails: String { 
    return VectorL10n.tr("Vector", "account_linked_emails") 
  }
  /// Logout all accounts
  public static var accountLogoutAll: String { 
    return VectorL10n.tr("Vector", "account_logout_all") 
  }
  /// Unable to verify phone number.
  public static var accountMsisdnValidationError: String { 
    return VectorL10n.tr("Vector", "account_msisdn_validation_error") 
  }
  /// We've sent an SMS with an activation code. Please enter this code below.
  public static var accountMsisdnValidationMessage: String { 
    return VectorL10n.tr("Vector", "account_msisdn_validation_message") 
  }
  /// Verification Pending
  public static var accountMsisdnValidationTitle: String { 
    return VectorL10n.tr("Vector", "account_msisdn_validation_title") 
  }
  /// Save changes
  public static var accountSaveChanges: String { 
    return VectorL10n.tr("Vector", "account_save_changes") 
  }
  /// Logout
  public static var actionLogout: String { 
    return VectorL10n.tr("Vector", "action_logout") 
  }
  /// Active Call
  public static var activeCall: String { 
    return VectorL10n.tr("Vector", "active_call") 
  }
  /// Active Call (%@)
  public static func activeCallDetails(_ p1: String) -> String {
    return VectorL10n.tr("Vector", "active_call_details", p1)
  }
  /// Add
  public static var add: String { 
    return VectorL10n.tr("Vector", "add") 
  }
  /// All
  public static var allChatsAllFilter: String { 
    return VectorL10n.tr("Vector", "all_chats_all_filter") 
  }
  /// Layout preferences
  public static var allChatsEditLayout: String { 
    return VectorL10n.tr("Vector", "all_chats_edit_layout") 
  }
  /// Sort by activity
  public static var allChatsEditLayoutActivityOrder: String { 
    return VectorL10n.tr("Vector", "all_chats_edit_layout_activity_order") 
  }
  /// Automatically filter your messages into the categories of your choice
  public static var allChatsEditLayoutAddFiltersMessage: String { 
    return VectorL10n.tr("Vector", "all_chats_edit_layout_add_filters_message") 
  }
  /// Filter your messages
  public static var allChatsEditLayoutAddFiltersTitle: String { 
    return VectorL10n.tr("Vector", "all_chats_edit_layout_add_filters_title") 
  }
  /// Pin sections to home for easy access
  public static var allChatsEditLayoutAddSectionMessage: String { 
    return VectorL10n.tr("Vector", "all_chats_edit_layout_add_section_message") 
  }
  /// Add section to home
  public static var allChatsEditLayoutAddSectionTitle: String { 
    return VectorL10n.tr("Vector", "all_chats_edit_layout_add_section_title") 
  }
  /// Sort A-Z
  public static var allChatsEditLayoutAlphabeticalOrder: String { 
    return VectorL10n.tr("Vector", "all_chats_edit_layout_alphabetical_order") 
  }
  /// Pin your spaces
  public static var allChatsEditLayoutPinSpacesTitle: String { 
    return VectorL10n.tr("Vector", "all_chats_edit_layout_pin_spaces_title") 
  }
  /// Recents
  public static var allChatsEditLayoutRecents: String { 
    return VectorL10n.tr("Vector", "all_chats_edit_layout_recents") 
  }
  /// Show filters
  public static var allChatsEditLayoutShowFilters: String { 
    return VectorL10n.tr("Vector", "all_chats_edit_layout_show_filters") 
  }
  /// Show recents
  public static var allChatsEditLayoutShowRecents: String { 
    return VectorL10n.tr("Vector", "all_chats_edit_layout_show_recents") 
  }
  /// Sort messages by
  public static var allChatsEditLayoutSortingOptionsTitle: String { 
    return VectorL10n.tr("Vector", "all_chats_edit_layout_sorting_options_title") 
  }
  /// Unreads
  public static var allChatsEditLayoutUnreads: String { 
    return VectorL10n.tr("Vector", "all_chats_edit_layout_unreads") 
  }
  /// Leave %@
  public static func allChatsEditMenuLeaveSpace(_ p1: String) -> String {
    return VectorL10n.tr("Vector", "all_chats_edit_menu_leave_space", p1)
  }
  /// Space settings
  public static var allChatsEditMenuSpaceSettings: String { 
    return VectorL10n.tr("Vector", "all_chats_edit_menu_space_settings") 
  }
  /// You’re all caught up.
  public static var allChatsEmptyListPlaceholderTitle: String { 
    return VectorL10n.tr("Vector", "all_chats_empty_list_placeholder_title") 
  }
  /// Spaces are a new way to group rooms and people. Add an existing room, or create a new one, using the bottom-right button.
  public static var allChatsEmptySpaceInformation: String { 
    return VectorL10n.tr("Vector", "all_chats_empty_space_information") 
  }
  /// This is where you're unread messages will show up, when you have some.
  public static var allChatsEmptyUnreadsPlaceholderMessage: String { 
    return VectorL10n.tr("Vector", "all_chats_empty_unreads_placeholder_message") 
  }
  /// The all-in-one secure chat app for teams, friends and organisations. Create a chat, or join an existing room, to get started.
  public static var allChatsEmptyViewInformation: String { 
    return VectorL10n.tr("Vector", "all_chats_empty_view_information") 
  }
  /// %@\nis looking a little empty.
  public static func allChatsEmptyViewTitle(_ p1: String) -> String {
    return VectorL10n.tr("Vector", "all_chats_empty_view_title", p1)
  }
<<<<<<< HEAD
  /// Try adjusting your search.
  public static var allChatsNothingFoundPlaceholderMessage: String { 
    return VectorL10n.tr("Vector", "all_chats_nothing_found_placeholder_message") 
  }
  /// Nothing found.
  public static var allChatsNothingFoundPlaceholderTitle: String { 
    return VectorL10n.tr("Vector", "all_chats_nothing_found_placeholder_title") 
=======
  /// To simplify your Element, tabs are now optional. Manage them using the top-right menu.
  public static var allChatsOnboardingPageMessage1: String { 
    return VectorL10n.tr("Vector", "all_chats_onboarding_page_message1") 
  }
  /// Access your Spaces (bottom-left) faster and easier than ever before.
  public static var allChatsOnboardingPageMessage2: String { 
    return VectorL10n.tr("Vector", "all_chats_onboarding_page_message2") 
  }
  /// Tap your profile to let us know what you think.
  public static var allChatsOnboardingPageMessage3: String { 
    return VectorL10n.tr("Vector", "all_chats_onboarding_page_message3") 
  }
  /// Welcome to a new view!
  public static var allChatsOnboardingPageTitle1: String { 
    return VectorL10n.tr("Vector", "all_chats_onboarding_page_title1") 
  }
  /// Access Spaces
  public static var allChatsOnboardingPageTitle2: String { 
    return VectorL10n.tr("Vector", "all_chats_onboarding_page_title2") 
  }
  /// Give Feedback
  public static var allChatsOnboardingPageTitle3: String { 
    return VectorL10n.tr("Vector", "all_chats_onboarding_page_title3") 
  }
  /// What's new
  public static var allChatsOnboardingTitle: String { 
    return VectorL10n.tr("Vector", "all_chats_onboarding_title") 
  }
  /// Try it out
  public static var allChatsOnboardingTryIt: String { 
    return VectorL10n.tr("Vector", "all_chats_onboarding_try_it") 
>>>>>>> de291a59
  }
  /// Chats
  public static var allChatsSectionTitle: String { 
    return VectorL10n.tr("Vector", "all_chats_section_title") 
  }
  /// All chats
  public static var allChatsTitle: String { 
    return VectorL10n.tr("Vector", "all_chats_title") 
  }
  /// User settings
  public static var allChatsUserMenuSettings: String { 
    return VectorL10n.tr("Vector", "all_chats_user_menu_settings") 
  }
  /// Help us identify issues and improve %@ by sharing anonymous usage data. To understand how people use multiple devices, we’ll generate a random identifier, shared by your devices.
  public static func analyticsPromptMessageNewUser(_ p1: String) -> String {
    return VectorL10n.tr("Vector", "analytics_prompt_message_new_user", p1)
  }
  /// You previously consented to share anonymous usage data with us. Now, to help understand how people use multiple devices, we’ll generate a random identifier, shared by your devices.
  public static var analyticsPromptMessageUpgrade: String { 
    return VectorL10n.tr("Vector", "analytics_prompt_message_upgrade") 
  }
  /// Not now
  public static var analyticsPromptNotNow: String { 
    return VectorL10n.tr("Vector", "analytics_prompt_not_now") 
  }
  /// We <b>don't</b> record or profile any account data
  public static var analyticsPromptPoint1: String { 
    return VectorL10n.tr("Vector", "analytics_prompt_point_1") 
  }
  /// We <b>don't</b> share information with third parties
  public static var analyticsPromptPoint2: String { 
    return VectorL10n.tr("Vector", "analytics_prompt_point_2") 
  }
  /// You can turn this off anytime in settings
  public static var analyticsPromptPoint3: String { 
    return VectorL10n.tr("Vector", "analytics_prompt_point_3") 
  }
  /// Stop sharing
  public static var analyticsPromptStop: String { 
    return VectorL10n.tr("Vector", "analytics_prompt_stop") 
  }
  /// here
  public static var analyticsPromptTermsLinkNewUser: String { 
    return VectorL10n.tr("Vector", "analytics_prompt_terms_link_new_user") 
  }
  /// here
  public static var analyticsPromptTermsLinkUpgrade: String { 
    return VectorL10n.tr("Vector", "analytics_prompt_terms_link_upgrade") 
  }
  /// You can read all our terms %@.
  public static func analyticsPromptTermsNewUser(_ p1: String) -> String {
    return VectorL10n.tr("Vector", "analytics_prompt_terms_new_user", p1)
  }
  /// Read all our terms %@. Is that OK?
  public static func analyticsPromptTermsUpgrade(_ p1: String) -> String {
    return VectorL10n.tr("Vector", "analytics_prompt_terms_upgrade", p1)
  }
  /// Help improve %@
  public static func analyticsPromptTitle(_ p1: String) -> String {
    return VectorL10n.tr("Vector", "analytics_prompt_title", p1)
  }
  /// Yes, that's fine
  public static var analyticsPromptYes: String { 
    return VectorL10n.tr("Vector", "analytics_prompt_yes") 
  }
  /// Answer Call
  public static var answerCall: String { 
    return VectorL10n.tr("Vector", "answer_call") 
  }
  /// Attach Media from Library
  public static var attachMedia: String { 
    return VectorL10n.tr("Vector", "attach_media") 
  }
  /// Cancel the download?
  public static var attachmentCancelDownload: String { 
    return VectorL10n.tr("Vector", "attachment_cancel_download") 
  }
  /// Cancel the upload?
  public static var attachmentCancelUpload: String { 
    return VectorL10n.tr("Vector", "attachment_cancel_upload") 
  }
  /// This file contains encryption keys exported from a Matrix client.\nDo you want to view the file content or import the keys it contains?
  public static var attachmentE2eKeysFilePrompt: String { 
    return VectorL10n.tr("Vector", "attachment_e2e_keys_file_prompt") 
  }
  /// Import...
  public static var attachmentE2eKeysImport: String { 
    return VectorL10n.tr("Vector", "attachment_e2e_keys_import") 
  }
  /// Large (~%@)
  public static func attachmentLarge(_ p1: String) -> String {
    return VectorL10n.tr("Vector", "attachment_large", p1)
  }
  /// Large %@ (~%@)
  public static func attachmentLargeWithResolution(_ p1: String, _ p2: String) -> String {
    return VectorL10n.tr("Vector", "attachment_large_with_resolution", p1, p2)
  }
  /// Medium (~%@)
  public static func attachmentMedium(_ p1: String) -> String {
    return VectorL10n.tr("Vector", "attachment_medium", p1)
  }
  /// Medium %@ (~%@)
  public static func attachmentMediumWithResolution(_ p1: String, _ p2: String) -> String {
    return VectorL10n.tr("Vector", "attachment_medium_with_resolution", p1, p2)
  }
  /// Actual Size
  public static var attachmentMultiselectionOriginal: String { 
    return VectorL10n.tr("Vector", "attachment_multiselection_original") 
  }
  /// Do you want to send images as:
  public static var attachmentMultiselectionSizePrompt: String { 
    return VectorL10n.tr("Vector", "attachment_multiselection_size_prompt") 
  }
  /// Actual Size (%@)
  public static func attachmentOriginal(_ p1: String) -> String {
    return VectorL10n.tr("Vector", "attachment_original", p1)
  }
  /// Do you want to send as:
  public static var attachmentSizePrompt: String { 
    return VectorL10n.tr("Vector", "attachment_size_prompt") 
  }
  /// You can turn this off in settings.
  public static var attachmentSizePromptMessage: String { 
    return VectorL10n.tr("Vector", "attachment_size_prompt_message") 
  }
  /// Confirm size to send
  public static var attachmentSizePromptTitle: String { 
    return VectorL10n.tr("Vector", "attachment_size_prompt_title") 
  }
  /// Small (~%@)
  public static func attachmentSmall(_ p1: String) -> String {
    return VectorL10n.tr("Vector", "attachment_small", p1)
  }
  /// Small %@ (~%@)
  public static func attachmentSmallWithResolution(_ p1: String, _ p2: String) -> String {
    return VectorL10n.tr("Vector", "attachment_small_with_resolution", p1, p2)
  }
  /// This file type is not supported.
  public static var attachmentUnsupportedPreviewMessage: String { 
    return VectorL10n.tr("Vector", "attachment_unsupported_preview_message") 
  }
  /// Unable to preview
  public static var attachmentUnsupportedPreviewTitle: String { 
    return VectorL10n.tr("Vector", "attachment_unsupported_preview_title") 
  }
  /// Please review and accept the policies of this homeserver:
  public static var authAcceptPolicies: String { 
    return VectorL10n.tr("Vector", "auth_accept_policies") 
  }
  /// Registration with email and phone number at once is not supported yet until the api exists. Only the phone number will be taken into account. You may add your email to your profile in settings.
  public static var authAddEmailAndPhoneWarning: String { 
    return VectorL10n.tr("Vector", "auth_add_email_and_phone_warning") 
  }
  /// Set an email for account recovery, and later to be optionally discoverable by people who know you.
  public static var authAddEmailMessage2: String { 
    return VectorL10n.tr("Vector", "auth_add_email_message_2") 
  }
  /// Set an email for account recovery. Use later email or phone to be optionally discoverable by people who know you.
  public static var authAddEmailPhoneMessage2: String { 
    return VectorL10n.tr("Vector", "auth_add_email_phone_message_2") 
  }
  /// Set a phone, and later to be optionally discoverable by people who know you.
  public static var authAddPhoneMessage2: String { 
    return VectorL10n.tr("Vector", "auth_add_phone_message_2") 
  }
  /// Invalid homeserver discovery response
  public static var authAutodiscoverInvalidResponse: String { 
    return VectorL10n.tr("Vector", "auth_autodiscover_invalid_response") 
  }
  /// This email address is already in use
  public static var authEmailInUse: String { 
    return VectorL10n.tr("Vector", "auth_email_in_use") 
  }
  /// No identity server is configured so you cannot add an email address in order to reset your Matrix account password in the future.
  public static var authEmailIsRequired: String { 
    return VectorL10n.tr("Vector", "auth_email_is_required") 
  }
  /// Failed to send email: This email address was not found
  public static var authEmailNotFound: String { 
    return VectorL10n.tr("Vector", "auth_email_not_found") 
  }
  /// Email address
  public static var authEmailPlaceholder: String { 
    return VectorL10n.tr("Vector", "auth_email_placeholder") 
  }
  /// Please check your email to continue registration
  public static var authEmailValidationMessage: String { 
    return VectorL10n.tr("Vector", "auth_email_validation_message") 
  }
  /// Forgot Matrix account password?
  public static var authForgotPassword: String { 
    return VectorL10n.tr("Vector", "auth_forgot_password") 
  }
  /// No identity server is configured: add one to reset your Matrix account password.
  public static var authForgotPasswordErrorNoConfiguredIdentityServer: String { 
    return VectorL10n.tr("Vector", "auth_forgot_password_error_no_configured_identity_server") 
  }
  /// URL (e.g. https://matrix.org)
  public static var authHomeServerPlaceholder: String { 
    return VectorL10n.tr("Vector", "auth_home_server_placeholder") 
  }
  /// URL (e.g. https://vector.im)
  public static var authIdentityServerPlaceholder: String { 
    return VectorL10n.tr("Vector", "auth_identity_server_placeholder") 
  }
  /// This doesn't look like a valid email address
  public static var authInvalidEmail: String { 
    return VectorL10n.tr("Vector", "auth_invalid_email") 
  }
  /// Incorrect username and/or password
  public static var authInvalidLoginParam: String { 
    return VectorL10n.tr("Vector", "auth_invalid_login_param") 
  }
  /// Password too short (min 6)
  public static var authInvalidPassword: String { 
    return VectorL10n.tr("Vector", "auth_invalid_password") 
  }
  /// This doesn't look like a valid phone number
  public static var authInvalidPhone: String { 
    return VectorL10n.tr("Vector", "auth_invalid_phone") 
  }
  /// User names may only contain letters, numbers, dots, hyphens and underscores
  public static var authInvalidUserName: String { 
    return VectorL10n.tr("Vector", "auth_invalid_user_name") 
  }
  /// Log in
  public static var authLogin: String { 
    return VectorL10n.tr("Vector", "auth_login") 
  }
  /// Sign In
  public static var authLoginSingleSignOn: String { 
    return VectorL10n.tr("Vector", "auth_login_single_sign_on") 
  }
  /// Missing email address
  public static var authMissingEmail: String { 
    return VectorL10n.tr("Vector", "auth_missing_email") 
  }
  /// Missing email address or phone number
  public static var authMissingEmailOrPhone: String { 
    return VectorL10n.tr("Vector", "auth_missing_email_or_phone") 
  }
  /// Missing password
  public static var authMissingPassword: String { 
    return VectorL10n.tr("Vector", "auth_missing_password") 
  }
  /// Missing phone number
  public static var authMissingPhone: String { 
    return VectorL10n.tr("Vector", "auth_missing_phone") 
  }
  /// Unable to verify phone number.
  public static var authMsisdnValidationError: String { 
    return VectorL10n.tr("Vector", "auth_msisdn_validation_error") 
  }
  /// We've sent an SMS with an activation code. Please enter this code below.
  public static var authMsisdnValidationMessage: String { 
    return VectorL10n.tr("Vector", "auth_msisdn_validation_message") 
  }
  /// Verification Pending
  public static var authMsisdnValidationTitle: String { 
    return VectorL10n.tr("Vector", "auth_msisdn_validation_title") 
  }
  /// New password
  public static var authNewPasswordPlaceholder: String { 
    return VectorL10n.tr("Vector", "auth_new_password_placeholder") 
  }
  /// Email address (optional)
  public static var authOptionalEmailPlaceholder: String { 
    return VectorL10n.tr("Vector", "auth_optional_email_placeholder") 
  }
  /// Phone number (optional)
  public static var authOptionalPhonePlaceholder: String { 
    return VectorL10n.tr("Vector", "auth_optional_phone_placeholder") 
  }
  /// Passwords don't match
  public static var authPasswordDontMatch: String { 
    return VectorL10n.tr("Vector", "auth_password_dont_match") 
  }
  /// Password
  public static var authPasswordPlaceholder: String { 
    return VectorL10n.tr("Vector", "auth_password_placeholder") 
  }
  /// This phone number is already in use
  public static var authPhoneInUse: String { 
    return VectorL10n.tr("Vector", "auth_phone_in_use") 
  }
  /// No identity server is configured so you cannot add a phone number in order to reset your Matrix account password in the future.
  public static var authPhoneIsRequired: String { 
    return VectorL10n.tr("Vector", "auth_phone_is_required") 
  }
  /// Phone number
  public static var authPhonePlaceholder: String { 
    return VectorL10n.tr("Vector", "auth_phone_placeholder") 
  }
  /// This homeserver would like to make sure you are not a robot
  public static var authRecaptchaMessage: String { 
    return VectorL10n.tr("Vector", "auth_recaptcha_message") 
  }
  /// Register
  public static var authRegister: String { 
    return VectorL10n.tr("Vector", "auth_register") 
  }
  /// Confirm your new Matrix account password
  public static var authRepeatNewPasswordPlaceholder: String { 
    return VectorL10n.tr("Vector", "auth_repeat_new_password_placeholder") 
  }
  /// Repeat password
  public static var authRepeatPasswordPlaceholder: String { 
    return VectorL10n.tr("Vector", "auth_repeat_password_placeholder") 
  }
  /// An email has been sent to %@. Once you've followed the link it contains, click below.
  public static func authResetPasswordEmailValidationMessage(_ p1: String) -> String {
    return VectorL10n.tr("Vector", "auth_reset_password_email_validation_message", p1)
  }
  /// No identity server is configured: add one in server options to reset your Matrix account password.
  public static var authResetPasswordErrorIsRequired: String { 
    return VectorL10n.tr("Vector", "auth_reset_password_error_is_required") 
  }
  /// Your email address does not appear to be associated with a Matrix ID on this homeserver.
  public static var authResetPasswordErrorNotFound: String { 
    return VectorL10n.tr("Vector", "auth_reset_password_error_not_found") 
  }
  /// Failed to verify email address: make sure you clicked the link in the email
  public static var authResetPasswordErrorUnauthorized: String { 
    return VectorL10n.tr("Vector", "auth_reset_password_error_unauthorized") 
  }
  /// To reset your Matrix account password, enter the email address linked to your account:
  public static var authResetPasswordMessage: String { 
    return VectorL10n.tr("Vector", "auth_reset_password_message") 
  }
  /// The email address linked to your account must be entered.
  public static var authResetPasswordMissingEmail: String { 
    return VectorL10n.tr("Vector", "auth_reset_password_missing_email") 
  }
  /// A new password must be entered.
  public static var authResetPasswordMissingPassword: String { 
    return VectorL10n.tr("Vector", "auth_reset_password_missing_password") 
  }
  /// I have verified my email address
  public static var authResetPasswordNextStepButton: String { 
    return VectorL10n.tr("Vector", "auth_reset_password_next_step_button") 
  }
  /// Your Matrix account password has been reset.\n\nYou have been logged out of all sessions and will no longer receive push notifications. To re-enable notifications, re-log in on each device.
  public static var authResetPasswordSuccessMessage: String { 
    return VectorL10n.tr("Vector", "auth_reset_password_success_message") 
  }
  /// Return to login screen
  public static var authReturnToLogin: String { 
    return VectorL10n.tr("Vector", "auth_return_to_login") 
  }
  /// Send Reset Email
  public static var authSendResetEmail: String { 
    return VectorL10n.tr("Vector", "auth_send_reset_email") 
  }
  /// Skip
  public static var authSkip: String { 
    return VectorL10n.tr("Vector", "auth_skip") 
  }
  /// Clear personal data
  public static var authSoftlogoutClearData: String { 
    return VectorL10n.tr("Vector", "auth_softlogout_clear_data") 
  }
  /// Clear all data
  public static var authSoftlogoutClearDataButton: String { 
    return VectorL10n.tr("Vector", "auth_softlogout_clear_data_button") 
  }
  /// Warning: Your personal data (including encryption keys) is still stored on this device.
  public static var authSoftlogoutClearDataMessage1: String { 
    return VectorL10n.tr("Vector", "auth_softlogout_clear_data_message_1") 
  }
  /// Clear it if you're finished using this device, or want to sign in to another account.
  public static var authSoftlogoutClearDataMessage2: String { 
    return VectorL10n.tr("Vector", "auth_softlogout_clear_data_message_2") 
  }
  /// Sign out
  public static var authSoftlogoutClearDataSignOut: String { 
    return VectorL10n.tr("Vector", "auth_softlogout_clear_data_sign_out") 
  }
  /// Are you sure you want to clear all data currently stored on this device? Sign in again to access your account data and messages.
  public static var authSoftlogoutClearDataSignOutMsg: String { 
    return VectorL10n.tr("Vector", "auth_softlogout_clear_data_sign_out_msg") 
  }
  /// Are you sure?
  public static var authSoftlogoutClearDataSignOutTitle: String { 
    return VectorL10n.tr("Vector", "auth_softlogout_clear_data_sign_out_title") 
  }
  /// Your homeserver (%1$@) admin has signed you out of your account %2$@ (%3$@).
  public static func authSoftlogoutReason(_ p1: String, _ p2: String, _ p3: String) -> String {
    return VectorL10n.tr("Vector", "auth_softlogout_reason", p1, p2, p3)
  }
  /// Sign in to recover encryption keys stored exclusively on this device. You need them to read all of your secure messages on any device.
  public static var authSoftlogoutRecoverEncryptionKeys: String { 
    return VectorL10n.tr("Vector", "auth_softlogout_recover_encryption_keys") 
  }
  /// Sign In
  public static var authSoftlogoutSignIn: String { 
    return VectorL10n.tr("Vector", "auth_softlogout_sign_in") 
  }
  /// You’re signed out
  public static var authSoftlogoutSignedOut: String { 
    return VectorL10n.tr("Vector", "auth_softlogout_signed_out") 
  }
  /// Submit
  public static var authSubmit: String { 
    return VectorL10n.tr("Vector", "auth_submit") 
  }
  /// The identity server is not trusted
  public static var authUntrustedIdServer: String { 
    return VectorL10n.tr("Vector", "auth_untrusted_id_server") 
  }
  /// Use custom server options (advanced)
  public static var authUseServerOptions: String { 
    return VectorL10n.tr("Vector", "auth_use_server_options") 
  }
  /// Email or user name
  public static var authUserIdPlaceholder: String { 
    return VectorL10n.tr("Vector", "auth_user_id_placeholder") 
  }
  /// User name
  public static var authUserNamePlaceholder: String { 
    return VectorL10n.tr("Vector", "auth_user_name_placeholder") 
  }
  /// Username in use
  public static var authUsernameInUse: String { 
    return VectorL10n.tr("Vector", "auth_username_in_use") 
  }
  /// This app does not support the authentication mechanism on your homeserver.
  public static var authenticatedSessionFlowNotSupported: String { 
    return VectorL10n.tr("Vector", "authenticated_session_flow_not_supported") 
  }
  /// Your account is not created yet. Stop the registration process?
  public static var authenticationCancelFlowConfirmationMessage: String { 
    return VectorL10n.tr("Vector", "authentication_cancel_flow_confirmation_message") 
  }
  /// Make sure it’s 8 characters or more
  public static var authenticationChoosePasswordInputMessage: String { 
    return VectorL10n.tr("Vector", "authentication_choose_password_input_message") 
  }
  /// Choose a new password
  public static var authenticationChoosePasswordInputTitle: String { 
    return VectorL10n.tr("Vector", "authentication_choose_password_input_title") 
  }
  /// Check your inbox
  public static var authenticationChoosePasswordNotVerifiedMessage: String { 
    return VectorL10n.tr("Vector", "authentication_choose_password_not_verified_message") 
  }
  /// Email not verified
  public static var authenticationChoosePasswordNotVerifiedTitle: String { 
    return VectorL10n.tr("Vector", "authentication_choose_password_not_verified_title") 
  }
  /// Sign out of all devices
  public static var authenticationChoosePasswordSignoutAllDevices: String { 
    return VectorL10n.tr("Vector", "authentication_choose_password_signout_all_devices") 
  }
  /// Reset Password
  public static var authenticationChoosePasswordSubmitButton: String { 
    return VectorL10n.tr("Vector", "authentication_choose_password_submit_button") 
  }
  /// New Password
  public static var authenticationChoosePasswordTextFieldPlaceholder: String { 
    return VectorL10n.tr("Vector", "authentication_choose_password_text_field_placeholder") 
  }
  /// %@ will send you a verification link
  public static func authenticationForgotPasswordInputMessage(_ p1: String) -> String {
    return VectorL10n.tr("Vector", "authentication_forgot_password_input_message", p1)
  }
  /// Enter your email
  public static var authenticationForgotPasswordInputTitle: String { 
    return VectorL10n.tr("Vector", "authentication_forgot_password_input_title") 
  }
  /// Email
  public static var authenticationForgotPasswordTextFieldPlaceholder: String { 
    return VectorL10n.tr("Vector", "authentication_forgot_password_text_field_placeholder") 
  }
  /// Resend email
  public static var authenticationForgotPasswordWaitingButton: String { 
    return VectorL10n.tr("Vector", "authentication_forgot_password_waiting_button") 
  }
  /// Follow the instructions sent to %@
  public static func authenticationForgotPasswordWaitingMessage(_ p1: String) -> String {
    return VectorL10n.tr("Vector", "authentication_forgot_password_waiting_message", p1)
  }
  /// Check your email.
  public static var authenticationForgotPasswordWaitingTitle: String { 
    return VectorL10n.tr("Vector", "authentication_forgot_password_waiting_title") 
  }
  /// Forgot password
  public static var authenticationLoginForgotPassword: String { 
    return VectorL10n.tr("Vector", "authentication_login_forgot_password") 
  }
  /// Welcome back!
  public static var authenticationLoginTitle: String { 
    return VectorL10n.tr("Vector", "authentication_login_title") 
  }
  /// Username / Email / Phone
  public static var authenticationLoginUsername: String { 
    return VectorL10n.tr("Vector", "authentication_login_username") 
  }
  /// Are you a human?
  public static var authenticationRecaptchaTitle: String { 
    return VectorL10n.tr("Vector", "authentication_recaptcha_title") 
  }
  /// Must be 8 characters or more
  public static var authenticationRegistrationPasswordFooter: String { 
    return VectorL10n.tr("Vector", "authentication_registration_password_footer") 
  }
  /// Create your account
  public static var authenticationRegistrationTitle: String { 
    return VectorL10n.tr("Vector", "authentication_registration_title") 
  }
  /// Username
  public static var authenticationRegistrationUsername: String { 
    return VectorL10n.tr("Vector", "authentication_registration_username") 
  }
  /// You can’t change this later
  public static var authenticationRegistrationUsernameFooter: String { 
    return VectorL10n.tr("Vector", "authentication_registration_username_footer") 
  }
  /// Others can discover you %@
  public static func authenticationRegistrationUsernameFooterAvailable(_ p1: String) -> String {
    return VectorL10n.tr("Vector", "authentication_registration_username_footer_available", p1)
  }
  /// Where your conversations will live
  public static var authenticationServerInfoTitle: String { 
    return VectorL10n.tr("Vector", "authentication_server_info_title") 
  }
  /// Where your conversations live
  public static var authenticationServerInfoTitleLogin: String { 
    return VectorL10n.tr("Vector", "authentication_server_info_title_login") 
  }
  /// Cannot find a server at this URL, please check it is correct.
  public static var authenticationServerSelectionGenericError: String { 
    return VectorL10n.tr("Vector", "authentication_server_selection_generic_error") 
  }
  /// What is the address of your server?
  public static var authenticationServerSelectionLoginMessage: String { 
    return VectorL10n.tr("Vector", "authentication_server_selection_login_message") 
  }
  /// Connect to homeserver
  public static var authenticationServerSelectionLoginTitle: String { 
    return VectorL10n.tr("Vector", "authentication_server_selection_login_title") 
  }
  /// What is the address of your server? This is like a home for all your data
  public static var authenticationServerSelectionRegisterMessage: String { 
    return VectorL10n.tr("Vector", "authentication_server_selection_register_message") 
  }
  /// Select your homeserver
  public static var authenticationServerSelectionRegisterTitle: String { 
    return VectorL10n.tr("Vector", "authentication_server_selection_register_title") 
  }
  /// Homeserver URL
  public static var authenticationServerSelectionServerUrl: String { 
    return VectorL10n.tr("Vector", "authentication_server_selection_server_url") 
  }
  /// Please read %@’s terms and policies
  public static func authenticationTermsMessage(_ p1: String) -> String {
    return VectorL10n.tr("Vector", "authentication_terms_message", p1)
  }
  /// Unable to find the selected policy. Please try again later.
  public static var authenticationTermsPolicyUrlError: String { 
    return VectorL10n.tr("Vector", "authentication_terms_policy_url_error") 
  }
  /// Privacy policies
  public static var authenticationTermsTitle: String { 
    return VectorL10n.tr("Vector", "authentication_terms_title") 
  }
  /// %@ needs to verify your account
  public static func authenticationVerifyEmailInputMessage(_ p1: String) -> String {
    return VectorL10n.tr("Vector", "authentication_verify_email_input_message", p1)
  }
  /// Enter your email
  public static var authenticationVerifyEmailInputTitle: String { 
    return VectorL10n.tr("Vector", "authentication_verify_email_input_title") 
  }
  /// Email
  public static var authenticationVerifyEmailTextFieldPlaceholder: String { 
    return VectorL10n.tr("Vector", "authentication_verify_email_text_field_placeholder") 
  }
  /// Resend email
  public static var authenticationVerifyEmailWaitingButton: String { 
    return VectorL10n.tr("Vector", "authentication_verify_email_waiting_button") 
  }
  /// Did not receive an email?
  public static var authenticationVerifyEmailWaitingHint: String { 
    return VectorL10n.tr("Vector", "authentication_verify_email_waiting_hint") 
  }
  /// Follow the instructions sent to %@
  public static func authenticationVerifyEmailWaitingMessage(_ p1: String) -> String {
    return VectorL10n.tr("Vector", "authentication_verify_email_waiting_message", p1)
  }
  /// Verify your email.
  public static var authenticationVerifyEmailWaitingTitle: String { 
    return VectorL10n.tr("Vector", "authentication_verify_email_waiting_title") 
  }
  /// %@ needs to verify your account
  public static func authenticationVerifyMsisdnInputMessage(_ p1: String) -> String {
    return VectorL10n.tr("Vector", "authentication_verify_msisdn_input_message", p1)
  }
  /// Enter your phone number
  public static var authenticationVerifyMsisdnInputTitle: String { 
    return VectorL10n.tr("Vector", "authentication_verify_msisdn_input_title") 
  }
  /// Invalid phone number
  public static var authenticationVerifyMsisdnInvalidPhoneNumber: String { 
    return VectorL10n.tr("Vector", "authentication_verify_msisdn_invalid_phone_number") 
  }
  /// Confirmation Code
  public static var authenticationVerifyMsisdnOtpTextFieldPlaceholder: String { 
    return VectorL10n.tr("Vector", "authentication_verify_msisdn_otp_text_field_placeholder") 
  }
  /// Phone Number
  public static var authenticationVerifyMsisdnTextFieldPlaceholder: String { 
    return VectorL10n.tr("Vector", "authentication_verify_msisdn_text_field_placeholder") 
  }
  /// Resend code
  public static var authenticationVerifyMsisdnWaitingButton: String { 
    return VectorL10n.tr("Vector", "authentication_verify_msisdn_waiting_button") 
  }
  /// A code was sent to %@
  public static func authenticationVerifyMsisdnWaitingMessage(_ p1: String) -> String {
    return VectorL10n.tr("Vector", "authentication_verify_msisdn_waiting_message", p1)
  }
  /// Verify your phone number
  public static var authenticationVerifyMsisdnWaitingTitle: String { 
    return VectorL10n.tr("Vector", "authentication_verify_msisdn_waiting_title") 
  }
  /// Back
  public static var back: String { 
    return VectorL10n.tr("Vector", "back") 
  }
  /// Ban
  public static var ban: String { 
    return VectorL10n.tr("Vector", "ban") 
  }
  /// Log back in
  public static var biometricsCantUnlockedAlertMessageLogin: String { 
    return VectorL10n.tr("Vector", "biometrics_cant_unlocked_alert_message_login") 
  }
  /// Retry
  public static var biometricsCantUnlockedAlertMessageRetry: String { 
    return VectorL10n.tr("Vector", "biometrics_cant_unlocked_alert_message_retry") 
  }
  /// To unlock, use %@ or log back in and enable %@ again
  public static func biometricsCantUnlockedAlertMessageX(_ p1: String, _ p2: String) -> String {
    return VectorL10n.tr("Vector", "biometrics_cant_unlocked_alert_message_x", p1, p2)
  }
  /// Can't unlock app
  public static var biometricsCantUnlockedAlertTitle: String { 
    return VectorL10n.tr("Vector", "biometrics_cant_unlocked_alert_title") 
  }
  /// Disable %@
  public static func biometricsDesetupDisableButtonTitleX(_ p1: String) -> String {
    return VectorL10n.tr("Vector", "biometrics_desetup_disable_button_title_x", p1)
  }
  /// Disable %@
  public static func biometricsDesetupTitleX(_ p1: String) -> String {
    return VectorL10n.tr("Vector", "biometrics_desetup_title_x", p1)
  }
  /// Face ID
  public static var biometricsModeFaceId: String { 
    return VectorL10n.tr("Vector", "biometrics_mode_face_id") 
  }
  /// Touch ID
  public static var biometricsModeTouchId: String { 
    return VectorL10n.tr("Vector", "biometrics_mode_touch_id") 
  }
  /// Enable %@
  public static func biometricsSettingsEnableX(_ p1: String) -> String {
    return VectorL10n.tr("Vector", "biometrics_settings_enable_x", p1)
  }
  /// Enable %@
  public static func biometricsSetupEnableButtonTitleX(_ p1: String) -> String {
    return VectorL10n.tr("Vector", "biometrics_setup_enable_button_title_x", p1)
  }
  /// Save yourself time
  public static var biometricsSetupSubtitle: String { 
    return VectorL10n.tr("Vector", "biometrics_setup_subtitle") 
  }
  /// Enable %@
  public static func biometricsSetupTitleX(_ p1: String) -> String {
    return VectorL10n.tr("Vector", "biometrics_setup_title_x", p1)
  }
  /// Authentication is needed to access your app
  public static var biometricsUsageReason: String { 
    return VectorL10n.tr("Vector", "biometrics_usage_reason") 
  }
  /// Please describe what you did before the crash:
  public static var bugCrashReportDescription: String { 
    return VectorL10n.tr("Vector", "bug_crash_report_description") 
  }
  /// Crash Report
  public static var bugCrashReportTitle: String { 
    return VectorL10n.tr("Vector", "bug_crash_report_title") 
  }
  /// Continue in background
  public static var bugReportBackgroundMode: String { 
    return VectorL10n.tr("Vector", "bug_report_background_mode") 
  }
  /// Please describe the bug. What did you do? What did you expect to happen? What actually happened?
  public static var bugReportDescription: String { 
    return VectorL10n.tr("Vector", "bug_report_description") 
  }
  /// In order to diagnose problems, logs from this client will be sent with this bug report. If you would prefer to only send the text above, please untick:
  public static var bugReportLogsDescription: String { 
    return VectorL10n.tr("Vector", "bug_report_logs_description") 
  }
  /// Uploading report
  public static var bugReportProgressUploading: String { 
    return VectorL10n.tr("Vector", "bug_report_progress_uploading") 
  }
  /// Collecting logs
  public static var bugReportProgressZipping: String { 
    return VectorL10n.tr("Vector", "bug_report_progress_zipping") 
  }
  /// The application has crashed last time. Would you like to submit a crash report?
  public static var bugReportPrompt: String { 
    return VectorL10n.tr("Vector", "bug_report_prompt") 
  }
  /// Send
  public static var bugReportSend: String { 
    return VectorL10n.tr("Vector", "bug_report_send") 
  }
  /// Send logs
  public static var bugReportSendLogs: String { 
    return VectorL10n.tr("Vector", "bug_report_send_logs") 
  }
  /// Send screenshot
  public static var bugReportSendScreenshot: String { 
    return VectorL10n.tr("Vector", "bug_report_send_screenshot") 
  }
  /// Bug Report
  public static var bugReportTitle: String { 
    return VectorL10n.tr("Vector", "bug_report_title") 
  }
  /// Resume
  public static var callActionsUnhold: String { 
    return VectorL10n.tr("Vector", "call_actions_unhold") 
  }
  /// There is already a call in progress.
  public static var callAlreadyDisplayed: String { 
    return VectorL10n.tr("Vector", "call_already_displayed") 
  }
  /// Connecting…
  public static var callConnecting: String { 
    return VectorL10n.tr("Vector", "call_connecting") 
  }
  /// Consulting with %@
  public static func callConsultingWithUser(_ p1: String) -> String {
    return VectorL10n.tr("Vector", "call_consulting_with_user", p1)
  }
  /// Call ended
  public static var callEnded: String { 
    return VectorL10n.tr("Vector", "call_ended") 
  }
  /// You held the call
  public static var callHolded: String { 
    return VectorL10n.tr("Vector", "call_holded") 
  }
  /// Incoming video call…
  public static var callIncomingVideo: String { 
    return VectorL10n.tr("Vector", "call_incoming_video") 
  }
  /// Incoming video call from %@
  public static func callIncomingVideoPrompt(_ p1: String) -> String {
    return VectorL10n.tr("Vector", "call_incoming_video_prompt", p1)
  }
  /// Incoming call…
  public static var callIncomingVoice: String { 
    return VectorL10n.tr("Vector", "call_incoming_voice") 
  }
  /// Incoming voice call from %@
  public static func callIncomingVoicePrompt(_ p1: String) -> String {
    return VectorL10n.tr("Vector", "call_incoming_voice_prompt", p1)
  }
  /// Call Invite Expired
  public static var callInviteExpired: String { 
    return VectorL10n.tr("Vector", "call_invite_expired") 
  }
  /// Failed to join the conference call.
  public static var callJitsiError: String { 
    return VectorL10n.tr("Vector", "call_jitsi_error") 
  }
  /// Unable to start conference call
  public static var callJitsiUnableToStart: String { 
    return VectorL10n.tr("Vector", "call_jitsi_unable_to_start") 
  }
  /// Device Speaker
  public static var callMoreActionsAudioUseDevice: String { 
    return VectorL10n.tr("Vector", "call_more_actions_audio_use_device") 
  }
  /// Change Audio Device
  public static var callMoreActionsChangeAudioDevice: String { 
    return VectorL10n.tr("Vector", "call_more_actions_change_audio_device") 
  }
  /// Dial pad
  public static var callMoreActionsDialpad: String { 
    return VectorL10n.tr("Vector", "call_more_actions_dialpad") 
  }
  /// Hold
  public static var callMoreActionsHold: String { 
    return VectorL10n.tr("Vector", "call_more_actions_hold") 
  }
  /// Transfer
  public static var callMoreActionsTransfer: String { 
    return VectorL10n.tr("Vector", "call_more_actions_transfer") 
  }
  /// Resume
  public static var callMoreActionsUnhold: String { 
    return VectorL10n.tr("Vector", "call_more_actions_unhold") 
  }
  /// Please ask the administrator of your homeserver %@ to configure a TURN server in order for calls to work reliably.
  public static func callNoStunServerErrorMessage1(_ p1: String) -> String {
    return VectorL10n.tr("Vector", "call_no_stun_server_error_message_1", p1)
  }
  /// Alternatively, you can try to use the public server at %@, but this will not be as reliable, and it will share your IP address with that server. You can also manage this in Settings
  public static func callNoStunServerErrorMessage2(_ p1: String) -> String {
    return VectorL10n.tr("Vector", "call_no_stun_server_error_message_2", p1)
  }
  /// Call failed due to misconfigured server
  public static var callNoStunServerErrorTitle: String { 
    return VectorL10n.tr("Vector", "call_no_stun_server_error_title") 
  }
  /// Try using %@
  public static func callNoStunServerErrorUseFallbackButton(_ p1: String) -> String {
    return VectorL10n.tr("Vector", "call_no_stun_server_error_use_fallback_button", p1)
  }
  /// %@ held the call
  public static func callRemoteHolded(_ p1: String) -> String {
    return VectorL10n.tr("Vector", "call_remote_holded", p1)
  }
  /// Ringing…
  public static var callRinging: String { 
    return VectorL10n.tr("Vector", "call_ringing") 
  }
  /// All
  public static var callTransferContactsAll: String { 
    return VectorL10n.tr("Vector", "call_transfer_contacts_all") 
  }
  /// Recent
  public static var callTransferContactsRecent: String { 
    return VectorL10n.tr("Vector", "call_transfer_contacts_recent") 
  }
  /// Dial pad
  public static var callTransferDialpad: String { 
    return VectorL10n.tr("Vector", "call_transfer_dialpad") 
  }
  /// Call transfer failed
  public static var callTransferErrorMessage: String { 
    return VectorL10n.tr("Vector", "call_transfer_error_message") 
  }
  /// Error
  public static var callTransferErrorTitle: String { 
    return VectorL10n.tr("Vector", "call_transfer_error_title") 
  }
  /// Transfer
  public static var callTransferTitle: String { 
    return VectorL10n.tr("Vector", "call_transfer_title") 
  }
  /// Transfer to %@
  public static func callTransferToUser(_ p1: String) -> String {
    return VectorL10n.tr("Vector", "call_transfer_to_user", p1)
  }
  /// Users
  public static var callTransferUsers: String { 
    return VectorL10n.tr("Vector", "call_transfer_users") 
  }
  /// Video call with %@
  public static func callVideoWithUser(_ p1: String) -> String {
    return VectorL10n.tr("Vector", "call_video_with_user", p1)
  }
  /// Voice call with %@
  public static func callVoiceWithUser(_ p1: String) -> String {
    return VectorL10n.tr("Vector", "call_voice_with_user", p1)
  }
  /// 1 active call (%@) · %@ paused calls
  public static func callbarActiveAndMultiplePaused(_ p1: String, _ p2: String) -> String {
    return VectorL10n.tr("Vector", "callbar_active_and_multiple_paused", p1, p2)
  }
  /// 1 active call (%@) · 1 paused call
  public static func callbarActiveAndSinglePaused(_ p1: String) -> String {
    return VectorL10n.tr("Vector", "callbar_active_and_single_paused", p1)
  }
  /// %@ paused calls
  public static func callbarOnlyMultiplePaused(_ p1: String) -> String {
    return VectorL10n.tr("Vector", "callbar_only_multiple_paused", p1)
  }
  /// Tap to return to the call (%@)
  public static func callbarOnlySingleActive(_ p1: String) -> String {
    return VectorL10n.tr("Vector", "callbar_only_single_active", p1)
  }
  /// Tap to Join the group call (%@)
  public static func callbarOnlySingleActiveGroup(_ p1: String) -> String {
    return VectorL10n.tr("Vector", "callbar_only_single_active_group", p1)
  }
  /// Paused call
  public static var callbarOnlySinglePaused: String { 
    return VectorL10n.tr("Vector", "callbar_only_single_paused") 
  }
  /// Return
  public static var callbarReturn: String { 
    return VectorL10n.tr("Vector", "callbar_return") 
  }
  /// Camera
  public static var camera: String { 
    return VectorL10n.tr("Vector", "camera") 
  }
  /// %@ doesn't have permission to use Camera, please change privacy settings
  public static func cameraAccessNotGranted(_ p1: String) -> String {
    return VectorL10n.tr("Vector", "camera_access_not_granted", p1)
  }
  /// Video calls require access to the Camera but %@ doesn't have permission to use it
  public static func cameraAccessNotGrantedForCall(_ p1: String) -> String {
    return VectorL10n.tr("Vector", "camera_access_not_granted_for_call", p1)
  }
  /// The camera is unavailable on your device
  public static var cameraUnavailable: String { 
    return VectorL10n.tr("Vector", "camera_unavailable") 
  }
  /// Cancel
  public static var cancel: String { 
    return VectorL10n.tr("Vector", "cancel") 
  }
  /// Cancel Download
  public static var cancelDownload: String { 
    return VectorL10n.tr("Vector", "cancel_download") 
  }
  /// Cancel Upload
  public static var cancelUpload: String { 
    return VectorL10n.tr("Vector", "cancel_upload") 
  }
  /// Take Photo/Video
  public static var captureMedia: String { 
    return VectorL10n.tr("Vector", "capture_media") 
  }
  /// Close
  public static var close: String { 
    return VectorL10n.tr("Vector", "close") 
  }
  /// collapse
  public static var collapse: String { 
    return VectorL10n.tr("Vector", "collapse") 
  }
  /// Confirm
  public static var confirm: String { 
    return VectorL10n.tr("Vector", "confirm") 
  }
  /// Local Contacts
  public static var contactLocalContacts: String { 
    return VectorL10n.tr("Vector", "contact_local_contacts") 
  }
  /// Matrix Users
  public static var contactMxUsers: String { 
    return VectorL10n.tr("Vector", "contact_mx_users") 
  }
  /// Matrix users only
  public static var contactsAddressBookMatrixUsersToggle: String { 
    return VectorL10n.tr("Vector", "contacts_address_book_matrix_users_toggle") 
  }
  /// No local contacts
  public static var contactsAddressBookNoContact: String { 
    return VectorL10n.tr("Vector", "contacts_address_book_no_contact") 
  }
  /// No identity server configured
  public static var contactsAddressBookNoIdentityServer: String { 
    return VectorL10n.tr("Vector", "contacts_address_book_no_identity_server") 
  }
  /// You didn't allow %@ to access your local contacts
  public static func contactsAddressBookPermissionDenied(_ p1: String) -> String {
    return VectorL10n.tr("Vector", "contacts_address_book_permission_denied", p1)
  }
  /// To enable contacts, go to your device settings.
  public static var contactsAddressBookPermissionDeniedAlertMessage: String { 
    return VectorL10n.tr("Vector", "contacts_address_book_permission_denied_alert_message") 
  }
  /// Contacts disabled
  public static var contactsAddressBookPermissionDeniedAlertTitle: String { 
    return VectorL10n.tr("Vector", "contacts_address_book_permission_denied_alert_title") 
  }
  /// Permission required to access local contacts
  public static var contactsAddressBookPermissionRequired: String { 
    return VectorL10n.tr("Vector", "contacts_address_book_permission_required") 
  }
  /// LOCAL CONTACTS
  public static var contactsAddressBookSection: String { 
    return VectorL10n.tr("Vector", "contacts_address_book_section") 
  }
  /// USER DIRECTORY (offline)
  public static var contactsUserDirectoryOfflineSection: String { 
    return VectorL10n.tr("Vector", "contacts_user_directory_offline_section") 
  }
  /// USER DIRECTORY
  public static var contactsUserDirectorySection: String { 
    return VectorL10n.tr("Vector", "contacts_user_directory_section") 
  }
  /// Continue
  public static var `continue`: String { 
    return VectorL10n.tr("Vector", "continue") 
  }
  /// Copy
  public static var copyButtonName: String { 
    return VectorL10n.tr("Vector", "copy_button_name") 
  }
  /// Choose a country
  public static var countryPickerTitle: String { 
    return VectorL10n.tr("Vector", "country_picker_title") 
  }
  /// Create
  public static var create: String { 
    return VectorL10n.tr("Vector", "create") 
  }
  /// Create Account
  public static var createAccount: String { 
    return VectorL10n.tr("Vector", "create_account") 
  }
  /// Create Room
  public static var createRoom: String { 
    return VectorL10n.tr("Vector", "create_room") 
  }
  /// Enable Encryption
  public static var createRoomEnableEncryption: String { 
    return VectorL10n.tr("Vector", "create_room_enable_encryption") 
  }
  /// #testroom:matrix.org
  public static var createRoomPlaceholderAddress: String { 
    return VectorL10n.tr("Vector", "create_room_placeholder_address") 
  }
  /// Name
  public static var createRoomPlaceholderName: String { 
    return VectorL10n.tr("Vector", "create_room_placeholder_name") 
  }
  /// What is this room about?
  public static var createRoomPlaceholderTopic: String { 
    return VectorL10n.tr("Vector", "create_room_placeholder_topic") 
  }
  /// Creating room
  public static var createRoomProcessing: String { 
    return VectorL10n.tr("Vector", "create_room_processing") 
  }
  /// PROMOTION
  public static var createRoomPromotionHeader: String { 
    return VectorL10n.tr("Vector", "create_room_promotion_header") 
  }
  /// Encryption can’t be disabled afterwards.
  public static var createRoomSectionFooterEncryption: String { 
    return VectorL10n.tr("Vector", "create_room_section_footer_encryption") 
  }
  /// Only people invited can find and join.
  public static var createRoomSectionFooterTypePrivate: String { 
    return VectorL10n.tr("Vector", "create_room_section_footer_type_private") 
  }
  /// Only people invited can find and join, not just people in Space name.
  public static var createRoomSectionFooterTypePublic: String { 
    return VectorL10n.tr("Vector", "create_room_section_footer_type_public") 
  }
  /// Anyone in Space name can find and join.
  public static var createRoomSectionFooterTypeRestricted: String { 
    return VectorL10n.tr("Vector", "create_room_section_footer_type_restricted") 
  }
  /// ADDRESS
  public static var createRoomSectionHeaderAddress: String { 
    return VectorL10n.tr("Vector", "create_room_section_header_address") 
  }
  /// ENCRYPTION
  public static var createRoomSectionHeaderEncryption: String { 
    return VectorL10n.tr("Vector", "create_room_section_header_encryption") 
  }
  /// NAME
  public static var createRoomSectionHeaderName: String { 
    return VectorL10n.tr("Vector", "create_room_section_header_name") 
  }
  /// TOPIC (OPTIONAL)
  public static var createRoomSectionHeaderTopic: String { 
    return VectorL10n.tr("Vector", "create_room_section_header_topic") 
  }
  /// WHO CAN ACCESS
  public static var createRoomSectionHeaderType: String { 
    return VectorL10n.tr("Vector", "create_room_section_header_type") 
  }
  /// Show in room directory
  public static var createRoomShowInDirectory: String { 
    return VectorL10n.tr("Vector", "create_room_show_in_directory") 
  }
  /// This will help people find and join.
  public static var createRoomShowInDirectoryFooter: String { 
    return VectorL10n.tr("Vector", "create_room_show_in_directory_footer") 
  }
  /// Suggest to space members
  public static var createRoomSuggestRoom: String { 
    return VectorL10n.tr("Vector", "create_room_suggest_room") 
  }
  /// Suggested rooms are promoted to space members as good to join.
  public static var createRoomSuggestRoomFooter: String { 
    return VectorL10n.tr("Vector", "create_room_suggest_room_footer") 
  }
  /// New Room
  public static var createRoomTitle: String { 
    return VectorL10n.tr("Vector", "create_room_title") 
  }
  /// Private Room (invite only)
  public static var createRoomTypePrivate: String { 
    return VectorL10n.tr("Vector", "create_room_type_private") 
  }
  /// Public Room (anyone)
  public static var createRoomTypePublic: String { 
    return VectorL10n.tr("Vector", "create_room_type_public") 
  }
  /// Space members
  public static var createRoomTypeRestricted: String { 
    return VectorL10n.tr("Vector", "create_room_type_restricted") 
  }
  /// Verify your other devices easier
  public static var crossSigningSetupBannerSubtitle: String { 
    return VectorL10n.tr("Vector", "cross_signing_setup_banner_subtitle") 
  }
  /// Set up encryption
  public static var crossSigningSetupBannerTitle: String { 
    return VectorL10n.tr("Vector", "cross_signing_setup_banner_title") 
  }
  /// Please forget all messages I have sent when my account is deactivated (
  public static var deactivateAccountForgetMessagesInformationPart1: String { 
    return VectorL10n.tr("Vector", "deactivate_account_forget_messages_information_part1") 
  }
  /// Warning
  public static var deactivateAccountForgetMessagesInformationPart2Emphasize: String { 
    return VectorL10n.tr("Vector", "deactivate_account_forget_messages_information_part2_emphasize") 
  }
  /// : this will cause future users to see an incomplete view of conversations)
  public static var deactivateAccountForgetMessagesInformationPart3: String { 
    return VectorL10n.tr("Vector", "deactivate_account_forget_messages_information_part3") 
  }
  /// This will make your account permanently unusable. You will not be able to log in, and no one will be able to re-register the same user ID.  This will cause your account to leave all rooms it is participating in, and it will remove your account details from your identity server. 
  public static var deactivateAccountInformationsPart1: String { 
    return VectorL10n.tr("Vector", "deactivate_account_informations_part1") 
  }
  /// This action is irreversible.
  public static var deactivateAccountInformationsPart2Emphasize: String { 
    return VectorL10n.tr("Vector", "deactivate_account_informations_part2_emphasize") 
  }
  /// \n\nDeactivating your account 
  public static var deactivateAccountInformationsPart3: String { 
    return VectorL10n.tr("Vector", "deactivate_account_informations_part3") 
  }
  /// does not by default cause us to forget messages you have sent. 
  public static var deactivateAccountInformationsPart4Emphasize: String { 
    return VectorL10n.tr("Vector", "deactivate_account_informations_part4_emphasize") 
  }
  /// If you would like us to forget your messages, please tick the box below\n\nMessage visibility in Matrix is similar to email. Our forgetting your messages means that messages you have sent will not be shared with any new or unregistered users, but registered users who already have access to these messages will still have access to their copy.
  public static var deactivateAccountInformationsPart5: String { 
    return VectorL10n.tr("Vector", "deactivate_account_informations_part5") 
  }
  /// To continue, please enter your Matrix account password
  public static var deactivateAccountPasswordAlertMessage: String { 
    return VectorL10n.tr("Vector", "deactivate_account_password_alert_message") 
  }
  /// Deactivate Account
  public static var deactivateAccountPasswordAlertTitle: String { 
    return VectorL10n.tr("Vector", "deactivate_account_password_alert_title") 
  }
  /// Deactivate Account
  public static var deactivateAccountTitle: String { 
    return VectorL10n.tr("Vector", "deactivate_account_title") 
  }
  /// Deactivate account
  public static var deactivateAccountValidateAction: String { 
    return VectorL10n.tr("Vector", "deactivate_account_validate_action") 
  }
  /// Decline
  public static var decline: String { 
    return VectorL10n.tr("Vector", "decline") 
  }
  /// default
  public static var `default`: String { 
    return VectorL10n.tr("Vector", "default") 
  }
  /// Delete
  public static var delete: String { 
    return VectorL10n.tr("Vector", "delete") 
  }
  /// This operation requires additional authentication.\nTo continue, please enter your password.
  public static var deviceDetailsDeletePromptMessage: String { 
    return VectorL10n.tr("Vector", "device_details_delete_prompt_message") 
  }
  /// Authentication
  public static var deviceDetailsDeletePromptTitle: String { 
    return VectorL10n.tr("Vector", "device_details_delete_prompt_title") 
  }
  /// ID\n
  public static var deviceDetailsIdentifier: String { 
    return VectorL10n.tr("Vector", "device_details_identifier") 
  }
  /// Last seen\n
  public static var deviceDetailsLastSeen: String { 
    return VectorL10n.tr("Vector", "device_details_last_seen") 
  }
  /// %@ @ %@\n
  public static func deviceDetailsLastSeenFormat(_ p1: String, _ p2: String) -> String {
    return VectorL10n.tr("Vector", "device_details_last_seen_format", p1, p2)
  }
  /// Public Name\n
  public static var deviceDetailsName: String { 
    return VectorL10n.tr("Vector", "device_details_name") 
  }
  /// A session's public name is visible to people you communicate with
  public static var deviceDetailsRenamePromptMessage: String { 
    return VectorL10n.tr("Vector", "device_details_rename_prompt_message") 
  }
  /// Session Name
  public static var deviceDetailsRenamePromptTitle: String { 
    return VectorL10n.tr("Vector", "device_details_rename_prompt_title") 
  }
  /// Session information\n
  public static var deviceDetailsTitle: String { 
    return VectorL10n.tr("Vector", "device_details_title") 
  }
  /// The other party cancelled the verification.
  public static var deviceVerificationCancelled: String { 
    return VectorL10n.tr("Vector", "device_verification_cancelled") 
  }
  /// The verification has been cancelled. Reason: %@
  public static func deviceVerificationCancelledByMe(_ p1: String) -> String {
    return VectorL10n.tr("Vector", "device_verification_cancelled_by_me", p1)
  }
  /// Aeroplane
  public static var deviceVerificationEmojiAeroplane: String { 
    return VectorL10n.tr("Vector", "device_verification_emoji_aeroplane") 
  }
  /// Anchor
  public static var deviceVerificationEmojiAnchor: String { 
    return VectorL10n.tr("Vector", "device_verification_emoji_anchor") 
  }
  /// Apple
  public static var deviceVerificationEmojiApple: String { 
    return VectorL10n.tr("Vector", "device_verification_emoji_apple") 
  }
  /// Ball
  public static var deviceVerificationEmojiBall: String { 
    return VectorL10n.tr("Vector", "device_verification_emoji_ball") 
  }
  /// Banana
  public static var deviceVerificationEmojiBanana: String { 
    return VectorL10n.tr("Vector", "device_verification_emoji_banana") 
  }
  /// Bell
  public static var deviceVerificationEmojiBell: String { 
    return VectorL10n.tr("Vector", "device_verification_emoji_bell") 
  }
  /// Bicycle
  public static var deviceVerificationEmojiBicycle: String { 
    return VectorL10n.tr("Vector", "device_verification_emoji_bicycle") 
  }
  /// Book
  public static var deviceVerificationEmojiBook: String { 
    return VectorL10n.tr("Vector", "device_verification_emoji_book") 
  }
  /// Butterfly
  public static var deviceVerificationEmojiButterfly: String { 
    return VectorL10n.tr("Vector", "device_verification_emoji_butterfly") 
  }
  /// Cactus
  public static var deviceVerificationEmojiCactus: String { 
    return VectorL10n.tr("Vector", "device_verification_emoji_cactus") 
  }
  /// Cake
  public static var deviceVerificationEmojiCake: String { 
    return VectorL10n.tr("Vector", "device_verification_emoji_cake") 
  }
  /// Cat
  public static var deviceVerificationEmojiCat: String { 
    return VectorL10n.tr("Vector", "device_verification_emoji_cat") 
  }
  /// Clock
  public static var deviceVerificationEmojiClock: String { 
    return VectorL10n.tr("Vector", "device_verification_emoji_clock") 
  }
  /// Cloud
  public static var deviceVerificationEmojiCloud: String { 
    return VectorL10n.tr("Vector", "device_verification_emoji_cloud") 
  }
  /// Corn
  public static var deviceVerificationEmojiCorn: String { 
    return VectorL10n.tr("Vector", "device_verification_emoji_corn") 
  }
  /// Dog
  public static var deviceVerificationEmojiDog: String { 
    return VectorL10n.tr("Vector", "device_verification_emoji_dog") 
  }
  /// Elephant
  public static var deviceVerificationEmojiElephant: String { 
    return VectorL10n.tr("Vector", "device_verification_emoji_elephant") 
  }
  /// Fire
  public static var deviceVerificationEmojiFire: String { 
    return VectorL10n.tr("Vector", "device_verification_emoji_fire") 
  }
  /// Fish
  public static var deviceVerificationEmojiFish: String { 
    return VectorL10n.tr("Vector", "device_verification_emoji_fish") 
  }
  /// Flag
  public static var deviceVerificationEmojiFlag: String { 
    return VectorL10n.tr("Vector", "device_verification_emoji_flag") 
  }
  /// Flower
  public static var deviceVerificationEmojiFlower: String { 
    return VectorL10n.tr("Vector", "device_verification_emoji_flower") 
  }
  /// Folder
  public static var deviceVerificationEmojiFolder: String { 
    return VectorL10n.tr("Vector", "device_verification_emoji_folder") 
  }
  /// Gift
  public static var deviceVerificationEmojiGift: String { 
    return VectorL10n.tr("Vector", "device_verification_emoji_gift") 
  }
  /// Glasses
  public static var deviceVerificationEmojiGlasses: String { 
    return VectorL10n.tr("Vector", "device_verification_emoji_glasses") 
  }
  /// Globe
  public static var deviceVerificationEmojiGlobe: String { 
    return VectorL10n.tr("Vector", "device_verification_emoji_globe") 
  }
  /// Guitar
  public static var deviceVerificationEmojiGuitar: String { 
    return VectorL10n.tr("Vector", "device_verification_emoji_guitar") 
  }
  /// Hammer
  public static var deviceVerificationEmojiHammer: String { 
    return VectorL10n.tr("Vector", "device_verification_emoji_hammer") 
  }
  /// Hat
  public static var deviceVerificationEmojiHat: String { 
    return VectorL10n.tr("Vector", "device_verification_emoji_hat") 
  }
  /// Headphones
  public static var deviceVerificationEmojiHeadphones: String { 
    return VectorL10n.tr("Vector", "device_verification_emoji_headphones") 
  }
  /// Heart
  public static var deviceVerificationEmojiHeart: String { 
    return VectorL10n.tr("Vector", "device_verification_emoji_heart") 
  }
  /// Horse
  public static var deviceVerificationEmojiHorse: String { 
    return VectorL10n.tr("Vector", "device_verification_emoji_horse") 
  }
  /// Hourglass
  public static var deviceVerificationEmojiHourglass: String { 
    return VectorL10n.tr("Vector", "device_verification_emoji_hourglass") 
  }
  /// Key
  public static var deviceVerificationEmojiKey: String { 
    return VectorL10n.tr("Vector", "device_verification_emoji_key") 
  }
  /// Light Bulb
  public static var deviceVerificationEmojiLightBulb: String { 
    return VectorL10n.tr("Vector", "device_verification_emoji_light bulb") 
  }
  /// Lion
  public static var deviceVerificationEmojiLion: String { 
    return VectorL10n.tr("Vector", "device_verification_emoji_lion") 
  }
  /// Lock
  public static var deviceVerificationEmojiLock: String { 
    return VectorL10n.tr("Vector", "device_verification_emoji_lock") 
  }
  /// Moon
  public static var deviceVerificationEmojiMoon: String { 
    return VectorL10n.tr("Vector", "device_verification_emoji_moon") 
  }
  /// Mushroom
  public static var deviceVerificationEmojiMushroom: String { 
    return VectorL10n.tr("Vector", "device_verification_emoji_mushroom") 
  }
  /// Octopus
  public static var deviceVerificationEmojiOctopus: String { 
    return VectorL10n.tr("Vector", "device_verification_emoji_octopus") 
  }
  /// Panda
  public static var deviceVerificationEmojiPanda: String { 
    return VectorL10n.tr("Vector", "device_verification_emoji_panda") 
  }
  /// Paperclip
  public static var deviceVerificationEmojiPaperclip: String { 
    return VectorL10n.tr("Vector", "device_verification_emoji_paperclip") 
  }
  /// Pencil
  public static var deviceVerificationEmojiPencil: String { 
    return VectorL10n.tr("Vector", "device_verification_emoji_pencil") 
  }
  /// Penguin
  public static var deviceVerificationEmojiPenguin: String { 
    return VectorL10n.tr("Vector", "device_verification_emoji_penguin") 
  }
  /// Pig
  public static var deviceVerificationEmojiPig: String { 
    return VectorL10n.tr("Vector", "device_verification_emoji_pig") 
  }
  /// Pin
  public static var deviceVerificationEmojiPin: String { 
    return VectorL10n.tr("Vector", "device_verification_emoji_pin") 
  }
  /// Pizza
  public static var deviceVerificationEmojiPizza: String { 
    return VectorL10n.tr("Vector", "device_verification_emoji_pizza") 
  }
  /// Rabbit
  public static var deviceVerificationEmojiRabbit: String { 
    return VectorL10n.tr("Vector", "device_verification_emoji_rabbit") 
  }
  /// Robot
  public static var deviceVerificationEmojiRobot: String { 
    return VectorL10n.tr("Vector", "device_verification_emoji_robot") 
  }
  /// Rocket
  public static var deviceVerificationEmojiRocket: String { 
    return VectorL10n.tr("Vector", "device_verification_emoji_rocket") 
  }
  /// Rooster
  public static var deviceVerificationEmojiRooster: String { 
    return VectorL10n.tr("Vector", "device_verification_emoji_rooster") 
  }
  /// Santa
  public static var deviceVerificationEmojiSanta: String { 
    return VectorL10n.tr("Vector", "device_verification_emoji_santa") 
  }
  /// Scissors
  public static var deviceVerificationEmojiScissors: String { 
    return VectorL10n.tr("Vector", "device_verification_emoji_scissors") 
  }
  /// Smiley
  public static var deviceVerificationEmojiSmiley: String { 
    return VectorL10n.tr("Vector", "device_verification_emoji_smiley") 
  }
  /// Spanner
  public static var deviceVerificationEmojiSpanner: String { 
    return VectorL10n.tr("Vector", "device_verification_emoji_spanner") 
  }
  /// Strawberry
  public static var deviceVerificationEmojiStrawberry: String { 
    return VectorL10n.tr("Vector", "device_verification_emoji_strawberry") 
  }
  /// Telephone
  public static var deviceVerificationEmojiTelephone: String { 
    return VectorL10n.tr("Vector", "device_verification_emoji_telephone") 
  }
  /// Thumbs up
  public static var deviceVerificationEmojiThumbsUp: String { 
    return VectorL10n.tr("Vector", "device_verification_emoji_thumbs up") 
  }
  /// Train
  public static var deviceVerificationEmojiTrain: String { 
    return VectorL10n.tr("Vector", "device_verification_emoji_train") 
  }
  /// Tree
  public static var deviceVerificationEmojiTree: String { 
    return VectorL10n.tr("Vector", "device_verification_emoji_tree") 
  }
  /// Trophy
  public static var deviceVerificationEmojiTrophy: String { 
    return VectorL10n.tr("Vector", "device_verification_emoji_trophy") 
  }
  /// Trumpet
  public static var deviceVerificationEmojiTrumpet: String { 
    return VectorL10n.tr("Vector", "device_verification_emoji_trumpet") 
  }
  /// Turtle
  public static var deviceVerificationEmojiTurtle: String { 
    return VectorL10n.tr("Vector", "device_verification_emoji_turtle") 
  }
  /// Umbrella
  public static var deviceVerificationEmojiUmbrella: String { 
    return VectorL10n.tr("Vector", "device_verification_emoji_umbrella") 
  }
  /// Unicorn
  public static var deviceVerificationEmojiUnicorn: String { 
    return VectorL10n.tr("Vector", "device_verification_emoji_unicorn") 
  }
  /// Cannot load session information.
  public static var deviceVerificationErrorCannotLoadDevice: String { 
    return VectorL10n.tr("Vector", "device_verification_error_cannot_load_device") 
  }
  /// Verify this session to mark it as trusted. Trusting sessions of partners gives you extra peace of mind when using end-to-end encrypted messages.
  public static var deviceVerificationIncomingDescription1: String { 
    return VectorL10n.tr("Vector", "device_verification_incoming_description_1") 
  }
  /// Verifying this session will mark it as trusted, and also mark your session as trusted to the partner.
  public static var deviceVerificationIncomingDescription2: String { 
    return VectorL10n.tr("Vector", "device_verification_incoming_description_2") 
  }
  /// Incoming Verification Request
  public static var deviceVerificationIncomingTitle: String { 
    return VectorL10n.tr("Vector", "device_verification_incoming_title") 
  }
  /// Compare the unique emoji, ensuring they appear in the same order.
  public static var deviceVerificationSecurityAdviceEmoji: String { 
    return VectorL10n.tr("Vector", "device_verification_security_advice_emoji") 
  }
  /// Compare the numbers, ensuring they appear in the same order.
  public static var deviceVerificationSecurityAdviceNumber: String { 
    return VectorL10n.tr("Vector", "device_verification_security_advice_number") 
  }
  /// Verify the new login accessing your account: %@
  public static func deviceVerificationSelfVerifyAlertMessage(_ p1: String) -> String {
    return VectorL10n.tr("Vector", "device_verification_self_verify_alert_message", p1)
  }
  /// New login. Was this you?
  public static var deviceVerificationSelfVerifyAlertTitle: String { 
    return VectorL10n.tr("Vector", "device_verification_self_verify_alert_title") 
  }
  /// Verify
  public static var deviceVerificationSelfVerifyAlertValidateAction: String { 
    return VectorL10n.tr("Vector", "device_verification_self_verify_alert_validate_action") 
  }
  /// Use this session to verify your new one, granting it access to encrypted messages.
  public static var deviceVerificationSelfVerifyStartInformation: String { 
    return VectorL10n.tr("Vector", "device_verification_self_verify_start_information") 
  }
  /// Start verification
  public static var deviceVerificationSelfVerifyStartVerifyAction: String { 
    return VectorL10n.tr("Vector", "device_verification_self_verify_start_verify_action") 
  }
  /// Waiting…
  public static var deviceVerificationSelfVerifyStartWaiting: String { 
    return VectorL10n.tr("Vector", "device_verification_self_verify_start_waiting") 
  }
  /// This works with %@ and other cross-signing capable Matrix clients.
  public static func deviceVerificationSelfVerifyWaitAdditionalInformation(_ p1: String) -> String {
    return VectorL10n.tr("Vector", "device_verification_self_verify_wait_additional_information", p1)
  }
  /// Verify this session from one of your other sessions, granting it access to encrypted messages.\n\nUse the latest %@ on your other devices:
  public static func deviceVerificationSelfVerifyWaitInformation(_ p1: String) -> String {
    return VectorL10n.tr("Vector", "device_verification_self_verify_wait_information", p1)
  }
  /// Verify this login
  public static var deviceVerificationSelfVerifyWaitNewSignInTitle: String { 
    return VectorL10n.tr("Vector", "device_verification_self_verify_wait_new_sign_in_title") 
  }
  /// If you can't access an existing session
  public static var deviceVerificationSelfVerifyWaitRecoverSecretsAdditionalInformation: String { 
    return VectorL10n.tr("Vector", "device_verification_self_verify_wait_recover_secrets_additional_information") 
  }
  /// Checking for other verification capabilities ...
  public static var deviceVerificationSelfVerifyWaitRecoverSecretsCheckingAvailability: String { 
    return VectorL10n.tr("Vector", "device_verification_self_verify_wait_recover_secrets_checking_availability") 
  }
  /// Use Security Phrase or Key
  public static var deviceVerificationSelfVerifyWaitRecoverSecretsWithPassphrase: String { 
    return VectorL10n.tr("Vector", "device_verification_self_verify_wait_recover_secrets_with_passphrase") 
  }
  /// Use Security Key
  public static var deviceVerificationSelfVerifyWaitRecoverSecretsWithoutPassphrase: String { 
    return VectorL10n.tr("Vector", "device_verification_self_verify_wait_recover_secrets_without_passphrase") 
  }
  /// Complete security
  public static var deviceVerificationSelfVerifyWaitTitle: String { 
    return VectorL10n.tr("Vector", "device_verification_self_verify_wait_title") 
  }
  /// Verify by comparing a short text string
  public static var deviceVerificationStartTitle: String { 
    return VectorL10n.tr("Vector", "device_verification_start_title") 
  }
  /// Nothing appearing? Not all clients support interactive verification yet. Use legacy verification.
  public static var deviceVerificationStartUseLegacy: String { 
    return VectorL10n.tr("Vector", "device_verification_start_use_legacy") 
  }
  /// Use Legacy Verification
  public static var deviceVerificationStartUseLegacyAction: String { 
    return VectorL10n.tr("Vector", "device_verification_start_use_legacy_action") 
  }
  /// Begin Verifying
  public static var deviceVerificationStartVerifyButton: String { 
    return VectorL10n.tr("Vector", "device_verification_start_verify_button") 
  }
  /// Waiting for partner to accept…
  public static var deviceVerificationStartWaitPartner: String { 
    return VectorL10n.tr("Vector", "device_verification_start_wait_partner") 
  }
  /// Got it
  public static var deviceVerificationVerifiedGotItButton: String { 
    return VectorL10n.tr("Vector", "device_verification_verified_got_it_button") 
  }
  /// Verified!
  public static var deviceVerificationVerifiedTitle: String { 
    return VectorL10n.tr("Vector", "device_verification_verified_title") 
  }
  /// Waiting for partner to confirm…
  public static var deviceVerificationVerifyWaitPartner: String { 
    return VectorL10n.tr("Vector", "device_verification_verify_wait_partner") 
  }
  /// Dial pad
  public static var dialpadTitle: String { 
    return VectorL10n.tr("Vector", "dialpad_title") 
  }
  /// %tu rooms
  public static func directoryCellDescription(_ p1: Int) -> String {
    return VectorL10n.tr("Vector", "directory_cell_description", p1)
  }
  /// Browse directory
  public static var directoryCellTitle: String { 
    return VectorL10n.tr("Vector", "directory_cell_title") 
  }
  /// Failed to fetch data
  public static var directorySearchFail: String { 
    return VectorL10n.tr("Vector", "directory_search_fail") 
  }
  /// %1$tu results found for %2$@
  public static func directorySearchResults(_ p1: Int, _ p2: String) -> String {
    return VectorL10n.tr("Vector", "directory_search_results", p1, p2)
  }
  /// >%1$tu results found for %2$@
  public static func directorySearchResultsMoreThan(_ p1: Int, _ p2: String) -> String {
    return VectorL10n.tr("Vector", "directory_search_results_more_than", p1, p2)
  }
  /// Browse directory results
  public static var directorySearchResultsTitle: String { 
    return VectorL10n.tr("Vector", "directory_search_results_title") 
  }
  /// Searching directory…
  public static var directorySearchingTitle: String { 
    return VectorL10n.tr("Vector", "directory_searching_title") 
  }
  /// All native Matrix rooms
  public static var directoryServerAllNativeRooms: String { 
    return VectorL10n.tr("Vector", "directory_server_all_native_rooms") 
  }
  /// All rooms on %@ server
  public static func directoryServerAllRooms(_ p1: String) -> String {
    return VectorL10n.tr("Vector", "directory_server_all_rooms", p1)
  }
  /// Select a directory
  public static var directoryServerPickerTitle: String { 
    return VectorL10n.tr("Vector", "directory_server_picker_title") 
  }
  /// matrix.org
  public static var directoryServerPlaceholder: String { 
    return VectorL10n.tr("Vector", "directory_server_placeholder") 
  }
  /// Type a homeserver to list public rooms from
  public static var directoryServerTypeHomeserver: String { 
    return VectorL10n.tr("Vector", "directory_server_type_homeserver") 
  }
  /// Directory
  public static var directoryTitle: String { 
    return VectorL10n.tr("Vector", "directory_title") 
  }
  /// Discard
  public static var discard: String { 
    return VectorL10n.tr("Vector", "discard") 
  }
  /// Dismiss
  public static var dismiss: String { 
    return VectorL10n.tr("Vector", "dismiss") 
  }
  /// Do not ask again
  public static var doNotAskAgain: String { 
    return VectorL10n.tr("Vector", "do_not_ask_again") 
  }
  /// Done
  public static var done: String { 
    return VectorL10n.tr("Vector", "done") 
  }
  /// %@ now supports end-to-end encryption but you need to log in again to enable it.\n\nYou can do it now or later from the application settings.
  public static func e2eEnablingOnAppUpdate(_ p1: String) -> String {
    return VectorL10n.tr("Vector", "e2e_enabling_on_app_update", p1)
  }
  /// Export
  public static var e2eExport: String { 
    return VectorL10n.tr("Vector", "e2e_export") 
  }
  /// This process allows you to export the keys for messages you have received in encrypted rooms to a local file. You will then be able to import the file into another Matrix client in the future, so that client will also be able to decrypt these messages.\nThe exported file will allow anyone who can read it to decrypt any encrypted messages that you can see, so you should be careful to keep it secure.
  public static var e2eExportPrompt: String { 
    return VectorL10n.tr("Vector", "e2e_export_prompt") 
  }
  /// Export room keys
  public static var e2eExportRoomKeys: String { 
    return VectorL10n.tr("Vector", "e2e_export_room_keys") 
  }
  /// Import
  public static var e2eImport: String { 
    return VectorL10n.tr("Vector", "e2e_import") 
  }
  /// This process allows you to import encryption keys that you had previously exported from another Matrix client. You will then be able to decrypt any messages that the other client could decrypt.\nThe export file is protected with a passphrase. You should enter the passphrase here, to decrypt the file.
  public static var e2eImportPrompt: String { 
    return VectorL10n.tr("Vector", "e2e_import_prompt") 
  }
  /// Import room keys
  public static var e2eImportRoomKeys: String { 
    return VectorL10n.tr("Vector", "e2e_import_room_keys") 
  }
  /// A new secure message key backup has been detected.\n\nIf this wasn’t you, set a new Security Phrase in Settings.
  public static var e2eKeyBackupWrongVersion: String { 
    return VectorL10n.tr("Vector", "e2e_key_backup_wrong_version") 
  }
  /// Settings
  public static var e2eKeyBackupWrongVersionButtonSettings: String { 
    return VectorL10n.tr("Vector", "e2e_key_backup_wrong_version_button_settings") 
  }
  /// It was me
  public static var e2eKeyBackupWrongVersionButtonWasme: String { 
    return VectorL10n.tr("Vector", "e2e_key_backup_wrong_version_button_wasme") 
  }
  /// New Key Backup
  public static var e2eKeyBackupWrongVersionTitle: String { 
    return VectorL10n.tr("Vector", "e2e_key_backup_wrong_version_title") 
  }
  /// You need to log back in to generate end-to-end encryption keys for this session and submit the public key to your homeserver.\nThis is a once off; sorry for the inconvenience.
  public static var e2eNeedLogInAgain: String { 
    return VectorL10n.tr("Vector", "e2e_need_log_in_again") 
  }
  /// Confirm passphrase
  public static var e2ePassphraseConfirm: String { 
    return VectorL10n.tr("Vector", "e2e_passphrase_confirm") 
  }
  /// Create passphrase
  public static var e2ePassphraseCreate: String { 
    return VectorL10n.tr("Vector", "e2e_passphrase_create") 
  }
  /// Passphrase must not be empty
  public static var e2ePassphraseEmpty: String { 
    return VectorL10n.tr("Vector", "e2e_passphrase_empty") 
  }
  /// Enter passphrase
  public static var e2ePassphraseEnter: String { 
    return VectorL10n.tr("Vector", "e2e_passphrase_enter") 
  }
  /// Passphrases must match
  public static var e2ePassphraseNotMatch: String { 
    return VectorL10n.tr("Vector", "e2e_passphrase_not_match") 
  }
  /// Passphrase too short (It must be at a minimum %d characters in length)
  public static func e2ePassphraseTooShort(_ p1: Int) -> String {
    return VectorL10n.tr("Vector", "e2e_passphrase_too_short", p1)
  }
  /// Ignore request
  public static var e2eRoomKeyRequestIgnoreRequest: String { 
    return VectorL10n.tr("Vector", "e2e_room_key_request_ignore_request") 
  }
  /// Your unverified session '%@' is requesting encryption keys.
  public static func e2eRoomKeyRequestMessage(_ p1: String) -> String {
    return VectorL10n.tr("Vector", "e2e_room_key_request_message", p1)
  }
  /// You added a new session '%@', which is requesting encryption keys.
  public static func e2eRoomKeyRequestMessageNewDevice(_ p1: String) -> String {
    return VectorL10n.tr("Vector", "e2e_room_key_request_message_new_device", p1)
  }
  /// Share without verifying
  public static var e2eRoomKeyRequestShareWithoutVerifying: String { 
    return VectorL10n.tr("Vector", "e2e_room_key_request_share_without_verifying") 
  }
  /// Start verification…
  public static var e2eRoomKeyRequestStartVerification: String { 
    return VectorL10n.tr("Vector", "e2e_room_key_request_start_verification") 
  }
  /// Encryption key request
  public static var e2eRoomKeyRequestTitle: String { 
    return VectorL10n.tr("Vector", "e2e_room_key_request_title") 
  }
  /// Edit
  public static var edit: String { 
    return VectorL10n.tr("Vector", "edit") 
  }
  /// Activities
  public static var emojiPickerActivityCategory: String { 
    return VectorL10n.tr("Vector", "emoji_picker_activity_category") 
  }
  /// Flags
  public static var emojiPickerFlagsCategory: String { 
    return VectorL10n.tr("Vector", "emoji_picker_flags_category") 
  }
  /// Food & Drink
  public static var emojiPickerFoodsCategory: String { 
    return VectorL10n.tr("Vector", "emoji_picker_foods_category") 
  }
  /// Animals & Nature
  public static var emojiPickerNatureCategory: String { 
    return VectorL10n.tr("Vector", "emoji_picker_nature_category") 
  }
  /// Objects
  public static var emojiPickerObjectsCategory: String { 
    return VectorL10n.tr("Vector", "emoji_picker_objects_category") 
  }
  /// Smileys & People
  public static var emojiPickerPeopleCategory: String { 
    return VectorL10n.tr("Vector", "emoji_picker_people_category") 
  }
  /// Travel & Places
  public static var emojiPickerPlacesCategory: String { 
    return VectorL10n.tr("Vector", "emoji_picker_places_category") 
  }
  /// Symbols
  public static var emojiPickerSymbolsCategory: String { 
    return VectorL10n.tr("Vector", "emoji_picker_symbols_category") 
  }
  /// Reactions
  public static var emojiPickerTitle: String { 
    return VectorL10n.tr("Vector", "emoji_picker_title") 
  }
  /// Enable
  public static var enable: String { 
    return VectorL10n.tr("Vector", "enable") 
  }
  /// Send an encrypted message…
  public static var encryptedRoomMessagePlaceholder: String { 
    return VectorL10n.tr("Vector", "encrypted_room_message_placeholder") 
  }
  /// Send an encrypted reply…
  public static var encryptedRoomMessageReplyToPlaceholder: String { 
    return VectorL10n.tr("Vector", "encrypted_room_message_reply_to_placeholder") 
  }
  /// End Call
  public static var endCall: String { 
    return VectorL10n.tr("Vector", "end_call") 
  }
  /// Error
  public static var error: String { 
    return VectorL10n.tr("Vector", "error") 
  }
  /// An error occured. Please try again later.
  public static var errorCommonMessage: String { 
    return VectorL10n.tr("Vector", "error_common_message") 
  }
  /// Add an identity server in your settings to invite by email.
  public static var errorInvite3pidWithNoIdentityServer: String { 
    return VectorL10n.tr("Vector", "error_invite_3pid_with_no_identity_server") 
  }
  /// You can't do this from %@ mobile.
  public static func errorNotSupportedOnMobile(_ p1: String) -> String {
    return VectorL10n.tr("Vector", "error_not_supported_on_mobile", p1)
  }
  /// It looks like you’re trying to connect to another homeserver. Do you want to sign out?
  public static var errorUserAlreadyLoggedIn: String { 
    return VectorL10n.tr("Vector", "error_user_already_logged_in") 
  }
  /// Active video call
  public static var eventFormatterCallActiveVideo: String { 
    return VectorL10n.tr("Vector", "event_formatter_call_active_video") 
  }
  /// Active voice call
  public static var eventFormatterCallActiveVoice: String { 
    return VectorL10n.tr("Vector", "event_formatter_call_active_voice") 
  }
  /// Answer
  public static var eventFormatterCallAnswer: String { 
    return VectorL10n.tr("Vector", "event_formatter_call_answer") 
  }
  /// Call back
  public static var eventFormatterCallBack: String { 
    return VectorL10n.tr("Vector", "event_formatter_call_back") 
  }
  /// Connecting…
  public static var eventFormatterCallConnecting: String { 
    return VectorL10n.tr("Vector", "event_formatter_call_connecting") 
  }
  /// Connection failed
  public static var eventFormatterCallConnectionFailed: String { 
    return VectorL10n.tr("Vector", "event_formatter_call_connection_failed") 
  }
  /// Decline
  public static var eventFormatterCallDecline: String { 
    return VectorL10n.tr("Vector", "event_formatter_call_decline") 
  }
  /// End call
  public static var eventFormatterCallEndCall: String { 
    return VectorL10n.tr("Vector", "event_formatter_call_end_call") 
  }
  /// Call ended
  public static var eventFormatterCallHasEnded: String { 
    return VectorL10n.tr("Vector", "event_formatter_call_has_ended") 
  }
  /// Call ended • %@
  public static func eventFormatterCallHasEndedWithTime(_ p1: String) -> String {
    return VectorL10n.tr("Vector", "event_formatter_call_has_ended_with_time", p1)
  }
  /// Incoming video call
  public static var eventFormatterCallIncomingVideo: String { 
    return VectorL10n.tr("Vector", "event_formatter_call_incoming_video") 
  }
  /// Incoming voice call
  public static var eventFormatterCallIncomingVoice: String { 
    return VectorL10n.tr("Vector", "event_formatter_call_incoming_voice") 
  }
  /// Missed video call
  public static var eventFormatterCallMissedVideo: String { 
    return VectorL10n.tr("Vector", "event_formatter_call_missed_video") 
  }
  /// Missed voice call
  public static var eventFormatterCallMissedVoice: String { 
    return VectorL10n.tr("Vector", "event_formatter_call_missed_voice") 
  }
  /// Retry
  public static var eventFormatterCallRetry: String { 
    return VectorL10n.tr("Vector", "event_formatter_call_retry") 
  }
  /// Ringing…
  public static var eventFormatterCallRinging: String { 
    return VectorL10n.tr("Vector", "event_formatter_call_ringing") 
  }
  /// Call declined
  public static var eventFormatterCallYouDeclined: String { 
    return VectorL10n.tr("Vector", "event_formatter_call_you_declined") 
  }
  /// Group call
  public static var eventFormatterGroupCall: String { 
    return VectorL10n.tr("Vector", "event_formatter_group_call") 
  }
  /// %@ in %@
  public static func eventFormatterGroupCallIncoming(_ p1: String, _ p2: String) -> String {
    return VectorL10n.tr("Vector", "event_formatter_group_call_incoming", p1, p2)
  }
  /// Join
  public static var eventFormatterGroupCallJoin: String { 
    return VectorL10n.tr("Vector", "event_formatter_group_call_join") 
  }
  /// Leave
  public static var eventFormatterGroupCallLeave: String { 
    return VectorL10n.tr("Vector", "event_formatter_group_call_leave") 
  }
  /// VoIP conference added by %@
  public static func eventFormatterJitsiWidgetAdded(_ p1: String) -> String {
    return VectorL10n.tr("Vector", "event_formatter_jitsi_widget_added", p1)
  }
  /// You added VoIP conference
  public static var eventFormatterJitsiWidgetAddedByYou: String { 
    return VectorL10n.tr("Vector", "event_formatter_jitsi_widget_added_by_you") 
  }
  /// VoIP conference removed by %@
  public static func eventFormatterJitsiWidgetRemoved(_ p1: String) -> String {
    return VectorL10n.tr("Vector", "event_formatter_jitsi_widget_removed", p1)
  }
  /// You removed VoIP conference
  public static var eventFormatterJitsiWidgetRemovedByYou: String { 
    return VectorL10n.tr("Vector", "event_formatter_jitsi_widget_removed_by_you") 
  }
  /// %tu membership changes
  public static func eventFormatterMemberUpdates(_ p1: Int) -> String {
    return VectorL10n.tr("Vector", "event_formatter_member_updates", p1)
  }
  /// Message deleted
  public static var eventFormatterMessageDeleted: String { 
    return VectorL10n.tr("Vector", "event_formatter_message_deleted") 
  }
  /// (edited)
  public static var eventFormatterMessageEditedMention: String { 
    return VectorL10n.tr("Vector", "event_formatter_message_edited_mention") 
  }
  /// Re-request encryption keys
  public static var eventFormatterRerequestKeysPart1Link: String { 
    return VectorL10n.tr("Vector", "event_formatter_rerequest_keys_part1_link") 
  }
  ///  from your other sessions.
  public static var eventFormatterRerequestKeysPart2: String { 
    return VectorL10n.tr("Vector", "event_formatter_rerequest_keys_part2") 
  }
  /// %@ widget added by %@
  public static func eventFormatterWidgetAdded(_ p1: String, _ p2: String) -> String {
    return VectorL10n.tr("Vector", "event_formatter_widget_added", p1, p2)
  }
  /// You added the widget: %@
  public static func eventFormatterWidgetAddedByYou(_ p1: String) -> String {
    return VectorL10n.tr("Vector", "event_formatter_widget_added_by_you", p1)
  }
  /// %@ widget removed by %@
  public static func eventFormatterWidgetRemoved(_ p1: String, _ p2: String) -> String {
    return VectorL10n.tr("Vector", "event_formatter_widget_removed", p1, p2)
  }
  /// You removed the widget: %@
  public static func eventFormatterWidgetRemovedByYou(_ p1: String) -> String {
    return VectorL10n.tr("Vector", "event_formatter_widget_removed_by_you", p1)
  }
  /// Existing
  public static var existing: String { 
    return VectorL10n.tr("Vector", "existing") 
  }
  /// The link %@ is taking you to another site: %@\n\nAre you sure you want to continue?
  public static func externalLinkConfirmationMessage(_ p1: String, _ p2: String) -> String {
    return VectorL10n.tr("Vector", "external_link_confirmation_message", p1, p2)
  }
  /// Double-check this link
  public static var externalLinkConfirmationTitle: String { 
    return VectorL10n.tr("Vector", "external_link_confirmation_title") 
  }
  /// You can favourite a few ways - the quickest is just to press and hold. Tap the star and they’ll automatically appear here for safe keeping.
  public static var favouritesEmptyViewInformation: String { 
    return VectorL10n.tr("Vector", "favourites_empty_view_information") 
  }
  /// Favourite rooms and people
  public static var favouritesEmptyViewTitle: String { 
    return VectorL10n.tr("Vector", "favourites_empty_view_title") 
  }
  /// File upload
  public static var fileUploadErrorTitle: String { 
    return VectorL10n.tr("Vector", "file_upload_error_title") 
  }
  /// File type not supported.
  public static var fileUploadErrorUnsupportedFileTypeMessage: String { 
    return VectorL10n.tr("Vector", "file_upload_error_unsupported_file_type_message") 
  }
  /// Find your contacts
  public static var findYourContactsButtonTitle: String { 
    return VectorL10n.tr("Vector", "find_your_contacts_button_title") 
  }
  /// This can be disabled anytime from settings.
  public static var findYourContactsFooter: String { 
    return VectorL10n.tr("Vector", "find_your_contacts_footer") 
  }
  /// Unable to connect to the identity server.
  public static var findYourContactsIdentityServiceError: String { 
    return VectorL10n.tr("Vector", "find_your_contacts_identity_service_error") 
  }
  /// Let %@ show your contacts so you can quickly start chatting with those you know best.
  public static func findYourContactsMessage(_ p1: String) -> String {
    return VectorL10n.tr("Vector", "find_your_contacts_message", p1)
  }
  /// Start by listing your contacts
  public static var findYourContactsTitle: String { 
    return VectorL10n.tr("Vector", "find_your_contacts_title") 
  }
  /// d
  public static var formatTimeD: String { 
    return VectorL10n.tr("Vector", "format_time_d") 
  }
  /// h
  public static var formatTimeH: String { 
    return VectorL10n.tr("Vector", "format_time_h") 
  }
  /// m
  public static var formatTimeM: String { 
    return VectorL10n.tr("Vector", "format_time_m") 
  }
  /// s
  public static var formatTimeS: String { 
    return VectorL10n.tr("Vector", "format_time_s") 
  }
  /// To continue using the %@ homeserver you must review and agree to the terms and conditions.
  public static func gdprConsentNotGivenAlertMessage(_ p1: String) -> String {
    return VectorL10n.tr("Vector", "gdpr_consent_not_given_alert_message", p1)
  }
  /// Review now
  public static var gdprConsentNotGivenAlertReviewNowAction: String { 
    return VectorL10n.tr("Vector", "gdpr_consent_not_given_alert_review_now_action") 
  }
  /// Home
  public static var groupDetailsHome: String { 
    return VectorL10n.tr("Vector", "group_details_home") 
  }
  /// People
  public static var groupDetailsPeople: String { 
    return VectorL10n.tr("Vector", "group_details_people") 
  }
  /// Rooms
  public static var groupDetailsRooms: String { 
    return VectorL10n.tr("Vector", "group_details_rooms") 
  }
  /// Community Details
  public static var groupDetailsTitle: String { 
    return VectorL10n.tr("Vector", "group_details_title") 
  }
  /// %tu members
  public static func groupHomeMultiMembersFormat(_ p1: Int) -> String {
    return VectorL10n.tr("Vector", "group_home_multi_members_format", p1)
  }
  /// %tu rooms
  public static func groupHomeMultiRoomsFormat(_ p1: Int) -> String {
    return VectorL10n.tr("Vector", "group_home_multi_rooms_format", p1)
  }
  /// 1 member
  public static var groupHomeOneMemberFormat: String { 
    return VectorL10n.tr("Vector", "group_home_one_member_format") 
  }
  /// 1 room
  public static var groupHomeOneRoomFormat: String { 
    return VectorL10n.tr("Vector", "group_home_one_room_format") 
  }
  /// %@ has invited you to join this community
  public static func groupInvitationFormat(_ p1: String) -> String {
    return VectorL10n.tr("Vector", "group_invitation_format", p1)
  }
  /// INVITES
  public static var groupInviteSection: String { 
    return VectorL10n.tr("Vector", "group_invite_section") 
  }
  /// Add participant
  public static var groupParticipantsAddParticipant: String { 
    return VectorL10n.tr("Vector", "group_participants_add_participant") 
  }
  /// Filter community members
  public static var groupParticipantsFilterMembers: String { 
    return VectorL10n.tr("Vector", "group_participants_filter_members") 
  }
  /// Search / invite by User ID or Name
  public static var groupParticipantsInviteAnotherUser: String { 
    return VectorL10n.tr("Vector", "group_participants_invite_another_user") 
  }
  /// Malformed ID. Should be a Matrix ID like '@localpart:domain'
  public static var groupParticipantsInviteMalformedId: String { 
    return VectorL10n.tr("Vector", "group_participants_invite_malformed_id") 
  }
  /// Invite Error
  public static var groupParticipantsInviteMalformedIdTitle: String { 
    return VectorL10n.tr("Vector", "group_participants_invite_malformed_id_title") 
  }
  /// Are you sure you want to invite %@ to this group?
  public static func groupParticipantsInvitePromptMsg(_ p1: String) -> String {
    return VectorL10n.tr("Vector", "group_participants_invite_prompt_msg", p1)
  }
  /// Confirmation
  public static var groupParticipantsInvitePromptTitle: String { 
    return VectorL10n.tr("Vector", "group_participants_invite_prompt_title") 
  }
  /// INVITED
  public static var groupParticipantsInvitedSection: String { 
    return VectorL10n.tr("Vector", "group_participants_invited_section") 
  }
  /// Are you sure you want to leave the group?
  public static var groupParticipantsLeavePromptMsg: String { 
    return VectorL10n.tr("Vector", "group_participants_leave_prompt_msg") 
  }
  /// Leave group
  public static var groupParticipantsLeavePromptTitle: String { 
    return VectorL10n.tr("Vector", "group_participants_leave_prompt_title") 
  }
  /// Are you sure you want to remove %@ from this group?
  public static func groupParticipantsRemovePromptMsg(_ p1: String) -> String {
    return VectorL10n.tr("Vector", "group_participants_remove_prompt_msg", p1)
  }
  /// Confirmation
  public static var groupParticipantsRemovePromptTitle: String { 
    return VectorL10n.tr("Vector", "group_participants_remove_prompt_title") 
  }
  /// Filter community rooms
  public static var groupRoomsFilterRooms: String { 
    return VectorL10n.tr("Vector", "group_rooms_filter_rooms") 
  }
  /// COMMUNITIES
  public static var groupSection: String { 
    return VectorL10n.tr("Vector", "group_section") 
  }
  /// Favourite
  public static var homeContextMenuFavourite: String { 
    return VectorL10n.tr("Vector", "home_context_menu_favourite") 
  }
  /// Leave
  public static var homeContextMenuLeave: String { 
    return VectorL10n.tr("Vector", "home_context_menu_leave") 
  }
  /// Low priority
  public static var homeContextMenuLowPriority: String { 
    return VectorL10n.tr("Vector", "home_context_menu_low_priority") 
  }
  /// Move to People
  public static var homeContextMenuMakeDm: String { 
    return VectorL10n.tr("Vector", "home_context_menu_make_dm") 
  }
  /// Move to Rooms
  public static var homeContextMenuMakeRoom: String { 
    return VectorL10n.tr("Vector", "home_context_menu_make_room") 
  }
  /// Mark as read
  public static var homeContextMenuMarkAsRead: String { 
    return VectorL10n.tr("Vector", "home_context_menu_mark_as_read") 
  }
  /// Mute
  public static var homeContextMenuMute: String { 
    return VectorL10n.tr("Vector", "home_context_menu_mute") 
  }
  /// Normal priority
  public static var homeContextMenuNormalPriority: String { 
    return VectorL10n.tr("Vector", "home_context_menu_normal_priority") 
  }
  /// Notifications
  public static var homeContextMenuNotifications: String { 
    return VectorL10n.tr("Vector", "home_context_menu_notifications") 
  }
  /// Remove from Favourites
  public static var homeContextMenuUnfavourite: String { 
    return VectorL10n.tr("Vector", "home_context_menu_unfavourite") 
  }
  /// Unmute
  public static var homeContextMenuUnmute: String { 
    return VectorL10n.tr("Vector", "home_context_menu_unmute") 
  }
  /// The all-in-one secure chat app for teams, friends and organisations. Tap the + button below to add people and rooms.
  public static var homeEmptyViewInformation: String { 
    return VectorL10n.tr("Vector", "home_empty_view_information") 
  }
  /// Welcome to %@,\n%@
  public static func homeEmptyViewTitle(_ p1: String, _ p2: String) -> String {
    return VectorL10n.tr("Vector", "home_empty_view_title", p1, p2)
  }
  /// Syncing
  public static var homeSyncing: String { 
    return VectorL10n.tr("Vector", "home_syncing") 
  }
  /// Could not connect to the homeserver.
  public static var homeserverConnectionLost: String { 
    return VectorL10n.tr("Vector", "homeserver_connection_lost") 
  }
  /// Add
  public static var identityServerSettingsAdd: String { 
    return VectorL10n.tr("Vector", "identity_server_settings_add") 
  }
  /// Disconnect from the identity server %1$@ and connect to %2$@ instead?
  public static func identityServerSettingsAlertChange(_ p1: String, _ p2: String) -> String {
    return VectorL10n.tr("Vector", "identity_server_settings_alert_change", p1, p2)
  }
  /// Change identity server
  public static var identityServerSettingsAlertChangeTitle: String { 
    return VectorL10n.tr("Vector", "identity_server_settings_alert_change_title") 
  }
  /// Disconnect from the identity server %@?
  public static func identityServerSettingsAlertDisconnect(_ p1: String) -> String {
    return VectorL10n.tr("Vector", "identity_server_settings_alert_disconnect", p1)
  }
  /// Disconnect
  public static var identityServerSettingsAlertDisconnectButton: String { 
    return VectorL10n.tr("Vector", "identity_server_settings_alert_disconnect_button") 
  }
  /// You are still sharing your personal data on the identity server %@.\n\nWe recommend that you remove your email addresses and phone numbers from the identity server before disconnecting.
  public static func identityServerSettingsAlertDisconnectStillSharing3pid(_ p1: String) -> String {
    return VectorL10n.tr("Vector", "identity_server_settings_alert_disconnect_still_sharing_3pid", p1)
  }
  /// Disconnect anyway
  public static var identityServerSettingsAlertDisconnectStillSharing3pidButton: String { 
    return VectorL10n.tr("Vector", "identity_server_settings_alert_disconnect_still_sharing_3pid_button") 
  }
  /// Disconnect identity server
  public static var identityServerSettingsAlertDisconnectTitle: String { 
    return VectorL10n.tr("Vector", "identity_server_settings_alert_disconnect_title") 
  }
  /// %@ is not a valid identity server.
  public static func identityServerSettingsAlertErrorInvalidIdentityServer(_ p1: String) -> String {
    return VectorL10n.tr("Vector", "identity_server_settings_alert_error_invalid_identity_server", p1)
  }
  /// You must accept terms of %@ to set it as identity server.
  public static func identityServerSettingsAlertErrorTermsNotAccepted(_ p1: String) -> String {
    return VectorL10n.tr("Vector", "identity_server_settings_alert_error_terms_not_accepted", p1)
  }
  /// The identity server you have chosen does not have any terms of service. Only continue if you trust the owner of the server.
  public static var identityServerSettingsAlertNoTerms: String { 
    return VectorL10n.tr("Vector", "identity_server_settings_alert_no_terms") 
  }
  /// Identity server has no terms of services
  public static var identityServerSettingsAlertNoTermsTitle: String { 
    return VectorL10n.tr("Vector", "identity_server_settings_alert_no_terms_title") 
  }
  /// Change
  public static var identityServerSettingsChange: String { 
    return VectorL10n.tr("Vector", "identity_server_settings_change") 
  }
  /// You are currently using %@ to discover and be discoverable by existing contacts you know.
  public static func identityServerSettingsDescription(_ p1: String) -> String {
    return VectorL10n.tr("Vector", "identity_server_settings_description", p1)
  }
  /// Disconnect
  public static var identityServerSettingsDisconnect: String { 
    return VectorL10n.tr("Vector", "identity_server_settings_disconnect") 
  }
  /// Disconnecting from your identity server will mean you won’t be discoverable by other users and be able to invite others by email or phone.
  public static var identityServerSettingsDisconnectInfo: String { 
    return VectorL10n.tr("Vector", "identity_server_settings_disconnect_info") 
  }
  /// You are not currently using an identity server. To discover and be discoverable by existing contacts, add one above.
  public static var identityServerSettingsNoIsDescription: String { 
    return VectorL10n.tr("Vector", "identity_server_settings_no_is_description") 
  }
  /// Enter an identity server
  public static var identityServerSettingsPlaceHolder: String { 
    return VectorL10n.tr("Vector", "identity_server_settings_place_holder") 
  }
  /// Identity server
  public static var identityServerSettingsTitle: String { 
    return VectorL10n.tr("Vector", "identity_server_settings_title") 
  }
  /// Ignore
  public static var ignore: String { 
    return VectorL10n.tr("Vector", "ignore") 
  }
  /// Ignore User
  public static var ignoreUser: String { 
    return VectorL10n.tr("Vector", "ignore_user") 
  }
  /// Take photo
  public static var imagePickerActionCamera: String { 
    return VectorL10n.tr("Vector", "image_picker_action_camera") 
  }
  /// Choose from library
  public static var imagePickerActionLibrary: String { 
    return VectorL10n.tr("Vector", "image_picker_action_library") 
  }
  /// Incoming Video Call
  public static var incomingVideoCall: String { 
    return VectorL10n.tr("Vector", "incoming_video_call") 
  }
  /// Incoming Voice Call
  public static var incomingVoiceCall: String { 
    return VectorL10n.tr("Vector", "incoming_voice_call") 
  }
  /// I'd like to chat with you with matrix. Please, visit the website http://matrix.org to have more information.
  public static var invitationMessage: String { 
    return VectorL10n.tr("Vector", "invitation_message") 
  }
  /// Invite
  public static var invite: String { 
    return VectorL10n.tr("Vector", "invite") 
  }
  /// Invite friends to %@
  public static func inviteFriendsAction(_ p1: String) -> String {
    return VectorL10n.tr("Vector", "invite_friends_action", p1)
  }
  /// Hey, talk to me on %@: %@
  public static func inviteFriendsShareText(_ p1: String, _ p2: String) -> String {
    return VectorL10n.tr("Vector", "invite_friends_share_text", p1, p2)
  }
  /// Invite to %@
  public static func inviteTo(_ p1: String) -> String {
    return VectorL10n.tr("Vector", "invite_to", p1)
  }
  /// Invite matrix User
  public static var inviteUser: String { 
    return VectorL10n.tr("Vector", "invite_user") 
  }
  /// Join
  public static var join: String { 
    return VectorL10n.tr("Vector", "join") 
  }
  /// Joined
  public static var joined: String { 
    return VectorL10n.tr("Vector", "joined") 
  }
  /// Joining
  public static var joining: String { 
    return VectorL10n.tr("Vector", "joining") 
  }
  /// Done
  public static var keyBackupRecoverDoneAction: String { 
    return VectorL10n.tr("Vector", "key_backup_recover_done_action") 
  }
  /// Use your Security Phrase to unlock your secure message history
  public static var keyBackupRecoverFromPassphraseInfo: String { 
    return VectorL10n.tr("Vector", "key_backup_recover_from_passphrase_info") 
  }
  /// Don’t know your Security Phrase? You can 
  public static var keyBackupRecoverFromPassphraseLostPassphraseActionPart1: String { 
    return VectorL10n.tr("Vector", "key_backup_recover_from_passphrase_lost_passphrase_action_part1") 
  }
  /// use your Security Key
  public static var keyBackupRecoverFromPassphraseLostPassphraseActionPart2: String { 
    return VectorL10n.tr("Vector", "key_backup_recover_from_passphrase_lost_passphrase_action_part2") 
  }
  /// .
  public static var keyBackupRecoverFromPassphraseLostPassphraseActionPart3: String { 
    return VectorL10n.tr("Vector", "key_backup_recover_from_passphrase_lost_passphrase_action_part3") 
  }
  /// Enter Phrase
  public static var keyBackupRecoverFromPassphrasePassphrasePlaceholder: String { 
    return VectorL10n.tr("Vector", "key_backup_recover_from_passphrase_passphrase_placeholder") 
  }
  /// Enter
  public static var keyBackupRecoverFromPassphrasePassphraseTitle: String { 
    return VectorL10n.tr("Vector", "key_backup_recover_from_passphrase_passphrase_title") 
  }
  /// Unlock History
  public static var keyBackupRecoverFromPassphraseRecoverAction: String { 
    return VectorL10n.tr("Vector", "key_backup_recover_from_passphrase_recover_action") 
  }
  /// Restoring backup…
  public static var keyBackupRecoverFromPrivateKeyInfo: String { 
    return VectorL10n.tr("Vector", "key_backup_recover_from_private_key_info") 
  }
  /// Use your Security Key to unlock your secure message history
  public static var keyBackupRecoverFromRecoveryKeyInfo: String { 
    return VectorL10n.tr("Vector", "key_backup_recover_from_recovery_key_info") 
  }
  /// Lost your Security Key You can set up a new one in settings.
  public static var keyBackupRecoverFromRecoveryKeyLostRecoveryKeyAction: String { 
    return VectorL10n.tr("Vector", "key_backup_recover_from_recovery_key_lost_recovery_key_action") 
  }
  /// Unlock History
  public static var keyBackupRecoverFromRecoveryKeyRecoverAction: String { 
    return VectorL10n.tr("Vector", "key_backup_recover_from_recovery_key_recover_action") 
  }
  /// Enter Security Key
  public static var keyBackupRecoverFromRecoveryKeyRecoveryKeyPlaceholder: String { 
    return VectorL10n.tr("Vector", "key_backup_recover_from_recovery_key_recovery_key_placeholder") 
  }
  /// Enter
  public static var keyBackupRecoverFromRecoveryKeyRecoveryKeyTitle: String { 
    return VectorL10n.tr("Vector", "key_backup_recover_from_recovery_key_recovery_key_title") 
  }
  /// Backup could not be decrypted with this phrase: please verify that you entered the correct Security Phrase.
  public static var keyBackupRecoverInvalidPassphrase: String { 
    return VectorL10n.tr("Vector", "key_backup_recover_invalid_passphrase") 
  }
  /// Incorrect Security Phrase
  public static var keyBackupRecoverInvalidPassphraseTitle: String { 
    return VectorL10n.tr("Vector", "key_backup_recover_invalid_passphrase_title") 
  }
  /// Backup could not be decrypted with this key: please verify that you entered the correct Security Key.
  public static var keyBackupRecoverInvalidRecoveryKey: String { 
    return VectorL10n.tr("Vector", "key_backup_recover_invalid_recovery_key") 
  }
  /// Security Key Mismatch
  public static var keyBackupRecoverInvalidRecoveryKeyTitle: String { 
    return VectorL10n.tr("Vector", "key_backup_recover_invalid_recovery_key_title") 
  }
  /// Backup Restored!
  public static var keyBackupRecoverSuccessInfo: String { 
    return VectorL10n.tr("Vector", "key_backup_recover_success_info") 
  }
  /// Secure Messages
  public static var keyBackupRecoverTitle: String { 
    return VectorL10n.tr("Vector", "key_backup_recover_title") 
  }
  /// Messages in encrypted rooms are secured with end-to-end encryption. Only you and the recipient(s) have the keys to read these messages.\n\nSecurely back up your keys to avoid losing them.
  public static var keyBackupSetupIntroInfo: String { 
    return VectorL10n.tr("Vector", "key_backup_setup_intro_info") 
  }
  /// Manually export keys
  public static var keyBackupSetupIntroManualExportAction: String { 
    return VectorL10n.tr("Vector", "key_backup_setup_intro_manual_export_action") 
  }
  /// (Advanced)
  public static var keyBackupSetupIntroManualExportInfo: String { 
    return VectorL10n.tr("Vector", "key_backup_setup_intro_manual_export_info") 
  }
  /// Start using Key Backup
  public static var keyBackupSetupIntroSetupActionWithoutExistingBackup: String { 
    return VectorL10n.tr("Vector", "key_backup_setup_intro_setup_action_without_existing_backup") 
  }
  /// Connect this device to Key Backup
  public static var keyBackupSetupIntroSetupConnectActionWithExistingBackup: String { 
    return VectorL10n.tr("Vector", "key_backup_setup_intro_setup_connect_action_with_existing_backup") 
  }
  /// Never lose encrypted messages
  public static var keyBackupSetupIntroTitle: String { 
    return VectorL10n.tr("Vector", "key_backup_setup_intro_title") 
  }
  /// phrase doesn’t match
  public static var keyBackupSetupPassphraseConfirmPassphraseInvalid: String { 
    return VectorL10n.tr("Vector", "key_backup_setup_passphrase_confirm_passphrase_invalid") 
  }
  /// Confirm phrase
  public static var keyBackupSetupPassphraseConfirmPassphrasePlaceholder: String { 
    return VectorL10n.tr("Vector", "key_backup_setup_passphrase_confirm_passphrase_placeholder") 
  }
  /// Confirm
  public static var keyBackupSetupPassphraseConfirmPassphraseTitle: String { 
    return VectorL10n.tr("Vector", "key_backup_setup_passphrase_confirm_passphrase_title") 
  }
  /// Great!
  public static var keyBackupSetupPassphraseConfirmPassphraseValid: String { 
    return VectorL10n.tr("Vector", "key_backup_setup_passphrase_confirm_passphrase_valid") 
  }
  /// We'll store an encrypted copy of your keys on our server. Protect your backup with a phrase to keep it secure.\n\nFor maximum security, this should be different from your Matrix account password.
  public static var keyBackupSetupPassphraseInfo: String { 
    return VectorL10n.tr("Vector", "key_backup_setup_passphrase_info") 
  }
  /// Try adding a word
  public static var keyBackupSetupPassphrasePassphraseInvalid: String { 
    return VectorL10n.tr("Vector", "key_backup_setup_passphrase_passphrase_invalid") 
  }
  /// Enter phrase
  public static var keyBackupSetupPassphrasePassphrasePlaceholder: String { 
    return VectorL10n.tr("Vector", "key_backup_setup_passphrase_passphrase_placeholder") 
  }
  /// Enter
  public static var keyBackupSetupPassphrasePassphraseTitle: String { 
    return VectorL10n.tr("Vector", "key_backup_setup_passphrase_passphrase_title") 
  }
  /// Great!
  public static var keyBackupSetupPassphrasePassphraseValid: String { 
    return VectorL10n.tr("Vector", "key_backup_setup_passphrase_passphrase_valid") 
  }
  /// Set Phrase
  public static var keyBackupSetupPassphraseSetPassphraseAction: String { 
    return VectorL10n.tr("Vector", "key_backup_setup_passphrase_set_passphrase_action") 
  }
  /// (Advanced) Set up with Security Key
  public static var keyBackupSetupPassphraseSetupRecoveryKeyAction: String { 
    return VectorL10n.tr("Vector", "key_backup_setup_passphrase_setup_recovery_key_action") 
  }
  /// Or, secure your backup with a Security Key, saving it somewhere safe.
  public static var keyBackupSetupPassphraseSetupRecoveryKeyInfo: String { 
    return VectorL10n.tr("Vector", "key_backup_setup_passphrase_setup_recovery_key_info") 
  }
  /// Secure your backup with a Security Phrase
  public static var keyBackupSetupPassphraseTitle: String { 
    return VectorL10n.tr("Vector", "key_backup_setup_passphrase_title") 
  }
  /// You may lose secure messages if you log out or lose your device.
  public static var keyBackupSetupSkipAlertMessage: String { 
    return VectorL10n.tr("Vector", "key_backup_setup_skip_alert_message") 
  }
  /// Skip
  public static var keyBackupSetupSkipAlertSkipAction: String { 
    return VectorL10n.tr("Vector", "key_backup_setup_skip_alert_skip_action") 
  }
  /// Are you sure?
  public static var keyBackupSetupSkipAlertTitle: String { 
    return VectorL10n.tr("Vector", "key_backup_setup_skip_alert_title") 
  }
  /// Done
  public static var keyBackupSetupSuccessFromPassphraseDoneAction: String { 
    return VectorL10n.tr("Vector", "key_backup_setup_success_from_passphrase_done_action") 
  }
  /// Your keys are being backed up.\n\nYour Security Key is a safety net - you can use it to restore access to your encrypted messages if you forget your passphrase.\n\nKeep your Security Key somewhere very secure, like a password manager (or a safe).
  public static var keyBackupSetupSuccessFromPassphraseInfo: String { 
    return VectorL10n.tr("Vector", "key_backup_setup_success_from_passphrase_info") 
  }
  /// Save Security Key
  public static var keyBackupSetupSuccessFromPassphraseSaveRecoveryKeyAction: String { 
    return VectorL10n.tr("Vector", "key_backup_setup_success_from_passphrase_save_recovery_key_action") 
  }
  /// Your keys are being backed up.\n\nMake a copy of this Security Key and keep it safe.
  public static var keyBackupSetupSuccessFromRecoveryKeyInfo: String { 
    return VectorL10n.tr("Vector", "key_backup_setup_success_from_recovery_key_info") 
  }
  /// I've made a copy
  public static var keyBackupSetupSuccessFromRecoveryKeyMadeCopyAction: String { 
    return VectorL10n.tr("Vector", "key_backup_setup_success_from_recovery_key_made_copy_action") 
  }
  /// Make a Copy
  public static var keyBackupSetupSuccessFromRecoveryKeyMakeCopyAction: String { 
    return VectorL10n.tr("Vector", "key_backup_setup_success_from_recovery_key_make_copy_action") 
  }
  /// Security Key
  public static var keyBackupSetupSuccessFromRecoveryKeyRecoveryKeyTitle: String { 
    return VectorL10n.tr("Vector", "key_backup_setup_success_from_recovery_key_recovery_key_title") 
  }
  /// Your keys are being backed up.
  public static var keyBackupSetupSuccessFromSecureBackupInfo: String { 
    return VectorL10n.tr("Vector", "key_backup_setup_success_from_secure_backup_info") 
  }
  /// Success!
  public static var keyBackupSetupSuccessTitle: String { 
    return VectorL10n.tr("Vector", "key_backup_setup_success_title") 
  }
  /// Key Backup
  public static var keyBackupSetupTitle: String { 
    return VectorL10n.tr("Vector", "key_backup_setup_title") 
  }
  /// You need to bootstrap cross-signing first.
  public static var keyVerificationBootstrapNotSetupMessage: String { 
    return VectorL10n.tr("Vector", "key_verification_bootstrap_not_setup_message") 
  }
  /// Error
  public static var keyVerificationBootstrapNotSetupTitle: String { 
    return VectorL10n.tr("Vector", "key_verification_bootstrap_not_setup_title") 
  }
  /// %@ wants to verify
  public static func keyVerificationIncomingRequestIncomingAlertMessage(_ p1: String) -> String {
    return VectorL10n.tr("Vector", "key_verification_incoming_request_incoming_alert_message", p1)
  }
  /// If they don't match, the security of your communication may be compromised.
  public static var keyVerificationManuallyVerifyDeviceAdditionalInformation: String { 
    return VectorL10n.tr("Vector", "key_verification_manually_verify_device_additional_information") 
  }
  /// Session ID
  public static var keyVerificationManuallyVerifyDeviceIdTitle: String { 
    return VectorL10n.tr("Vector", "key_verification_manually_verify_device_id_title") 
  }
  /// Confirm by comparing the following with the User Settings in your other session:
  public static var keyVerificationManuallyVerifyDeviceInstruction: String { 
    return VectorL10n.tr("Vector", "key_verification_manually_verify_device_instruction") 
  }
  /// Session key
  public static var keyVerificationManuallyVerifyDeviceKeyTitle: String { 
    return VectorL10n.tr("Vector", "key_verification_manually_verify_device_key_title") 
  }
  /// Session name
  public static var keyVerificationManuallyVerifyDeviceNameTitle: String { 
    return VectorL10n.tr("Vector", "key_verification_manually_verify_device_name_title") 
  }
  /// Manually Verify by Text
  public static var keyVerificationManuallyVerifyDeviceTitle: String { 
    return VectorL10n.tr("Vector", "key_verification_manually_verify_device_title") 
  }
  /// Verify
  public static var keyVerificationManuallyVerifyDeviceValidateAction: String { 
    return VectorL10n.tr("Vector", "key_verification_manually_verify_device_validate_action") 
  }
  /// Verify your new session
  public static var keyVerificationNewSessionTitle: String { 
    return VectorL10n.tr("Vector", "key_verification_new_session_title") 
  }
  /// Verify session
  public static var keyVerificationOtherSessionTitle: String { 
    return VectorL10n.tr("Vector", "key_verification_other_session_title") 
  }
  /// Is the other device showing the same shield?
  public static var keyVerificationScanConfirmationScannedDeviceInformation: String { 
    return VectorL10n.tr("Vector", "key_verification_scan_confirmation_scanned_device_information") 
  }
  /// Almost there!
  public static var keyVerificationScanConfirmationScannedTitle: String { 
    return VectorL10n.tr("Vector", "key_verification_scan_confirmation_scanned_title") 
  }
  /// Is %@ showing the same shield?
  public static func keyVerificationScanConfirmationScannedUserInformation(_ p1: String) -> String {
    return VectorL10n.tr("Vector", "key_verification_scan_confirmation_scanned_user_information", p1)
  }
  /// Waiting for other device…
  public static var keyVerificationScanConfirmationScanningDeviceWaitingOther: String { 
    return VectorL10n.tr("Vector", "key_verification_scan_confirmation_scanning_device_waiting_other") 
  }
  /// Almost there! Waiting for confirmation…
  public static var keyVerificationScanConfirmationScanningTitle: String { 
    return VectorL10n.tr("Vector", "key_verification_scan_confirmation_scanning_title") 
  }
  /// Waiting for %@…
  public static func keyVerificationScanConfirmationScanningUserWaitingOther(_ p1: String) -> String {
    return VectorL10n.tr("Vector", "key_verification_scan_confirmation_scanning_user_waiting_other", p1)
  }
  /// Other users may not trust it.
  public static var keyVerificationSelfVerifyCurrentSessionAlertMessage: String { 
    return VectorL10n.tr("Vector", "key_verification_self_verify_current_session_alert_message") 
  }
  /// Verify this session
  public static var keyVerificationSelfVerifyCurrentSessionAlertTitle: String { 
    return VectorL10n.tr("Vector", "key_verification_self_verify_current_session_alert_title") 
  }
  /// Verify
  public static var keyVerificationSelfVerifyCurrentSessionAlertValidateAction: String { 
    return VectorL10n.tr("Vector", "key_verification_self_verify_current_session_alert_validate_action") 
  }
  /// Verify all your sessions to ensure your account & messages are safe.
  public static var keyVerificationSelfVerifyUnverifiedSessionsAlertMessage: String { 
    return VectorL10n.tr("Vector", "key_verification_self_verify_unverified_sessions_alert_message") 
  }
  /// Review where you're logged in
  public static var keyVerificationSelfVerifyUnverifiedSessionsAlertTitle: String { 
    return VectorL10n.tr("Vector", "key_verification_self_verify_unverified_sessions_alert_title") 
  }
  /// Review
  public static var keyVerificationSelfVerifyUnverifiedSessionsAlertValidateAction: String { 
    return VectorL10n.tr("Vector", "key_verification_self_verify_unverified_sessions_alert_validate_action") 
  }
  /// Verify this session
  public static var keyVerificationThisSessionTitle: String { 
    return VectorL10n.tr("Vector", "key_verification_this_session_title") 
  }
  /// Verified
  public static var keyVerificationTileConclusionDoneTitle: String { 
    return VectorL10n.tr("Vector", "key_verification_tile_conclusion_done_title") 
  }
  /// Unstrusted sign in
  public static var keyVerificationTileConclusionWarningTitle: String { 
    return VectorL10n.tr("Vector", "key_verification_tile_conclusion_warning_title") 
  }
  /// Accept
  public static var keyVerificationTileRequestIncomingApprovalAccept: String { 
    return VectorL10n.tr("Vector", "key_verification_tile_request_incoming_approval_accept") 
  }
  /// Decline
  public static var keyVerificationTileRequestIncomingApprovalDecline: String { 
    return VectorL10n.tr("Vector", "key_verification_tile_request_incoming_approval_decline") 
  }
  /// Verification request
  public static var keyVerificationTileRequestIncomingTitle: String { 
    return VectorL10n.tr("Vector", "key_verification_tile_request_incoming_title") 
  }
  /// Verification sent
  public static var keyVerificationTileRequestOutgoingTitle: String { 
    return VectorL10n.tr("Vector", "key_verification_tile_request_outgoing_title") 
  }
  /// You accepted
  public static var keyVerificationTileRequestStatusAccepted: String { 
    return VectorL10n.tr("Vector", "key_verification_tile_request_status_accepted") 
  }
  /// %@ cancelled
  public static func keyVerificationTileRequestStatusCancelled(_ p1: String) -> String {
    return VectorL10n.tr("Vector", "key_verification_tile_request_status_cancelled", p1)
  }
  /// You cancelled
  public static var keyVerificationTileRequestStatusCancelledByMe: String { 
    return VectorL10n.tr("Vector", "key_verification_tile_request_status_cancelled_by_me") 
  }
  /// Data loading…
  public static var keyVerificationTileRequestStatusDataLoading: String { 
    return VectorL10n.tr("Vector", "key_verification_tile_request_status_data_loading") 
  }
  /// Expired
  public static var keyVerificationTileRequestStatusExpired: String { 
    return VectorL10n.tr("Vector", "key_verification_tile_request_status_expired") 
  }
  /// Waiting…
  public static var keyVerificationTileRequestStatusWaiting: String { 
    return VectorL10n.tr("Vector", "key_verification_tile_request_status_waiting") 
  }
  /// Verify them
  public static var keyVerificationUserTitle: String { 
    return VectorL10n.tr("Vector", "key_verification_user_title") 
  }
  /// You can now read secure messages on your new device, and other users will know they can trust it.
  public static var keyVerificationVerifiedNewSessionInformation: String { 
    return VectorL10n.tr("Vector", "key_verification_verified_new_session_information") 
  }
  /// New session verified!
  public static var keyVerificationVerifiedNewSessionTitle: String { 
    return VectorL10n.tr("Vector", "key_verification_verified_new_session_title") 
  }
  /// You can now read secure messages on your other session, and other users will know they can trust it.
  public static var keyVerificationVerifiedOtherSessionInformation: String { 
    return VectorL10n.tr("Vector", "key_verification_verified_other_session_information") 
  }
  /// You can now read secure messages on this device, and other users will know they can trust it.
  public static var keyVerificationVerifiedThisSessionInformation: String { 
    return VectorL10n.tr("Vector", "key_verification_verified_this_session_information") 
  }
  /// Messages with this user are end-to-end encrypted and can't be read by third parties.
  public static var keyVerificationVerifiedUserInformation: String { 
    return VectorL10n.tr("Vector", "key_verification_verified_user_information") 
  }
  /// Can't scan?
  public static var keyVerificationVerifyQrCodeCannotScanAction: String { 
    return VectorL10n.tr("Vector", "key_verification_verify_qr_code_cannot_scan_action") 
  }
  /// Verify by comparing unique emoji.
  public static var keyVerificationVerifyQrCodeEmojiInformation: String { 
    return VectorL10n.tr("Vector", "key_verification_verify_qr_code_emoji_information") 
  }
  /// Scan the code to securely verify each other.
  public static var keyVerificationVerifyQrCodeInformation: String { 
    return VectorL10n.tr("Vector", "key_verification_verify_qr_code_information") 
  }
  /// Scan the code below to verify:
  public static var keyVerificationVerifyQrCodeInformationOtherDevice: String { 
    return VectorL10n.tr("Vector", "key_verification_verify_qr_code_information_other_device") 
  }
  /// Did the other user successfully scan the QR code?
  public static var keyVerificationVerifyQrCodeOtherScanMyCodeTitle: String { 
    return VectorL10n.tr("Vector", "key_verification_verify_qr_code_other_scan_my_code_title") 
  }
  /// Scan their code
  public static var keyVerificationVerifyQrCodeScanCodeAction: String { 
    return VectorL10n.tr("Vector", "key_verification_verify_qr_code_scan_code_action") 
  }
  /// Scan with this device
  public static var keyVerificationVerifyQrCodeScanCodeOtherDeviceAction: String { 
    return VectorL10n.tr("Vector", "key_verification_verify_qr_code_scan_code_other_device_action") 
  }
  /// QR code has been successfully validated.
  public static var keyVerificationVerifyQrCodeScanOtherCodeSuccessMessage: String { 
    return VectorL10n.tr("Vector", "key_verification_verify_qr_code_scan_other_code_success_message") 
  }
  /// Code validated!
  public static var keyVerificationVerifyQrCodeScanOtherCodeSuccessTitle: String { 
    return VectorL10n.tr("Vector", "key_verification_verify_qr_code_scan_other_code_success_title") 
  }
  /// Verify by emoji
  public static var keyVerificationVerifyQrCodeStartEmojiAction: String { 
    return VectorL10n.tr("Vector", "key_verification_verify_qr_code_start_emoji_action") 
  }
  /// Verify by scanning
  public static var keyVerificationVerifyQrCodeTitle: String { 
    return VectorL10n.tr("Vector", "key_verification_verify_qr_code_title") 
  }
  /// For ultimate security, use another trusted means of communication or do this in person.
  public static var keyVerificationVerifySasAdditionalInformation: String { 
    return VectorL10n.tr("Vector", "key_verification_verify_sas_additional_information") 
  }
  /// They don't match
  public static var keyVerificationVerifySasCancelAction: String { 
    return VectorL10n.tr("Vector", "key_verification_verify_sas_cancel_action") 
  }
  /// Compare emoji
  public static var keyVerificationVerifySasTitleEmoji: String { 
    return VectorL10n.tr("Vector", "key_verification_verify_sas_title_emoji") 
  }
  /// Compare numbers
  public static var keyVerificationVerifySasTitleNumber: String { 
    return VectorL10n.tr("Vector", "key_verification_verify_sas_title_number") 
  }
  /// They match
  public static var keyVerificationVerifySasValidateAction: String { 
    return VectorL10n.tr("Vector", "key_verification_verify_sas_validate_action") 
  }
  /// Remove from chat
  public static var kick: String { 
    return VectorL10n.tr("Vector", "kick") 
  }
  /// Default (%@)
  public static func languagePickerDefaultLanguage(_ p1: String) -> String {
    return VectorL10n.tr("Vector", "language_picker_default_language", p1)
  }
  /// Choose a language
  public static var languagePickerTitle: String { 
    return VectorL10n.tr("Vector", "language_picker_title") 
  }
  /// %.1fK
  public static func largeBadgeValueKFormat(_ p1: Float) -> String {
    return VectorL10n.tr("Vector", "large_badge_value_k_format", p1)
  }
  /// Later
  public static var later: String { 
    return VectorL10n.tr("Vector", "later") 
  }
  /// Leave
  public static var leave: String { 
    return VectorL10n.tr("Vector", "leave") 
  }
  /// Leave space
  public static var leaveSpaceAction: String { 
    return VectorL10n.tr("Vector", "leave_space_action") 
  }
  /// Leave all rooms and spaces
  public static var leaveSpaceAndAllRoomsAction: String { 
    return VectorL10n.tr("Vector", "leave_space_and_all_rooms_action") 
  }
  /// Leave space and %@ rooms
  public static func leaveSpaceAndMoreRooms(_ p1: String) -> String {
    return VectorL10n.tr("Vector", "leave_space_and_more_rooms", p1)
  }
  /// Leave space and 1 room
  public static var leaveSpaceAndOneRoom: String { 
    return VectorL10n.tr("Vector", "leave_space_and_one_room") 
  }
  /// Are you sure you want to leave %@? Do you also want to leave all rooms and spaces of this space?
  public static func leaveSpaceMessage(_ p1: String) -> String {
    return VectorL10n.tr("Vector", "leave_space_message", p1)
  }
  /// You are admin of this space, ensure that you have transferred admin right to another member before leaving.
  public static var leaveSpaceMessageAdminWarning: String { 
    return VectorL10n.tr("Vector", "leave_space_message_admin_warning") 
  }
  /// Don't leave any rooms
  public static var leaveSpaceOnlyAction: String { 
    return VectorL10n.tr("Vector", "leave_space_only_action") 
  }
  /// Select all rooms
  public static var leaveSpaceSelectionAllRooms: String { 
    return VectorL10n.tr("Vector", "leave_space_selection_all_rooms") 
  }
  /// Select no rooms
  public static var leaveSpaceSelectionNoRooms: String { 
    return VectorL10n.tr("Vector", "leave_space_selection_no_rooms") 
  }
  /// SELECT ROOMS
  public static var leaveSpaceSelectionTitle: String { 
    return VectorL10n.tr("Vector", "leave_space_selection_title") 
  }
  /// Leave %@
  public static func leaveSpaceTitle(_ p1: String) -> String {
    return VectorL10n.tr("Vector", "leave_space_title", p1)
  }
  /// Less
  public static var less: String { 
    return VectorL10n.tr("Vector", "less") 
  }
  /// Stop
  public static var liveLocationSharingBannerStop: String { 
    return VectorL10n.tr("Vector", "live_location_sharing_banner_stop") 
  }
  /// Live location enabled
  public static var liveLocationSharingBannerTitle: String { 
    return VectorL10n.tr("Vector", "live_location_sharing_banner_title") 
  }
  /// Live location ended
  public static var liveLocationSharingEnded: String { 
    return VectorL10n.tr("Vector", "live_location_sharing_ended") 
  }
  /// Loading
  public static var loading: String { 
    return VectorL10n.tr("Vector", "loading") 
  }
  /// To discover contacts already using Matrix, %@ can send email addresses and phone numbers in your address book to your chosen Matrix identity server. Where supported, personal data is hashed before sending - please check your identity server's privacy policy for more details.
  public static func localContactsAccessDiscoveryWarning(_ p1: String) -> String {
    return VectorL10n.tr("Vector", "local_contacts_access_discovery_warning", p1)
  }
  /// Users discovery
  public static var localContactsAccessDiscoveryWarningTitle: String { 
    return VectorL10n.tr("Vector", "local_contacts_access_discovery_warning_title") 
  }
  /// Users discovery from local contacts requires access to you contacts but %@ doesn't have permission to use it
  public static func localContactsAccessNotGranted(_ p1: String) -> String {
    return VectorL10n.tr("Vector", "local_contacts_access_not_granted", p1)
  }
  /// Not now
  public static var locationSharingAllowBackgroundLocationCancelAction: String { 
    return VectorL10n.tr("Vector", "location_sharing_allow_background_location_cancel_action") 
  }
  /// If you’d like to share your Live location, Element needs location access when the app is in the background.\nTo enable access, tap Settings> Location and select Always
  public static var locationSharingAllowBackgroundLocationMessage: String { 
    return VectorL10n.tr("Vector", "location_sharing_allow_background_location_message") 
  }
  /// Allow access
  public static var locationSharingAllowBackgroundLocationTitle: String { 
    return VectorL10n.tr("Vector", "location_sharing_allow_background_location_title") 
  }
  /// Settings
  public static var locationSharingAllowBackgroundLocationValidateAction: String { 
    return VectorL10n.tr("Vector", "location_sharing_allow_background_location_validate_action") 
  }
  /// Close
  public static var locationSharingCloseAction: String { 
    return VectorL10n.tr("Vector", "location_sharing_close_action") 
  }
  /// %@ does not have permission to access your location. You can enable access in Settings > Location
  public static func locationSharingInvalidAuthorizationErrorTitle(_ p1: String) -> String {
    return VectorL10n.tr("Vector", "location_sharing_invalid_authorization_error_title", p1)
  }
  /// Not now
  public static var locationSharingInvalidAuthorizationNotNow: String { 
    return VectorL10n.tr("Vector", "location_sharing_invalid_authorization_not_now") 
  }
  /// Settings
  public static var locationSharingInvalidAuthorizationSettings: String { 
    return VectorL10n.tr("Vector", "location_sharing_invalid_authorization_settings") 
  }
  /// You need to have the right permissions in order to share live location in this room.
  public static var locationSharingInvalidPowerLevelMessage: String { 
    return VectorL10n.tr("Vector", "location_sharing_invalid_power_level_message") 
  }
  /// You don’t have permission to share live location
  public static var locationSharingInvalidPowerLevelTitle: String { 
    return VectorL10n.tr("Vector", "location_sharing_invalid_power_level_title") 
  }
  /// Live location error
  public static var locationSharingLiveError: String { 
    return VectorL10n.tr("Vector", "location_sharing_live_error") 
  }
  /// Enable live location sharing
  public static var locationSharingLiveLabPromotionActivation: String { 
    return VectorL10n.tr("Vector", "location_sharing_live_lab_promotion_activation") 
  }
  /// Please note: this is a labs feature using a temporary implementation that allows the history of your shared location to be permanently visible to other people in the room.
  public static var locationSharingLiveLabPromotionText: String { 
    return VectorL10n.tr("Vector", "location_sharing_live_lab_promotion_text") 
  }
  /// Live location sharing
  public static var locationSharingLiveLabPromotionTitle: String { 
    return VectorL10n.tr("Vector", "location_sharing_live_lab_promotion_title") 
  }
  /// You
  public static var locationSharingLiveListItemCurrentUserDisplayName: String { 
    return VectorL10n.tr("Vector", "location_sharing_live_list_item_current_user_display_name") 
  }
  /// Updated %@ ago
  public static func locationSharingLiveListItemLastUpdate(_ p1: String) -> String {
    return VectorL10n.tr("Vector", "location_sharing_live_list_item_last_update", p1)
  }
  /// Unknown last update
  public static var locationSharingLiveListItemLastUpdateInvalid: String { 
    return VectorL10n.tr("Vector", "location_sharing_live_list_item_last_update_invalid") 
  }
  /// Sharing expired
  public static var locationSharingLiveListItemSharingExpired: String { 
    return VectorL10n.tr("Vector", "location_sharing_live_list_item_sharing_expired") 
  }
  /// Stop
  public static var locationSharingLiveListItemStopSharingAction: String { 
    return VectorL10n.tr("Vector", "location_sharing_live_list_item_stop_sharing_action") 
  }
  /// %@ left
  public static func locationSharingLiveListItemTimeLeft(_ p1: String) -> String {
    return VectorL10n.tr("Vector", "location_sharing_live_list_item_time_left", p1)
  }
  /// Loading Live location...
  public static var locationSharingLiveLoading: String { 
    return VectorL10n.tr("Vector", "location_sharing_live_loading") 
  }
  /// Share location
  public static var locationSharingLiveMapCalloutTitle: String { 
    return VectorL10n.tr("Vector", "location_sharing_live_map_callout_title") 
  }
  /// No user locations available
  public static var locationSharingLiveNoUserLocationsErrorTitle: String { 
    return VectorL10n.tr("Vector", "location_sharing_live_no_user_locations_error_title") 
  }
  /// Share live location
  public static var locationSharingLiveShareTitle: String { 
    return VectorL10n.tr("Vector", "location_sharing_live_share_title") 
  }
  /// Fail to stop sharing location
  public static var locationSharingLiveStopSharingError: String { 
    return VectorL10n.tr("Vector", "location_sharing_live_stop_sharing_error") 
  }
  /// Stop location sharing
  public static var locationSharingLiveStopSharingProgress: String { 
    return VectorL10n.tr("Vector", "location_sharing_live_stop_sharing_progress") 
  }
  /// Live until %@
  public static func locationSharingLiveTimerIncoming(_ p1: String) -> String {
    return VectorL10n.tr("Vector", "location_sharing_live_timer_incoming", p1)
  }
  /// for 8 hours
  public static var locationSharingLiveTimerSelectorLong: String { 
    return VectorL10n.tr("Vector", "location_sharing_live_timer_selector_long") 
  }
  /// for 1 hour
  public static var locationSharingLiveTimerSelectorMedium: String { 
    return VectorL10n.tr("Vector", "location_sharing_live_timer_selector_medium") 
  }
  /// for 15 minutes
  public static var locationSharingLiveTimerSelectorShort: String { 
    return VectorL10n.tr("Vector", "location_sharing_live_timer_selector_short") 
  }
  /// Choose for how long others will see your accurate location.
  public static var locationSharingLiveTimerSelectorTitle: String { 
    return VectorL10n.tr("Vector", "location_sharing_live_timer_selector_title") 
  }
  /// Location
  public static var locationSharingLiveViewerTitle: String { 
    return VectorL10n.tr("Vector", "location_sharing_live_viewer_title") 
  }
  /// %@ could not load the map. Please try again later.
  public static func locationSharingLoadingMapErrorTitle(_ p1: String) -> String {
    return VectorL10n.tr("Vector", "location_sharing_loading_map_error_title", p1)
  }
  /// %@ could not access your location. Please try again later.
  public static func locationSharingLocatingUserErrorTitle(_ p1: String) -> String {
    return VectorL10n.tr("Vector", "location_sharing_locating_user_error_title", p1)
  }
  /// © Copyright
  public static var locationSharingMapCreditsTitle: String { 
    return VectorL10n.tr("Vector", "location_sharing_map_credits_title") 
  }
  /// Unable to load map\nThis homeserver is not configured to display maps
  public static var locationSharingMapLoadingError: String { 
    return VectorL10n.tr("Vector", "location_sharing_map_loading_error") 
  }
  /// Open in Apple Maps
  public static var locationSharingOpenAppleMaps: String { 
    return VectorL10n.tr("Vector", "location_sharing_open_apple_maps") 
  }
  /// Open in Google Maps
  public static var locationSharingOpenGoogleMaps: String { 
    return VectorL10n.tr("Vector", "location_sharing_open_google_maps") 
  }
  /// Open in OpenStreetMap
  public static var locationSharingOpenOpenStreetMaps: String { 
    return VectorL10n.tr("Vector", "location_sharing_open_open_street_maps") 
  }
  /// Send this location
  public static var locationSharingPinDropShareTitle: String { 
    return VectorL10n.tr("Vector", "location_sharing_pin_drop_share_title") 
  }
  /// %@ could not send your location. Please try again later.
  public static func locationSharingPostFailureSubtitle(_ p1: String) -> String {
    return VectorL10n.tr("Vector", "location_sharing_post_failure_subtitle", p1)
  }
  /// We couldn’t send your location
  public static var locationSharingPostFailureTitle: String { 
    return VectorL10n.tr("Vector", "location_sharing_post_failure_title") 
  }
  /// Location sharing
  public static var locationSharingSettingsHeader: String { 
    return VectorL10n.tr("Vector", "location_sharing_settings_header") 
  }
  /// Enable location sharing
  public static var locationSharingSettingsToggleTitle: String { 
    return VectorL10n.tr("Vector", "location_sharing_settings_toggle_title") 
  }
  /// Send my current location
  public static var locationSharingStaticShareTitle: String { 
    return VectorL10n.tr("Vector", "location_sharing_static_share_title") 
  }
  /// Location
  public static var locationSharingTitle: String { 
    return VectorL10n.tr("Vector", "location_sharing_title") 
  }
  /// Login
  public static var login: String { 
    return VectorL10n.tr("Vector", "login") 
  }
  /// Create account:
  public static var loginCreateAccount: String { 
    return VectorL10n.tr("Vector", "login_create_account") 
  }
  /// Desktop
  public static var loginDesktopDevice: String { 
    return VectorL10n.tr("Vector", "login_desktop_device") 
  }
  /// Display name (e.g. Bob Obson)
  public static var loginDisplayNamePlaceholder: String { 
    return VectorL10n.tr("Vector", "login_display_name_placeholder") 
  }
  /// Specify an email address lets other users find you on Matrix more easily, and will give you a way to reset your password in the future.
  public static var loginEmailInfo: String { 
    return VectorL10n.tr("Vector", "login_email_info") 
  }
  /// Email address
  public static var loginEmailPlaceholder: String { 
    return VectorL10n.tr("Vector", "login_email_placeholder") 
  }
  /// Already logged in
  public static var loginErrorAlreadyLoggedIn: String { 
    return VectorL10n.tr("Vector", "login_error_already_logged_in") 
  }
  /// Malformed JSON
  public static var loginErrorBadJson: String { 
    return VectorL10n.tr("Vector", "login_error_bad_json") 
  }
  /// Currently we do not support any or all login flows defined by this homeserver
  public static var loginErrorDoNotSupportLoginFlows: String { 
    return VectorL10n.tr("Vector", "login_error_do_not_support_login_flows") 
  }
  /// Invalid username/password
  public static var loginErrorForbidden: String { 
    return VectorL10n.tr("Vector", "login_error_forbidden") 
  }
  /// Forgot password is not currently supported
  public static var loginErrorForgotPasswordIsNotSupported: String { 
    return VectorL10n.tr("Vector", "login_error_forgot_password_is_not_supported") 
  }
  /// Too many requests have been sent
  public static var loginErrorLimitExceeded: String { 
    return VectorL10n.tr("Vector", "login_error_limit_exceeded") 
  }
  /// The email link which has not been clicked yet
  public static var loginErrorLoginEmailNotYet: String { 
    return VectorL10n.tr("Vector", "login_error_login_email_not_yet") 
  }
  /// URL must start with http[s]://
  public static var loginErrorMustStartHttp: String { 
    return VectorL10n.tr("Vector", "login_error_must_start_http") 
  }
  /// We failed to retrieve authentication information from this homeserver
  public static var loginErrorNoLoginFlow: String { 
    return VectorL10n.tr("Vector", "login_error_no_login_flow") 
  }
  /// Did not contain valid JSON
  public static var loginErrorNotJson: String { 
    return VectorL10n.tr("Vector", "login_error_not_json") 
  }
  /// Registration is not currently supported
  public static var loginErrorRegistrationIsNotSupported: String { 
    return VectorL10n.tr("Vector", "login_error_registration_is_not_supported") 
  }
  /// Contact Administrator
  public static var loginErrorResourceLimitExceededContactButton: String { 
    return VectorL10n.tr("Vector", "login_error_resource_limit_exceeded_contact_button") 
  }
  /// \n\nPlease contact your service administrator to continue using this service.
  public static var loginErrorResourceLimitExceededMessageContact: String { 
    return VectorL10n.tr("Vector", "login_error_resource_limit_exceeded_message_contact") 
  }
  /// This homeserver has exceeded one of its resource limits.
  public static var loginErrorResourceLimitExceededMessageDefault: String { 
    return VectorL10n.tr("Vector", "login_error_resource_limit_exceeded_message_default") 
  }
  /// This homeserver has hit its Monthly Active User limit.
  public static var loginErrorResourceLimitExceededMessageMonthlyActiveUser: String { 
    return VectorL10n.tr("Vector", "login_error_resource_limit_exceeded_message_monthly_active_user") 
  }
  /// Resource Limit Exceeded
  public static var loginErrorResourceLimitExceededTitle: String { 
    return VectorL10n.tr("Vector", "login_error_resource_limit_exceeded_title") 
  }
  /// Login Failed
  public static var loginErrorTitle: String { 
    return VectorL10n.tr("Vector", "login_error_title") 
  }
  /// The access token specified was not recognised
  public static var loginErrorUnknownToken: String { 
    return VectorL10n.tr("Vector", "login_error_unknown_token") 
  }
  /// This user name is already used
  public static var loginErrorUserInUse: String { 
    return VectorL10n.tr("Vector", "login_error_user_in_use") 
  }
  /// Your homeserver stores all your conversations and account data
  public static var loginHomeServerInfo: String { 
    return VectorL10n.tr("Vector", "login_home_server_info") 
  }
  /// Homeserver URL:
  public static var loginHomeServerTitle: String { 
    return VectorL10n.tr("Vector", "login_home_server_title") 
  }
  /// Matrix provides identity servers to track which emails etc. belong to which Matrix IDs. Only https://matrix.org currently exists.
  public static var loginIdentityServerInfo: String { 
    return VectorL10n.tr("Vector", "login_identity_server_info") 
  }
  /// Identity server URL:
  public static var loginIdentityServerTitle: String { 
    return VectorL10n.tr("Vector", "login_identity_server_title") 
  }
  /// Invalid parameter
  public static var loginInvalidParam: String { 
    return VectorL10n.tr("Vector", "login_invalid_param") 
  }
  /// Cancel
  public static var loginLeaveFallback: String { 
    return VectorL10n.tr("Vector", "login_leave_fallback") 
  }
  /// Mobile
  public static var loginMobileDevice: String { 
    return VectorL10n.tr("Vector", "login_mobile_device") 
  }
  /// optional
  public static var loginOptionalField: String { 
    return VectorL10n.tr("Vector", "login_optional_field") 
  }
  /// Password
  public static var loginPasswordPlaceholder: String { 
    return VectorL10n.tr("Vector", "login_password_placeholder") 
  }
  /// Please enter your email validation token:
  public static var loginPromptEmailToken: String { 
    return VectorL10n.tr("Vector", "login_prompt_email_token") 
  }
  /// URL (e.g. https://matrix.org)
  public static var loginServerUrlPlaceholder: String { 
    return VectorL10n.tr("Vector", "login_server_url_placeholder") 
  }
  /// Tablet
  public static var loginTabletDevice: String { 
    return VectorL10n.tr("Vector", "login_tablet_device") 
  }
  /// Use fallback page
  public static var loginUseFallback: String { 
    return VectorL10n.tr("Vector", "login_use_fallback") 
  }
  /// Matrix ID (e.g. @bob:matrix.org or bob)
  public static var loginUserIdPlaceholder: String { 
    return VectorL10n.tr("Vector", "login_user_id_placeholder") 
  }
  /// Got it
  public static var majorUpdateDoneAction: String { 
    return VectorL10n.tr("Vector", "major_update_done_action") 
  }
  /// We're excited to announce we've changed name! Your app is up to date and you're signed in to your account.
  public static var majorUpdateInformation: String { 
    return VectorL10n.tr("Vector", "major_update_information") 
  }
  /// Learn more
  public static var majorUpdateLearnMoreAction: String { 
    return VectorL10n.tr("Vector", "major_update_learn_more_action") 
  }
  /// Riot is now %@
  public static func majorUpdateTitle(_ p1: String) -> String {
    return VectorL10n.tr("Vector", "major_update_title", p1)
  }
  /// SESSION INFO
  public static var manageSessionInfo: String { 
    return VectorL10n.tr("Vector", "manage_session_info") 
  }
  /// Session name
  public static var manageSessionName: String { 
    return VectorL10n.tr("Vector", "manage_session_name") 
  }
  /// Not trusted
  public static var manageSessionNotTrusted: String { 
    return VectorL10n.tr("Vector", "manage_session_not_trusted") 
  }
  /// Sign out of this session
  public static var manageSessionSignOut: String { 
    return VectorL10n.tr("Vector", "manage_session_sign_out") 
  }
  /// Manage session
  public static var manageSessionTitle: String { 
    return VectorL10n.tr("Vector", "manage_session_title") 
  }
  /// Trusted by you
  public static var manageSessionTrusted: String { 
    return VectorL10n.tr("Vector", "manage_session_trusted") 
  }
  /// Matrix
  public static var matrix: String { 
    return VectorL10n.tr("Vector", "matrix") 
  }
  /// Library
  public static var mediaPickerLibrary: String { 
    return VectorL10n.tr("Vector", "media_picker_library") 
  }
  /// Select
  public static var mediaPickerSelect: String { 
    return VectorL10n.tr("Vector", "media_picker_select") 
  }
  /// Media library
  public static var mediaPickerTitle: String { 
    return VectorL10n.tr("Vector", "media_picker_title") 
  }
  /// Audio
  public static var mediaTypeAccessibilityAudio: String { 
    return VectorL10n.tr("Vector", "media_type_accessibility_audio") 
  }
  /// File
  public static var mediaTypeAccessibilityFile: String { 
    return VectorL10n.tr("Vector", "media_type_accessibility_file") 
  }
  /// Image
  public static var mediaTypeAccessibilityImage: String { 
    return VectorL10n.tr("Vector", "media_type_accessibility_image") 
  }
  /// Location
  public static var mediaTypeAccessibilityLocation: String { 
    return VectorL10n.tr("Vector", "media_type_accessibility_location") 
  }
  /// Sticker
  public static var mediaTypeAccessibilitySticker: String { 
    return VectorL10n.tr("Vector", "media_type_accessibility_sticker") 
  }
  /// Video
  public static var mediaTypeAccessibilityVideo: String { 
    return VectorL10n.tr("Vector", "media_type_accessibility_video") 
  }
  /// Banned
  public static var membershipBan: String { 
    return VectorL10n.tr("Vector", "membership_ban") 
  }
  /// Invited
  public static var membershipInvite: String { 
    return VectorL10n.tr("Vector", "membership_invite") 
  }
  /// Left
  public static var membershipLeave: String { 
    return VectorL10n.tr("Vector", "membership_leave") 
  }
  /// Mention
  public static var mention: String { 
    return VectorL10n.tr("Vector", "mention") 
  }
  /// From a thread
  public static var messageFromAThread: String { 
    return VectorL10n.tr("Vector", "message_from_a_thread") 
  }
  /// In reply to
  public static var messageReplyToMessageToReplyToPrefix: String { 
    return VectorL10n.tr("Vector", "message_reply_to_message_to_reply_to_prefix") 
  }
  /// sent a file.
  public static var messageReplyToSenderSentAFile: String { 
    return VectorL10n.tr("Vector", "message_reply_to_sender_sent_a_file") 
  }
  /// sent a video.
  public static var messageReplyToSenderSentAVideo: String { 
    return VectorL10n.tr("Vector", "message_reply_to_sender_sent_a_video") 
  }
  /// sent a voice message.
  public static var messageReplyToSenderSentAVoiceMessage: String { 
    return VectorL10n.tr("Vector", "message_reply_to_sender_sent_a_voice_message") 
  }
  /// sent an audio file.
  public static var messageReplyToSenderSentAnAudioFile: String { 
    return VectorL10n.tr("Vector", "message_reply_to_sender_sent_an_audio_file") 
  }
  /// sent an image.
  public static var messageReplyToSenderSentAnImage: String { 
    return VectorL10n.tr("Vector", "message_reply_to_sender_sent_an_image") 
  }
  /// Live location.
  public static var messageReplyToSenderSentTheirLiveLocation: String { 
    return VectorL10n.tr("Vector", "message_reply_to_sender_sent_their_live_location") 
  }
  /// has shared their location.
  public static var messageReplyToSenderSentTheirLocation: String { 
    return VectorL10n.tr("Vector", "message_reply_to_sender_sent_their_location") 
  }
  /// There are unsaved changes. Leaving will discard them.
  public static var messageUnsavedChanges: String { 
    return VectorL10n.tr("Vector", "message_unsaved_changes") 
  }
  /// Calls require access to the Microphone but %@ doesn't have permission to use it
  public static func microphoneAccessNotGrantedForCall(_ p1: String) -> String {
    return VectorL10n.tr("Vector", "microphone_access_not_granted_for_call", p1)
  }
  /// Voice messages require access to the Microphone but %@ doesn't have permission to use it
  public static func microphoneAccessNotGrantedForVoiceMessage(_ p1: String) -> String {
    return VectorL10n.tr("Vector", "microphone_access_not_granted_for_voice_message", p1)
  }
  /// More
  public static var more: String { 
    return VectorL10n.tr("Vector", "more") 
  }
  /// Please check your network connectivity
  public static var networkErrorNotReachable: String { 
    return VectorL10n.tr("Vector", "network_error_not_reachable") 
  }
  /// You're offline, check your connection.
  public static var networkOfflineMessage: String { 
    return VectorL10n.tr("Vector", "network_offline_message") 
  }
  /// The Internet connection appears to be offline.
  public static var networkOfflinePrompt: String { 
    return VectorL10n.tr("Vector", "network_offline_prompt") 
  }
  /// You're offline
  public static var networkOfflineTitle: String { 
    return VectorL10n.tr("Vector", "network_offline_title") 
  }
  /// New
  public static var newWord: String { 
    return VectorL10n.tr("Vector", "new_word") 
  }
  /// Next
  public static var next: String { 
    return VectorL10n.tr("Vector", "next") 
  }
  /// No
  public static var no: String { 
    return VectorL10n.tr("Vector", "no") 
  }
  /// %@ is calling you but %@ does not support calls yet.\nYou can ignore this notification and answer the call from another device or you can reject it.
  public static func noVoip(_ p1: String, _ p2: String) -> String {
    return VectorL10n.tr("Vector", "no_voip", p1, p2)
  }
  /// Incoming call
  public static var noVoipTitle: String { 
    return VectorL10n.tr("Vector", "no_voip_title") 
  }
  /// Not supported yet
  public static var notSupportedYet: String { 
    return VectorL10n.tr("Vector", "not_supported_yet") 
  }
  /// %@ answered the call
  public static func noticeAnsweredVideoCall(_ p1: String) -> String {
    return VectorL10n.tr("Vector", "notice_answered_video_call", p1)
  }
  /// You answered the call
  public static var noticeAnsweredVideoCallByYou: String { 
    return VectorL10n.tr("Vector", "notice_answered_video_call_by_you") 
  }
  /// audio attachment
  public static var noticeAudioAttachment: String { 
    return VectorL10n.tr("Vector", "notice_audio_attachment") 
  }
  /// (avatar was changed too)
  public static var noticeAvatarChangedToo: String { 
    return VectorL10n.tr("Vector", "notice_avatar_changed_too") 
  }
  /// %@ changed their avatar
  public static func noticeAvatarUrlChanged(_ p1: String) -> String {
    return VectorL10n.tr("Vector", "notice_avatar_url_changed", p1)
  }
  /// You changed your avatar
  public static var noticeAvatarUrlChangedByYou: String { 
    return VectorL10n.tr("Vector", "notice_avatar_url_changed_by_you") 
  }
  /// VoIP conference finished
  public static var noticeConferenceCallFinished: String { 
    return VectorL10n.tr("Vector", "notice_conference_call_finished") 
  }
  /// %@ requested a VoIP conference
  public static func noticeConferenceCallRequest(_ p1: String) -> String {
    return VectorL10n.tr("Vector", "notice_conference_call_request", p1)
  }
  /// You requested a VoIP conference
  public static var noticeConferenceCallRequestByYou: String { 
    return VectorL10n.tr("Vector", "notice_conference_call_request_by_you") 
  }
  /// VoIP conference started
  public static var noticeConferenceCallStarted: String { 
    return VectorL10n.tr("Vector", "notice_conference_call_started") 
  }
  /// The sender's session has not sent us the keys for this message.
  public static var noticeCryptoErrorUnknownInboundSessionId: String { 
    return VectorL10n.tr("Vector", "notice_crypto_error_unknown_inbound_session_id") 
  }
  /// ** Unable to decrypt: %@ **
  public static func noticeCryptoUnableToDecrypt(_ p1: String) -> String {
    return VectorL10n.tr("Vector", "notice_crypto_unable_to_decrypt", p1)
  }
  /// %@ declined the call
  public static func noticeDeclinedVideoCall(_ p1: String) -> String {
    return VectorL10n.tr("Vector", "notice_declined_video_call", p1)
  }
  /// You declined the call
  public static var noticeDeclinedVideoCallByYou: String { 
    return VectorL10n.tr("Vector", "notice_declined_video_call_by_you") 
  }
  /// %@ changed their display name from %@ to %@
  public static func noticeDisplayNameChangedFrom(_ p1: String, _ p2: String, _ p3: String) -> String {
    return VectorL10n.tr("Vector", "notice_display_name_changed_from", p1, p2, p3)
  }
  /// You changed your display name from %@ to %@
  public static func noticeDisplayNameChangedFromByYou(_ p1: String, _ p2: String) -> String {
    return VectorL10n.tr("Vector", "notice_display_name_changed_from_by_you", p1, p2)
  }
  /// %@ removed their display name
  public static func noticeDisplayNameRemoved(_ p1: String) -> String {
    return VectorL10n.tr("Vector", "notice_display_name_removed", p1)
  }
  /// You removed your display name
  public static var noticeDisplayNameRemovedByYou: String { 
    return VectorL10n.tr("Vector", "notice_display_name_removed_by_you") 
  }
  /// %@ set their display name to %@
  public static func noticeDisplayNameSet(_ p1: String, _ p2: String) -> String {
    return VectorL10n.tr("Vector", "notice_display_name_set", p1, p2)
  }
  /// You set your display name to %@
  public static func noticeDisplayNameSetByYou(_ p1: String) -> String {
    return VectorL10n.tr("Vector", "notice_display_name_set_by_you", p1)
  }
  /// Encrypted message
  public static var noticeEncryptedMessage: String { 
    return VectorL10n.tr("Vector", "notice_encrypted_message") 
  }
  /// %@ turned on end-to-end encryption.
  public static func noticeEncryptionEnabledOk(_ p1: String) -> String {
    return VectorL10n.tr("Vector", "notice_encryption_enabled_ok", p1)
  }
  /// You turned on end-to-end encryption.
  public static var noticeEncryptionEnabledOkByYou: String { 
    return VectorL10n.tr("Vector", "notice_encryption_enabled_ok_by_you") 
  }
  /// %1$@ turned on end-to-end encryption (unrecognised algorithm %2$@).
  public static func noticeEncryptionEnabledUnknownAlgorithm(_ p1: String, _ p2: String) -> String {
    return VectorL10n.tr("Vector", "notice_encryption_enabled_unknown_algorithm", p1, p2)
  }
  /// You turned on end-to-end encryption (unrecognised algorithm %@).
  public static func noticeEncryptionEnabledUnknownAlgorithmByYou(_ p1: String) -> String {
    return VectorL10n.tr("Vector", "notice_encryption_enabled_unknown_algorithm_by_you", p1)
  }
  /// %@ ended the call
  public static func noticeEndedVideoCall(_ p1: String) -> String {
    return VectorL10n.tr("Vector", "notice_ended_video_call", p1)
  }
  /// You ended the call
  public static var noticeEndedVideoCallByYou: String { 
    return VectorL10n.tr("Vector", "notice_ended_video_call_by_you") 
  }
  /// Unexpected event
  public static var noticeErrorUnexpectedEvent: String { 
    return VectorL10n.tr("Vector", "notice_error_unexpected_event") 
  }
  /// ** Unable to render message. Please report a bug
  public static var noticeErrorUnformattableEvent: String { 
    return VectorL10n.tr("Vector", "notice_error_unformattable_event") 
  }
  /// Unknown event type
  public static var noticeErrorUnknownEventType: String { 
    return VectorL10n.tr("Vector", "notice_error_unknown_event_type") 
  }
  /// Unsupported event
  public static var noticeErrorUnsupportedEvent: String { 
    return VectorL10n.tr("Vector", "notice_error_unsupported_event") 
  }
  /// <redacted%@>
  public static func noticeEventRedacted(_ p1: String) -> String {
    return VectorL10n.tr("Vector", "notice_event_redacted", p1)
  }
  ///  by %@
  public static func noticeEventRedactedBy(_ p1: String) -> String {
    return VectorL10n.tr("Vector", "notice_event_redacted_by", p1)
  }
  ///  by you
  public static var noticeEventRedactedByYou: String { 
    return VectorL10n.tr("Vector", "notice_event_redacted_by_you") 
  }
  ///  [reason: %@]
  public static func noticeEventRedactedReason(_ p1: String) -> String {
    return VectorL10n.tr("Vector", "notice_event_redacted_reason", p1)
  }
  /// Feedback event (id: %@): %@
  public static func noticeFeedback(_ p1: String, _ p2: String) -> String {
    return VectorL10n.tr("Vector", "notice_feedback", p1, p2)
  }
  /// file attachment
  public static var noticeFileAttachment: String { 
    return VectorL10n.tr("Vector", "notice_file_attachment") 
  }
  /// image attachment
  public static var noticeImageAttachment: String { 
    return VectorL10n.tr("Vector", "notice_image_attachment") 
  }
  /// In reply to
  public static var noticeInReplyTo: String { 
    return VectorL10n.tr("Vector", "notice_in_reply_to") 
  }
  /// invalid attachment
  public static var noticeInvalidAttachment: String { 
    return VectorL10n.tr("Vector", "notice_invalid_attachment") 
  }
  /// location attachment
  public static var noticeLocationAttachment: String { 
    return VectorL10n.tr("Vector", "notice_location_attachment") 
  }
  /// %@ placed a video call
  public static func noticePlacedVideoCall(_ p1: String) -> String {
    return VectorL10n.tr("Vector", "notice_placed_video_call", p1)
  }
  /// You placed a video call
  public static var noticePlacedVideoCallByYou: String { 
    return VectorL10n.tr("Vector", "notice_placed_video_call_by_you") 
  }
  /// %@ placed a voice call
  public static func noticePlacedVoiceCall(_ p1: String) -> String {
    return VectorL10n.tr("Vector", "notice_placed_voice_call", p1)
  }
  /// You placed a voice call
  public static var noticePlacedVoiceCallByYou: String { 
    return VectorL10n.tr("Vector", "notice_placed_voice_call_by_you") 
  }
  /// %@ updated their profile %@
  public static func noticeProfileChangeRedacted(_ p1: String, _ p2: String) -> String {
    return VectorL10n.tr("Vector", "notice_profile_change_redacted", p1, p2)
  }
  /// You updated your profile %@
  public static func noticeProfileChangeRedactedByYou(_ p1: String) -> String {
    return VectorL10n.tr("Vector", "notice_profile_change_redacted_by_you", p1)
  }
  /// %@ redacted an event (id: %@)
  public static func noticeRedaction(_ p1: String, _ p2: String) -> String {
    return VectorL10n.tr("Vector", "notice_redaction", p1, p2)
  }
  /// You redacted an event (id: %@)
  public static func noticeRedactionByYou(_ p1: String) -> String {
    return VectorL10n.tr("Vector", "notice_redaction_by_you", p1)
  }
  /// The room aliases are: %@
  public static func noticeRoomAliases(_ p1: String) -> String {
    return VectorL10n.tr("Vector", "notice_room_aliases", p1)
  }
  /// The aliases are: %@
  public static func noticeRoomAliasesForDm(_ p1: String) -> String {
    return VectorL10n.tr("Vector", "notice_room_aliases_for_dm", p1)
  }
  /// %@ banned %@
  public static func noticeRoomBan(_ p1: String, _ p2: String) -> String {
    return VectorL10n.tr("Vector", "notice_room_ban", p1, p2)
  }
  /// You banned %@
  public static func noticeRoomBanByYou(_ p1: String) -> String {
    return VectorL10n.tr("Vector", "notice_room_ban_by_you", p1)
  }
  /// %@ created and configured the room.
  public static func noticeRoomCreated(_ p1: String) -> String {
    return VectorL10n.tr("Vector", "notice_room_created", p1)
  }
  /// You created and configured the room.
  public static var noticeRoomCreatedByYou: String { 
    return VectorL10n.tr("Vector", "notice_room_created_by_you") 
  }
  /// You joined.
  public static var noticeRoomCreatedByYouForDm: String { 
    return VectorL10n.tr("Vector", "notice_room_created_by_you_for_dm") 
  }
  /// %@ joined.
  public static func noticeRoomCreatedForDm(_ p1: String) -> String {
    return VectorL10n.tr("Vector", "notice_room_created_for_dm", p1)
  }
  /// %@ made future room history visible to anyone.
  public static func noticeRoomHistoryVisibleToAnyone(_ p1: String) -> String {
    return VectorL10n.tr("Vector", "notice_room_history_visible_to_anyone", p1)
  }
  /// You made future room history visible to anyone.
  public static var noticeRoomHistoryVisibleToAnyoneByYou: String { 
    return VectorL10n.tr("Vector", "notice_room_history_visible_to_anyone_by_you") 
  }
  /// %@ made future room history visible to all room members.
  public static func noticeRoomHistoryVisibleToMembers(_ p1: String) -> String {
    return VectorL10n.tr("Vector", "notice_room_history_visible_to_members", p1)
  }
  /// You made future room history visible to all room members.
  public static var noticeRoomHistoryVisibleToMembersByYou: String { 
    return VectorL10n.tr("Vector", "notice_room_history_visible_to_members_by_you") 
  }
  /// You made future messages visible to all room members.
  public static var noticeRoomHistoryVisibleToMembersByYouForDm: String { 
    return VectorL10n.tr("Vector", "notice_room_history_visible_to_members_by_you_for_dm") 
  }
  /// %@ made future messages visible to all room members.
  public static func noticeRoomHistoryVisibleToMembersForDm(_ p1: String) -> String {
    return VectorL10n.tr("Vector", "notice_room_history_visible_to_members_for_dm", p1)
  }
  /// %@ made future room history visible to all room members, from the point they are invited.
  public static func noticeRoomHistoryVisibleToMembersFromInvitedPoint(_ p1: String) -> String {
    return VectorL10n.tr("Vector", "notice_room_history_visible_to_members_from_invited_point", p1)
  }
  /// You made future room history visible to all room members, from the point they are invited.
  public static var noticeRoomHistoryVisibleToMembersFromInvitedPointByYou: String { 
    return VectorL10n.tr("Vector", "notice_room_history_visible_to_members_from_invited_point_by_you") 
  }
  /// You made future messages visible to everyone, from when they get invited.
  public static var noticeRoomHistoryVisibleToMembersFromInvitedPointByYouForDm: String { 
    return VectorL10n.tr("Vector", "notice_room_history_visible_to_members_from_invited_point_by_you_for_dm") 
  }
  /// %@ made future messages visible to everyone, from when they get invited.
  public static func noticeRoomHistoryVisibleToMembersFromInvitedPointForDm(_ p1: String) -> String {
    return VectorL10n.tr("Vector", "notice_room_history_visible_to_members_from_invited_point_for_dm", p1)
  }
  /// %@ made future room history visible to all room members, from the point they joined.
  public static func noticeRoomHistoryVisibleToMembersFromJoinedPoint(_ p1: String) -> String {
    return VectorL10n.tr("Vector", "notice_room_history_visible_to_members_from_joined_point", p1)
  }
  /// You made future room history visible to all room members, from the point they joined.
  public static var noticeRoomHistoryVisibleToMembersFromJoinedPointByYou: String { 
    return VectorL10n.tr("Vector", "notice_room_history_visible_to_members_from_joined_point_by_you") 
  }
  /// You made future messages visible to everyone, from when they joined.
  public static var noticeRoomHistoryVisibleToMembersFromJoinedPointByYouForDm: String { 
    return VectorL10n.tr("Vector", "notice_room_history_visible_to_members_from_joined_point_by_you_for_dm") 
  }
  /// %@ made future messages visible to everyone, from when they joined.
  public static func noticeRoomHistoryVisibleToMembersFromJoinedPointForDm(_ p1: String) -> String {
    return VectorL10n.tr("Vector", "notice_room_history_visible_to_members_from_joined_point_for_dm", p1)
  }
  /// %@ invited %@
  public static func noticeRoomInvite(_ p1: String, _ p2: String) -> String {
    return VectorL10n.tr("Vector", "notice_room_invite", p1, p2)
  }
  /// You invited %@
  public static func noticeRoomInviteByYou(_ p1: String) -> String {
    return VectorL10n.tr("Vector", "notice_room_invite_by_you", p1)
  }
  /// %@ invited you
  public static func noticeRoomInviteYou(_ p1: String) -> String {
    return VectorL10n.tr("Vector", "notice_room_invite_you", p1)
  }
  /// %@ joined
  public static func noticeRoomJoin(_ p1: String) -> String {
    return VectorL10n.tr("Vector", "notice_room_join", p1)
  }
  /// You joined
  public static var noticeRoomJoinByYou: String { 
    return VectorL10n.tr("Vector", "notice_room_join_by_you") 
  }
  /// The join rule is: %@
  public static func noticeRoomJoinRule(_ p1: String) -> String {
    return VectorL10n.tr("Vector", "notice_room_join_rule", p1)
  }
  /// %@ made the room invite only.
  public static func noticeRoomJoinRuleInvite(_ p1: String) -> String {
    return VectorL10n.tr("Vector", "notice_room_join_rule_invite", p1)
  }
  /// You made the room invite only.
  public static var noticeRoomJoinRuleInviteByYou: String { 
    return VectorL10n.tr("Vector", "notice_room_join_rule_invite_by_you") 
  }
  /// You made this invite only.
  public static var noticeRoomJoinRuleInviteByYouForDm: String { 
    return VectorL10n.tr("Vector", "notice_room_join_rule_invite_by_you_for_dm") 
  }
  /// %@ made this invite only.
  public static func noticeRoomJoinRuleInviteForDm(_ p1: String) -> String {
    return VectorL10n.tr("Vector", "notice_room_join_rule_invite_for_dm", p1)
  }
  /// %@ made the room public.
  public static func noticeRoomJoinRulePublic(_ p1: String) -> String {
    return VectorL10n.tr("Vector", "notice_room_join_rule_public", p1)
  }
  /// You made the room public.
  public static var noticeRoomJoinRulePublicByYou: String { 
    return VectorL10n.tr("Vector", "notice_room_join_rule_public_by_you") 
  }
  /// You made this public.
  public static var noticeRoomJoinRulePublicByYouForDm: String { 
    return VectorL10n.tr("Vector", "notice_room_join_rule_public_by_you_for_dm") 
  }
  /// %@ made this public.
  public static func noticeRoomJoinRulePublicForDm(_ p1: String) -> String {
    return VectorL10n.tr("Vector", "notice_room_join_rule_public_for_dm", p1)
  }
  /// %@ removed %@
  public static func noticeRoomKick(_ p1: String, _ p2: String) -> String {
    return VectorL10n.tr("Vector", "notice_room_kick", p1, p2)
  }
  /// You removed %@
  public static func noticeRoomKickByYou(_ p1: String) -> String {
    return VectorL10n.tr("Vector", "notice_room_kick_by_you", p1)
  }
  /// %@ left
  public static func noticeRoomLeave(_ p1: String) -> String {
    return VectorL10n.tr("Vector", "notice_room_leave", p1)
  }
  /// You left
  public static var noticeRoomLeaveByYou: String { 
    return VectorL10n.tr("Vector", "notice_room_leave_by_you") 
  }
  /// %@ changed the room name to %@.
  public static func noticeRoomNameChanged(_ p1: String, _ p2: String) -> String {
    return VectorL10n.tr("Vector", "notice_room_name_changed", p1, p2)
  }
  /// You changed the room name to %@.
  public static func noticeRoomNameChangedByYou(_ p1: String) -> String {
    return VectorL10n.tr("Vector", "notice_room_name_changed_by_you", p1)
  }
  /// You changed the name to %@.
  public static func noticeRoomNameChangedByYouForDm(_ p1: String) -> String {
    return VectorL10n.tr("Vector", "notice_room_name_changed_by_you_for_dm", p1)
  }
  /// %@ changed the name to %@.
  public static func noticeRoomNameChangedForDm(_ p1: String, _ p2: String) -> String {
    return VectorL10n.tr("Vector", "notice_room_name_changed_for_dm", p1, p2)
  }
  /// %@ removed the room name
  public static func noticeRoomNameRemoved(_ p1: String) -> String {
    return VectorL10n.tr("Vector", "notice_room_name_removed", p1)
  }
  /// You removed the room name
  public static var noticeRoomNameRemovedByYou: String { 
    return VectorL10n.tr("Vector", "notice_room_name_removed_by_you") 
  }
  /// You removed the name
  public static var noticeRoomNameRemovedByYouForDm: String { 
    return VectorL10n.tr("Vector", "notice_room_name_removed_by_you_for_dm") 
  }
  /// %@ removed the name
  public static func noticeRoomNameRemovedForDm(_ p1: String) -> String {
    return VectorL10n.tr("Vector", "notice_room_name_removed_for_dm", p1)
  }
  /// The minimum power levels that a user must have before acting are:
  public static var noticeRoomPowerLevelActingRequirement: String { 
    return VectorL10n.tr("Vector", "notice_room_power_level_acting_requirement") 
  }
  /// The minimum power levels related to events are:
  public static var noticeRoomPowerLevelEventRequirement: String { 
    return VectorL10n.tr("Vector", "notice_room_power_level_event_requirement") 
  }
  /// The power level of room members are:
  public static var noticeRoomPowerLevelIntro: String { 
    return VectorL10n.tr("Vector", "notice_room_power_level_intro") 
  }
  /// The power level of members are:
  public static var noticeRoomPowerLevelIntroForDm: String { 
    return VectorL10n.tr("Vector", "notice_room_power_level_intro_for_dm") 
  }
  /// . Reason: %@
  public static func noticeRoomReason(_ p1: String) -> String {
    return VectorL10n.tr("Vector", "notice_room_reason", p1)
  }
  /// %@ rejected the invitation
  public static func noticeRoomReject(_ p1: String) -> String {
    return VectorL10n.tr("Vector", "notice_room_reject", p1)
  }
  /// You rejected the invitation
  public static var noticeRoomRejectByYou: String { 
    return VectorL10n.tr("Vector", "notice_room_reject_by_you") 
  }
  /// The groups associated with this room are: %@
  public static func noticeRoomRelatedGroups(_ p1: String) -> String {
    return VectorL10n.tr("Vector", "notice_room_related_groups", p1)
  }
  /// %@ sent an invitation to %@ to join the room
  public static func noticeRoomThirdPartyInvite(_ p1: String, _ p2: String) -> String {
    return VectorL10n.tr("Vector", "notice_room_third_party_invite", p1, p2)
  }
  /// You sent an invitation to %@ to join the room
  public static func noticeRoomThirdPartyInviteByYou(_ p1: String) -> String {
    return VectorL10n.tr("Vector", "notice_room_third_party_invite_by_you", p1)
  }
  /// You invited %@
  public static func noticeRoomThirdPartyInviteByYouForDm(_ p1: String) -> String {
    return VectorL10n.tr("Vector", "notice_room_third_party_invite_by_you_for_dm", p1)
  }
  /// %@ invited %@
  public static func noticeRoomThirdPartyInviteForDm(_ p1: String, _ p2: String) -> String {
    return VectorL10n.tr("Vector", "notice_room_third_party_invite_for_dm", p1, p2)
  }
  /// %@ accepted the invitation for %@
  public static func noticeRoomThirdPartyRegisteredInvite(_ p1: String, _ p2: String) -> String {
    return VectorL10n.tr("Vector", "notice_room_third_party_registered_invite", p1, p2)
  }
  /// You accepted the invitation for %@
  public static func noticeRoomThirdPartyRegisteredInviteByYou(_ p1: String) -> String {
    return VectorL10n.tr("Vector", "notice_room_third_party_registered_invite_by_you", p1)
  }
  /// %@ revoked the invitation for %@ to join the room
  public static func noticeRoomThirdPartyRevokedInvite(_ p1: String, _ p2: String) -> String {
    return VectorL10n.tr("Vector", "notice_room_third_party_revoked_invite", p1, p2)
  }
  /// You revoked the invitation for %@ to join the room
  public static func noticeRoomThirdPartyRevokedInviteByYou(_ p1: String) -> String {
    return VectorL10n.tr("Vector", "notice_room_third_party_revoked_invite_by_you", p1)
  }
  /// You revoked %@'s invitation
  public static func noticeRoomThirdPartyRevokedInviteByYouForDm(_ p1: String) -> String {
    return VectorL10n.tr("Vector", "notice_room_third_party_revoked_invite_by_you_for_dm", p1)
  }
  /// %@ revoked %@'s invitation
  public static func noticeRoomThirdPartyRevokedInviteForDm(_ p1: String, _ p2: String) -> String {
    return VectorL10n.tr("Vector", "notice_room_third_party_revoked_invite_for_dm", p1, p2)
  }
  /// %@ removed the topic
  public static func noticeRoomTopicRemoved(_ p1: String) -> String {
    return VectorL10n.tr("Vector", "notice_room_topic_removed", p1)
  }
  /// You removed the topic
  public static var noticeRoomTopicRemovedByYou: String { 
    return VectorL10n.tr("Vector", "notice_room_topic_removed_by_you") 
  }
  /// %@ unbanned %@
  public static func noticeRoomUnban(_ p1: String, _ p2: String) -> String {
    return VectorL10n.tr("Vector", "notice_room_unban", p1, p2)
  }
  /// You unbanned %@
  public static func noticeRoomUnbanByYou(_ p1: String) -> String {
    return VectorL10n.tr("Vector", "notice_room_unban_by_you", p1)
  }
  /// %@ withdrew %@'s invitation
  public static func noticeRoomWithdraw(_ p1: String, _ p2: String) -> String {
    return VectorL10n.tr("Vector", "notice_room_withdraw", p1, p2)
  }
  /// You withdrew %@'s invitation
  public static func noticeRoomWithdrawByYou(_ p1: String) -> String {
    return VectorL10n.tr("Vector", "notice_room_withdraw_by_you", p1)
  }
  /// sticker
  public static var noticeSticker: String { 
    return VectorL10n.tr("Vector", "notice_sticker") 
  }
  /// %@ changed the topic to "%@".
  public static func noticeTopicChanged(_ p1: String, _ p2: String) -> String {
    return VectorL10n.tr("Vector", "notice_topic_changed", p1, p2)
  }
  /// You changed the topic to "%@".
  public static func noticeTopicChangedByYou(_ p1: String) -> String {
    return VectorL10n.tr("Vector", "notice_topic_changed_by_you", p1)
  }
  /// Unsupported attachment: %@
  public static func noticeUnsupportedAttachment(_ p1: String) -> String {
    return VectorL10n.tr("Vector", "notice_unsupported_attachment", p1)
  }
  /// video attachment
  public static var noticeVideoAttachment: String { 
    return VectorL10n.tr("Vector", "notice_video_attachment") 
  }
  /// Always notify
  public static var notificationSettingsAlwaysNotify: String { 
    return VectorL10n.tr("Vector", "notification_settings_always_notify") 
  }
  /// By default...
  public static var notificationSettingsByDefault: String { 
    return VectorL10n.tr("Vector", "notification_settings_by_default") 
  }
  /// Notify me with sound about messages that contain my display name
  public static var notificationSettingsContainMyDisplayName: String { 
    return VectorL10n.tr("Vector", "notification_settings_contain_my_display_name") 
  }
  /// Notify me with sound about messages that contain my user name
  public static var notificationSettingsContainMyUserName: String { 
    return VectorL10n.tr("Vector", "notification_settings_contain_my_user_name") 
  }
  /// Custom sound
  public static var notificationSettingsCustomSound: String { 
    return VectorL10n.tr("Vector", "notification_settings_custom_sound") 
  }
  /// Disable all notifications
  public static var notificationSettingsDisableAll: String { 
    return VectorL10n.tr("Vector", "notification_settings_disable_all") 
  }
  /// Enable notifications
  public static var notificationSettingsEnableNotifications: String { 
    return VectorL10n.tr("Vector", "notification_settings_enable_notifications") 
  }
  /// All notifications are currently disabled for all devices.
  public static var notificationSettingsEnableNotificationsWarning: String { 
    return VectorL10n.tr("Vector", "notification_settings_enable_notifications_warning") 
  }
  /// Notification settings are saved to your user account and are shared between all clients which support them (including desktop notifications).\n\nRules are applied in order; the first rule which matches defines the outcome for the message.\nSo: Per-word notifications are more important than per-room notifications which are more important than per-sender notifications.\nFor multiple rules of the same kind, the first one in the list that matches takes priority.
  public static var notificationSettingsGlobalInfo: String { 
    return VectorL10n.tr("Vector", "notification_settings_global_info") 
  }
  /// Highlight
  public static var notificationSettingsHighlight: String { 
    return VectorL10n.tr("Vector", "notification_settings_highlight") 
  }
  /// Notify me when I am invited to a new room
  public static var notificationSettingsInviteToANewRoom: String { 
    return VectorL10n.tr("Vector", "notification_settings_invite_to_a_new_room") 
  }
  /// Notify me with sound about messages sent just to me
  public static var notificationSettingsJustSentToMe: String { 
    return VectorL10n.tr("Vector", "notification_settings_just_sent_to_me") 
  }
  /// Never notify
  public static var notificationSettingsNeverNotify: String { 
    return VectorL10n.tr("Vector", "notification_settings_never_notify") 
  }
  /// Notify for all other messages/rooms
  public static var notificationSettingsNotifyAllOther: String { 
    return VectorL10n.tr("Vector", "notification_settings_notify_all_other") 
  }
  /// Other Alerts
  public static var notificationSettingsOtherAlerts: String { 
    return VectorL10n.tr("Vector", "notification_settings_other_alerts") 
  }
  /// Notify me when people join or leave rooms
  public static var notificationSettingsPeopleJoinLeaveRooms: String { 
    return VectorL10n.tr("Vector", "notification_settings_people_join_leave_rooms") 
  }
  /// Per-room notifications
  public static var notificationSettingsPerRoomNotifications: String { 
    return VectorL10n.tr("Vector", "notification_settings_per_room_notifications") 
  }
  /// Per-sender notifications
  public static var notificationSettingsPerSenderNotifications: String { 
    return VectorL10n.tr("Vector", "notification_settings_per_sender_notifications") 
  }
  /// Words match case insensitively, and may include a * wildcard. So:\nfoo matches the string foo surrounded by word delimiters (e.g. punctuation and whitespace or start/end of line).\nfoo* matches any such word that begins foo.\n*foo* matches any such word which includes the 3 letters foo.
  public static var notificationSettingsPerWordInfo: String { 
    return VectorL10n.tr("Vector", "notification_settings_per_word_info") 
  }
  /// Per-word notifications
  public static var notificationSettingsPerWordNotifications: String { 
    return VectorL10n.tr("Vector", "notification_settings_per_word_notifications") 
  }
  /// Notify me when I receive a call
  public static var notificationSettingsReceiveACall: String { 
    return VectorL10n.tr("Vector", "notification_settings_receive_a_call") 
  }
  /// Room: '%@'
  public static func notificationSettingsRoomRuleTitle(_ p1: String) -> String {
    return VectorL10n.tr("Vector", "notification_settings_room_rule_title", p1)
  }
  /// Select a room
  public static var notificationSettingsSelectRoom: String { 
    return VectorL10n.tr("Vector", "notification_settings_select_room") 
  }
  /// @user:domain.com
  public static var notificationSettingsSenderHint: String { 
    return VectorL10n.tr("Vector", "notification_settings_sender_hint") 
  }
  /// Suppress notifications from bots
  public static var notificationSettingsSuppressFromBots: String { 
    return VectorL10n.tr("Vector", "notification_settings_suppress_from_bots") 
  }
  /// word to match
  public static var notificationSettingsWordToMatch: String { 
    return VectorL10n.tr("Vector", "notification_settings_word_to_match") 
  }
  /// %@ user
  public static func numMembersOne(_ p1: String) -> String {
    return VectorL10n.tr("Vector", "num_members_one", p1)
  }
  /// %@ users
  public static func numMembersOther(_ p1: String) -> String {
    return VectorL10n.tr("Vector", "num_members_other", p1)
  }
  /// Off
  public static var off: String { 
    return VectorL10n.tr("Vector", "off") 
  }
  /// offline
  public static var offline: String { 
    return VectorL10n.tr("Vector", "offline") 
  }
  /// OK
  public static var ok: String { 
    return VectorL10n.tr("Vector", "ok") 
  }
  /// On
  public static var on: String { 
    return VectorL10n.tr("Vector", "on") 
  }
  /// Profile picture
  public static var onboardingAvatarAccessibilityLabel: String { 
    return VectorL10n.tr("Vector", "onboarding_avatar_accessibility_label") 
  }
  /// Time to put a face to the name
  public static var onboardingAvatarMessage: String { 
    return VectorL10n.tr("Vector", "onboarding_avatar_message") 
  }
  /// Add a profile picture
  public static var onboardingAvatarTitle: String { 
    return VectorL10n.tr("Vector", "onboarding_avatar_title") 
  }
  /// Let's go
  public static var onboardingCelebrationButton: String { 
    return VectorL10n.tr("Vector", "onboarding_celebration_button") 
  }
  /// Head to settings anytime to update your profile
  public static var onboardingCelebrationMessage: String { 
    return VectorL10n.tr("Vector", "onboarding_celebration_message") 
  }
  /// Looking good!
  public static var onboardingCelebrationTitle: String { 
    return VectorL10n.tr("Vector", "onboarding_celebration_title") 
  }
  /// Take me home
  public static var onboardingCongratulationsHomeButton: String { 
    return VectorL10n.tr("Vector", "onboarding_congratulations_home_button") 
  }
  /// Your account %@ has been created
  public static func onboardingCongratulationsMessage(_ p1: String) -> String {
    return VectorL10n.tr("Vector", "onboarding_congratulations_message", p1)
  }
  /// Personalise profile
  public static var onboardingCongratulationsPersonalizeButton: String { 
    return VectorL10n.tr("Vector", "onboarding_congratulations_personalize_button") 
  }
  /// Congratulations!
  public static var onboardingCongratulationsTitle: String { 
    return VectorL10n.tr("Vector", "onboarding_congratulations_title") 
  }
  /// You can change this later
  public static var onboardingDisplayNameHint: String { 
    return VectorL10n.tr("Vector", "onboarding_display_name_hint") 
  }
  /// Your display name must be less than 256 characters
  public static var onboardingDisplayNameMaxLength: String { 
    return VectorL10n.tr("Vector", "onboarding_display_name_max_length") 
  }
  /// This will be shown when you send messages.
  public static var onboardingDisplayNameMessage: String { 
    return VectorL10n.tr("Vector", "onboarding_display_name_message") 
  }
  /// Display Name
  public static var onboardingDisplayNamePlaceholder: String { 
    return VectorL10n.tr("Vector", "onboarding_display_name_placeholder") 
  }
  /// Choose a display name
  public static var onboardingDisplayNameTitle: String { 
    return VectorL10n.tr("Vector", "onboarding_display_name_title") 
  }
  /// Save and continue
  public static var onboardingPersonalizationSave: String { 
    return VectorL10n.tr("Vector", "onboarding_personalization_save") 
  }
  /// Skip this step
  public static var onboardingPersonalizationSkip: String { 
    return VectorL10n.tr("Vector", "onboarding_personalization_skip") 
  }
  /// I already have an account
  public static var onboardingSplashLoginButtonTitle: String { 
    return VectorL10n.tr("Vector", "onboarding_splash_login_button_title") 
  }
  /// Secure and independent communication that gives you the same level of privacy as a face-to-face conversation in your own home.
  public static var onboardingSplashPage1Message: String { 
    return VectorL10n.tr("Vector", "onboarding_splash_page_1_message") 
  }
  /// Own your conversations.
  public static var onboardingSplashPage1Title: String { 
    return VectorL10n.tr("Vector", "onboarding_splash_page_1_title") 
  }
  /// Choose where your conversations are kept, giving you control and independence. Connected via Matrix.
  public static var onboardingSplashPage2Message: String { 
    return VectorL10n.tr("Vector", "onboarding_splash_page_2_message") 
  }
  /// You’re in control.
  public static var onboardingSplashPage2Title: String { 
    return VectorL10n.tr("Vector", "onboarding_splash_page_2_title") 
  }
  /// End-to-end encrypted and no phone number required. No ads or datamining.
  public static var onboardingSplashPage3Message: String { 
    return VectorL10n.tr("Vector", "onboarding_splash_page_3_message") 
  }
  /// Secure messaging.
  public static var onboardingSplashPage3Title: String { 
    return VectorL10n.tr("Vector", "onboarding_splash_page_3_title") 
  }
  /// Element is also great for the workplace. It’s trusted by the world’s most secure organisations.
  public static var onboardingSplashPage4Message: String { 
    return VectorL10n.tr("Vector", "onboarding_splash_page_4_message") 
  }
  /// Messaging for your team.
  public static var onboardingSplashPage4TitleNoPun: String { 
    return VectorL10n.tr("Vector", "onboarding_splash_page_4_title_no_pun") 
  }
  /// Create account
  public static var onboardingSplashRegisterButtonTitle: String { 
    return VectorL10n.tr("Vector", "onboarding_splash_register_button_title") 
  }
  /// Communities
  public static var onboardingUseCaseCommunityMessaging: String { 
    return VectorL10n.tr("Vector", "onboarding_use_case_community_messaging") 
  }
  /// Connect to server
  public static var onboardingUseCaseExistingServerButton: String { 
    return VectorL10n.tr("Vector", "onboarding_use_case_existing_server_button") 
  }
  /// Looking to join an existing server?
  public static var onboardingUseCaseExistingServerMessage: String { 
    return VectorL10n.tr("Vector", "onboarding_use_case_existing_server_message") 
  }
  /// We’ll help you get connected
  public static var onboardingUseCaseMessage: String { 
    return VectorL10n.tr("Vector", "onboarding_use_case_message") 
  }
  /// Not sure yet? %@
  public static func onboardingUseCaseNotSureYet(_ p1: String) -> String {
    return VectorL10n.tr("Vector", "onboarding_use_case_not_sure_yet", p1)
  }
  /// Friends and family
  public static var onboardingUseCasePersonalMessaging: String { 
    return VectorL10n.tr("Vector", "onboarding_use_case_personal_messaging") 
  }
  /// Skip this question
  public static var onboardingUseCaseSkipButton: String { 
    return VectorL10n.tr("Vector", "onboarding_use_case_skip_button") 
  }
  /// Who will you chat to the most?
  public static var onboardingUseCaseTitle: String { 
    return VectorL10n.tr("Vector", "onboarding_use_case_title") 
  }
  /// Teams
  public static var onboardingUseCaseWorkMessaging: String { 
    return VectorL10n.tr("Vector", "onboarding_use_case_work_messaging") 
  }
  /// Open
  public static var `open`: String { 
    return VectorL10n.tr("Vector", "open") 
  }
  /// or
  public static var or: String { 
    return VectorL10n.tr("Vector", "or") 
  }
  /// Contain a lower-case letter.
  public static var passwordValidationErrorContainLowercaseLetter: String { 
    return VectorL10n.tr("Vector", "password_validation_error_contain_lowercase_letter") 
  }
  /// Contain a number.
  public static var passwordValidationErrorContainNumber: String { 
    return VectorL10n.tr("Vector", "password_validation_error_contain_number") 
  }
  /// Contain a symbol.
  public static var passwordValidationErrorContainSymbol: String { 
    return VectorL10n.tr("Vector", "password_validation_error_contain_symbol") 
  }
  /// Contain an upper-case letter.
  public static var passwordValidationErrorContainUppercaseLetter: String { 
    return VectorL10n.tr("Vector", "password_validation_error_contain_uppercase_letter") 
  }
  /// Given password does not meet the criteria below:
  public static var passwordValidationErrorHeader: String { 
    return VectorL10n.tr("Vector", "password_validation_error_header") 
  }
  /// Not exceed %d characters.
  public static func passwordValidationErrorMaxLength(_ p1: Int) -> String {
    return VectorL10n.tr("Vector", "password_validation_error_max_length", p1)
  }
  /// At least %d characters.
  public static func passwordValidationErrorMinLength(_ p1: Int) -> String {
    return VectorL10n.tr("Vector", "password_validation_error_min_length", p1)
  }
  /// Your password should meet the criteria below:
  public static var passwordValidationInfoHeader: String { 
    return VectorL10n.tr("Vector", "password_validation_info_header") 
  }
  /// CONVERSATIONS
  public static var peopleConversationSection: String { 
    return VectorL10n.tr("Vector", "people_conversation_section") 
  }
  /// Chat securely with anyone.\nTap the + to start adding people.
  public static var peopleEmptyViewInformation: String { 
    return VectorL10n.tr("Vector", "people_empty_view_information") 
  }
  /// People
  public static var peopleEmptyViewTitle: String { 
    return VectorL10n.tr("Vector", "people_empty_view_title") 
  }
  /// INVITES
  public static var peopleInvitesSection: String { 
    return VectorL10n.tr("Vector", "people_invites_section") 
  }
  /// No conversations
  public static var peopleNoConversation: String { 
    return VectorL10n.tr("Vector", "people_no_conversation") 
  }
  /// %@ doesn't have permission to access photo library, please change privacy settings
  public static func photoLibraryAccessNotGranted(_ p1: String) -> String {
    return VectorL10n.tr("Vector", "photo_library_access_not_granted", p1)
  }
  /// Create a PIN for security
  public static var pinProtectionChoosePin: String { 
    return VectorL10n.tr("Vector", "pin_protection_choose_pin") 
  }
  /// Welcome back.
  public static var pinProtectionChoosePinWelcomeAfterLogin: String { 
    return VectorL10n.tr("Vector", "pin_protection_choose_pin_welcome_after_login") 
  }
  /// Welcome.
  public static var pinProtectionChoosePinWelcomeAfterRegister: String { 
    return VectorL10n.tr("Vector", "pin_protection_choose_pin_welcome_after_register") 
  }
  /// Confirm your PIN
  public static var pinProtectionConfirmPin: String { 
    return VectorL10n.tr("Vector", "pin_protection_confirm_pin") 
  }
  /// Confirm PIN to change PIN
  public static var pinProtectionConfirmPinToChange: String { 
    return VectorL10n.tr("Vector", "pin_protection_confirm_pin_to_change") 
  }
  /// Confirm PIN to disable PIN
  public static var pinProtectionConfirmPinToDisable: String { 
    return VectorL10n.tr("Vector", "pin_protection_confirm_pin_to_disable") 
  }
  /// Enter your PIN
  public static var pinProtectionEnterPin: String { 
    return VectorL10n.tr("Vector", "pin_protection_enter_pin") 
  }
  /// Setting up a PIN lets you protect data like messages and contacts, so only you can access them by entering the PIN at the start of the app.
  public static var pinProtectionExplanatory: String { 
    return VectorL10n.tr("Vector", "pin_protection_explanatory") 
  }
  /// Forgot PIN
  public static var pinProtectionForgotPin: String { 
    return VectorL10n.tr("Vector", "pin_protection_forgot_pin") 
  }
  /// Too many errors, you've been logged out
  public static var pinProtectionKickUserAlertMessage: String { 
    return VectorL10n.tr("Vector", "pin_protection_kick_user_alert_message") 
  }
  /// Please try again
  public static var pinProtectionMismatchErrorMessage: String { 
    return VectorL10n.tr("Vector", "pin_protection_mismatch_error_message") 
  }
  /// PINs don't match
  public static var pinProtectionMismatchErrorTitle: String { 
    return VectorL10n.tr("Vector", "pin_protection_mismatch_error_title") 
  }
  /// If you can't remember your PIN, tap the forgot PIN button.
  public static var pinProtectionMismatchTooManyTimesErrorMessage: String { 
    return VectorL10n.tr("Vector", "pin_protection_mismatch_too_many_times_error_message") 
  }
  /// For security reasons, this PIN isn’t available. Please try another PIN
  public static var pinProtectionNotAllowedPin: String { 
    return VectorL10n.tr("Vector", "pin_protection_not_allowed_pin") 
  }
  /// Reset
  public static var pinProtectionResetAlertActionReset: String { 
    return VectorL10n.tr("Vector", "pin_protection_reset_alert_action_reset") 
  }
  /// To reset your PIN, you'll need to re-login and create a new one
  public static var pinProtectionResetAlertMessage: String { 
    return VectorL10n.tr("Vector", "pin_protection_reset_alert_message") 
  }
  /// Reset PIN
  public static var pinProtectionResetAlertTitle: String { 
    return VectorL10n.tr("Vector", "pin_protection_reset_alert_title") 
  }
  /// Change PIN
  public static var pinProtectionSettingsChangePin: String { 
    return VectorL10n.tr("Vector", "pin_protection_settings_change_pin") 
  }
  /// Enable PIN
  public static var pinProtectionSettingsEnablePin: String { 
    return VectorL10n.tr("Vector", "pin_protection_settings_enable_pin") 
  }
  /// PIN enabled
  public static var pinProtectionSettingsEnabledForced: String { 
    return VectorL10n.tr("Vector", "pin_protection_settings_enabled_forced") 
  }
  /// To reset your PIN, you'll need to re-login and create a new one.
  public static var pinProtectionSettingsSectionFooter: String { 
    return VectorL10n.tr("Vector", "pin_protection_settings_section_footer") 
  }
  /// PIN
  public static var pinProtectionSettingsSectionHeader: String { 
    return VectorL10n.tr("Vector", "pin_protection_settings_section_header") 
  }
  /// PIN & %@
  public static func pinProtectionSettingsSectionHeaderWithBiometrics(_ p1: String) -> String {
    return VectorL10n.tr("Vector", "pin_protection_settings_section_header_with_biometrics", p1)
  }
  /// Add option
  public static var pollEditFormAddOption: String { 
    return VectorL10n.tr("Vector", "poll_edit_form_add_option") 
  }
  /// Create options
  public static var pollEditFormCreateOptions: String { 
    return VectorL10n.tr("Vector", "poll_edit_form_create_options") 
  }
  /// Create poll
  public static var pollEditFormCreatePoll: String { 
    return VectorL10n.tr("Vector", "poll_edit_form_create_poll") 
  }
  /// Write something
  public static var pollEditFormInputPlaceholder: String { 
    return VectorL10n.tr("Vector", "poll_edit_form_input_placeholder") 
  }
  /// Option %lu
  public static func pollEditFormOptionNumber(_ p1: Int) -> String {
    return VectorL10n.tr("Vector", "poll_edit_form_option_number", p1)
  }
  /// Poll question or topic
  public static var pollEditFormPollQuestionOrTopic: String { 
    return VectorL10n.tr("Vector", "poll_edit_form_poll_question_or_topic") 
  }
  /// Poll type
  public static var pollEditFormPollType: String { 
    return VectorL10n.tr("Vector", "poll_edit_form_poll_type") 
  }
  /// Closed poll
  public static var pollEditFormPollTypeClosed: String { 
    return VectorL10n.tr("Vector", "poll_edit_form_poll_type_closed") 
  }
  /// Results are only revealed when you end the poll
  public static var pollEditFormPollTypeClosedDescription: String { 
    return VectorL10n.tr("Vector", "poll_edit_form_poll_type_closed_description") 
  }
  /// Open poll
  public static var pollEditFormPollTypeOpen: String { 
    return VectorL10n.tr("Vector", "poll_edit_form_poll_type_open") 
  }
  /// Voters see results as soon as they have voted
  public static var pollEditFormPollTypeOpenDescription: String { 
    return VectorL10n.tr("Vector", "poll_edit_form_poll_type_open_description") 
  }
  /// Please try again
  public static var pollEditFormPostFailureSubtitle: String { 
    return VectorL10n.tr("Vector", "poll_edit_form_post_failure_subtitle") 
  }
  /// Failed to post poll
  public static var pollEditFormPostFailureTitle: String { 
    return VectorL10n.tr("Vector", "poll_edit_form_post_failure_title") 
  }
  /// Question or topic
  public static var pollEditFormQuestionOrTopic: String { 
    return VectorL10n.tr("Vector", "poll_edit_form_question_or_topic") 
  }
  /// Please try again
  public static var pollEditFormUpdateFailureSubtitle: String { 
    return VectorL10n.tr("Vector", "poll_edit_form_update_failure_subtitle") 
  }
  /// Failed to update poll
  public static var pollEditFormUpdateFailureTitle: String { 
    return VectorL10n.tr("Vector", "poll_edit_form_update_failure_title") 
  }
  /// Please try again
  public static var pollTimelineNotClosedSubtitle: String { 
    return VectorL10n.tr("Vector", "poll_timeline_not_closed_subtitle") 
  }
  /// Failed to end poll
  public static var pollTimelineNotClosedTitle: String { 
    return VectorL10n.tr("Vector", "poll_timeline_not_closed_title") 
  }
  /// 1 vote
  public static var pollTimelineOneVote: String { 
    return VectorL10n.tr("Vector", "poll_timeline_one_vote") 
  }
  /// Final results based on %lu votes
  public static func pollTimelineTotalFinalResults(_ p1: Int) -> String {
    return VectorL10n.tr("Vector", "poll_timeline_total_final_results", p1)
  }
  /// Final results based on 1 vote
  public static var pollTimelineTotalFinalResultsOneVote: String { 
    return VectorL10n.tr("Vector", "poll_timeline_total_final_results_one_vote") 
  }
  /// No votes cast
  public static var pollTimelineTotalNoVotes: String { 
    return VectorL10n.tr("Vector", "poll_timeline_total_no_votes") 
  }
  /// 1 vote cast
  public static var pollTimelineTotalOneVote: String { 
    return VectorL10n.tr("Vector", "poll_timeline_total_one_vote") 
  }
  /// 1 vote cast. Vote to the see the results
  public static var pollTimelineTotalOneVoteNotVoted: String { 
    return VectorL10n.tr("Vector", "poll_timeline_total_one_vote_not_voted") 
  }
  /// %lu votes cast
  public static func pollTimelineTotalVotes(_ p1: Int) -> String {
    return VectorL10n.tr("Vector", "poll_timeline_total_votes", p1)
  }
  /// %lu votes cast. Vote to the see the results
  public static func pollTimelineTotalVotesNotVoted(_ p1: Int) -> String {
    return VectorL10n.tr("Vector", "poll_timeline_total_votes_not_voted", p1)
  }
  /// Sorry, your vote was not registered, please try again
  public static var pollTimelineVoteNotRegisteredSubtitle: String { 
    return VectorL10n.tr("Vector", "poll_timeline_vote_not_registered_subtitle") 
  }
  /// Vote not registered
  public static var pollTimelineVoteNotRegisteredTitle: String { 
    return VectorL10n.tr("Vector", "poll_timeline_vote_not_registered_title") 
  }
  /// %lu votes
  public static func pollTimelineVotesCount(_ p1: Int) -> String {
    return VectorL10n.tr("Vector", "poll_timeline_votes_count", p1)
  }
  /// Power Level
  public static var powerLevel: String { 
    return VectorL10n.tr("Vector", "power_level") 
  }
  /// Preview
  public static var preview: String { 
    return VectorL10n.tr("Vector", "preview") 
  }
  /// Private
  public static var `private`: String { 
    return VectorL10n.tr("Vector", "private") 
  }
  /// Public
  public static var `public`: String { 
    return VectorL10n.tr("Vector", "public") 
  }
  /// Public Rooms (at %@):
  public static func publicRoomSectionTitle(_ p1: String) -> String {
    return VectorL10n.tr("Vector", "public_room_section_title", p1)
  }
  /// You seem to be shaking the phone in frustration. Would you like to submit a bug report?
  public static var rageShakePrompt: String { 
    return VectorL10n.tr("Vector", "rage_shake_prompt") 
  }
  /// Reactions
  public static var reactionHistoryTitle: String { 
    return VectorL10n.tr("Vector", "reaction_history_title") 
  }
  /// Read Receipts List
  public static var readReceiptsList: String { 
    return VectorL10n.tr("Vector", "read_receipts_list") 
  }
  /// Read: 
  public static var receiptStatusRead: String { 
    return VectorL10n.tr("Vector", "receipt_status_read") 
  }
  /// Remove
  public static var redact: String { 
    return VectorL10n.tr("Vector", "redact") 
  }
  /// Registration Failed
  public static var registerErrorTitle: String { 
    return VectorL10n.tr("Vector", "register_error_title") 
  }
  /// Reject Call
  public static var rejectCall: String { 
    return VectorL10n.tr("Vector", "reject_call") 
  }
  /// Remove
  public static var remove: String { 
    return VectorL10n.tr("Vector", "remove") 
  }
  /// Rename
  public static var rename: String { 
    return VectorL10n.tr("Vector", "rename") 
  }
  /// Please launch %@ on another device that can decrypt the message so it can send the keys to this session.
  public static func rerequestKeysAlertMessage(_ p1: String) -> String {
    return VectorL10n.tr("Vector", "rerequest_keys_alert_message", p1)
  }
  /// Request Sent
  public static var rerequestKeysAlertTitle: String { 
    return VectorL10n.tr("Vector", "rerequest_keys_alert_title") 
  }
  /// Resend
  public static var resend: String { 
    return VectorL10n.tr("Vector", "resend") 
  }
  /// Resend the message
  public static var resendMessage: String { 
    return VectorL10n.tr("Vector", "resend_message") 
  }
  /// Reset to default
  public static var resetToDefault: String { 
    return VectorL10n.tr("Vector", "reset_to_default") 
  }
  /// Resume
  public static var resumeCall: String { 
    return VectorL10n.tr("Vector", "resume_call") 
  }
  /// Retry
  public static var retry: String { 
    return VectorL10n.tr("Vector", "retry") 
  }
  /// Edit spaces
  public static var roomAccessSettingsScreenEditSpaces: String { 
    return VectorL10n.tr("Vector", "room_access_settings_screen_edit_spaces") 
  }
  /// Decide who can find and join %@.
  public static func roomAccessSettingsScreenMessage(_ p1: String) -> String {
    return VectorL10n.tr("Vector", "room_access_settings_screen_message", p1)
  }
  /// Room access
  public static var roomAccessSettingsScreenNavTitle: String { 
    return VectorL10n.tr("Vector", "room_access_settings_screen_nav_title") 
  }
  /// Only invited people can find and join.
  public static var roomAccessSettingsScreenPrivateMessage: String { 
    return VectorL10n.tr("Vector", "room_access_settings_screen_private_message") 
  }
  /// Anyone can find and join.
  public static var roomAccessSettingsScreenPublicMessage: String { 
    return VectorL10n.tr("Vector", "room_access_settings_screen_public_message") 
  }
  /// Let anyone in a space find and join.\nYou’ll be asked to confirm which spaces.
  public static var roomAccessSettingsScreenRestrictedMessage: String { 
    return VectorL10n.tr("Vector", "room_access_settings_screen_restricted_message") 
  }
  /// Setting room access
  public static var roomAccessSettingsScreenSettingRoomAccess: String { 
    return VectorL10n.tr("Vector", "room_access_settings_screen_setting_room_access") 
  }
  /// Who can access this room?
  public static var roomAccessSettingsScreenTitle: String { 
    return VectorL10n.tr("Vector", "room_access_settings_screen_title") 
  }
  /// Automatically invite members to new room
  public static var roomAccessSettingsScreenUpgradeAlertAutoInviteSwitch: String { 
    return VectorL10n.tr("Vector", "room_access_settings_screen_upgrade_alert_auto_invite_switch") 
  }
  /// Anyone in %@ will be able to find and join this room - no need to manually invite everyone. You’ll be able to change this in room settings anytime.
  public static func roomAccessSettingsScreenUpgradeAlertMessage(_ p1: String) -> String {
    return VectorL10n.tr("Vector", "room_access_settings_screen_upgrade_alert_message", p1)
  }
  /// Anyone in a parent space will be able to find and join this room - no need to manually invite everyone. You’ll be able to change this in room settings anytime.
  public static var roomAccessSettingsScreenUpgradeAlertMessageNoParam: String { 
    return VectorL10n.tr("Vector", "room_access_settings_screen_upgrade_alert_message_no_param") 
  }
  /// Please note upgrading will make a new version of the room. All current messages will stay in this archived room.
  public static var roomAccessSettingsScreenUpgradeAlertNote: String { 
    return VectorL10n.tr("Vector", "room_access_settings_screen_upgrade_alert_note") 
  }
  /// Upgrade room
  public static var roomAccessSettingsScreenUpgradeAlertTitle: String { 
    return VectorL10n.tr("Vector", "room_access_settings_screen_upgrade_alert_title") 
  }
  /// Upgrade
  public static var roomAccessSettingsScreenUpgradeAlertUpgradeButton: String { 
    return VectorL10n.tr("Vector", "room_access_settings_screen_upgrade_alert_upgrade_button") 
  }
  /// Upgrading room
  public static var roomAccessSettingsScreenUpgradeAlertUpgrading: String { 
    return VectorL10n.tr("Vector", "room_access_settings_screen_upgrade_alert_upgrading") 
  }
  /// Upgrade required
  public static var roomAccessSettingsScreenUpgradeRequired: String { 
    return VectorL10n.tr("Vector", "room_access_settings_screen_upgrade_required") 
  }
  /// Spaces you know containing %@
  public static func roomAccessSpaceChooserKnownSpacesSection(_ p1: String) -> String {
    return VectorL10n.tr("Vector", "room_access_space_chooser_known_spaces_section", p1)
  }
  /// Other spaces or rooms
  public static var roomAccessSpaceChooserOtherSpacesSection: String { 
    return VectorL10n.tr("Vector", "room_access_space_chooser_other_spaces_section") 
  }
  /// These are likely things other admins of %@ are a part of.
  public static func roomAccessSpaceChooserOtherSpacesSectionInfo(_ p1: String) -> String {
    return VectorL10n.tr("Vector", "room_access_space_chooser_other_spaces_section_info", p1)
  }
  /// Call
  public static var roomAccessibilityCall: String { 
    return VectorL10n.tr("Vector", "room_accessibility_call") 
  }
  /// Hang up
  public static var roomAccessibilityHangup: String { 
    return VectorL10n.tr("Vector", "room_accessibility_hangup") 
  }
  /// Integrations
  public static var roomAccessibilityIntegrations: String { 
    return VectorL10n.tr("Vector", "room_accessibility_integrations") 
  }
  /// Record Voice Message
  public static var roomAccessibilityRecordVoiceMessage: String { 
    return VectorL10n.tr("Vector", "room_accessibility_record_voice_message") 
  }
  /// Double-tap and hold to record.
  public static var roomAccessibilityRecordVoiceMessageHint: String { 
    return VectorL10n.tr("Vector", "room_accessibility_record_voice_message_hint") 
  }
  /// Search
  public static var roomAccessibilitySearch: String { 
    return VectorL10n.tr("Vector", "room_accessibility_search") 
  }
  /// More
  public static var roomAccessibilityThreadMore: String { 
    return VectorL10n.tr("Vector", "room_accessibility_thread_more") 
  }
  /// Threads
  public static var roomAccessibilityThreads: String { 
    return VectorL10n.tr("Vector", "room_accessibility_threads") 
  }
  /// Upload
  public static var roomAccessibilityUpload: String { 
    return VectorL10n.tr("Vector", "room_accessibility_upload") 
  }
  /// Video Call
  public static var roomAccessibilityVideoCall: String { 
    return VectorL10n.tr("Vector", "room_accessibility_video_call") 
  }
  /// Scroll to bottom
  public static var roomAccessiblityScrollToBottom: String { 
    return VectorL10n.tr("Vector", "room_accessiblity_scroll_to_bottom") 
  }
  /// Take photo or video
  public static var roomActionCamera: String { 
    return VectorL10n.tr("Vector", "room_action_camera") 
  }
  /// Reply
  public static var roomActionReply: String { 
    return VectorL10n.tr("Vector", "room_action_reply") 
  }
  /// Send file
  public static var roomActionSendFile: String { 
    return VectorL10n.tr("Vector", "room_action_send_file") 
  }
  /// Send photo or video
  public static var roomActionSendPhotoOrVideo: String { 
    return VectorL10n.tr("Vector", "room_action_send_photo_or_video") 
  }
  /// Send sticker
  public static var roomActionSendSticker: String { 
    return VectorL10n.tr("Vector", "room_action_send_sticker") 
  }
  /// Change room avatar
  public static var roomAvatarViewAccessibilityHint: String { 
    return VectorL10n.tr("Vector", "room_avatar_view_accessibility_hint") 
  }
  /// avatar
  public static var roomAvatarViewAccessibilityLabel: String { 
    return VectorL10n.tr("Vector", "room_avatar_view_accessibility_label") 
  }
  /// You need permission to manage conference call in this room
  public static var roomConferenceCallNoPower: String { 
    return VectorL10n.tr("Vector", "room_conference_call_no_power") 
  }
  /// Account
  public static var roomCreationAccount: String { 
    return VectorL10n.tr("Vector", "room_creation_account") 
  }
  /// (e.g. #foo:example.org)
  public static var roomCreationAliasPlaceholder: String { 
    return VectorL10n.tr("Vector", "room_creation_alias_placeholder") 
  }
  /// (e.g. #foo%@)
  public static func roomCreationAliasPlaceholderWithHomeserver(_ p1: String) -> String {
    return VectorL10n.tr("Vector", "room_creation_alias_placeholder_with_homeserver", p1)
  }
  /// Room alias:
  public static var roomCreationAliasTitle: String { 
    return VectorL10n.tr("Vector", "room_creation_alias_title") 
  }
  /// Appearance
  public static var roomCreationAppearance: String { 
    return VectorL10n.tr("Vector", "room_creation_appearance") 
  }
  /// Name
  public static var roomCreationAppearanceName: String { 
    return VectorL10n.tr("Vector", "room_creation_appearance_name") 
  }
  /// Chat picture (optional)
  public static var roomCreationAppearancePicture: String { 
    return VectorL10n.tr("Vector", "room_creation_appearance_picture") 
  }
  /// We couldn't create your DM. Please check the users you want to invite and try again.
  public static var roomCreationDmError: String { 
    return VectorL10n.tr("Vector", "room_creation_dm_error") 
  }
  /// No identity server is configured so you cannot add a participant with an email.
  public static var roomCreationErrorInviteUserByEmailWithoutIdentityServer: String { 
    return VectorL10n.tr("Vector", "room_creation_error_invite_user_by_email_without_identity_server") 
  }
  /// User ID, name or email
  public static var roomCreationInviteAnotherUser: String { 
    return VectorL10n.tr("Vector", "room_creation_invite_another_user") 
  }
  /// Keep private
  public static var roomCreationKeepPrivate: String { 
    return VectorL10n.tr("Vector", "room_creation_keep_private") 
  }
  /// Make private
  public static var roomCreationMakePrivate: String { 
    return VectorL10n.tr("Vector", "room_creation_make_private") 
  }
  /// Make public
  public static var roomCreationMakePublic: String { 
    return VectorL10n.tr("Vector", "room_creation_make_public") 
  }
  /// Are you sure you want to make this chat public? Anyone can read your messages and join the chat.
  public static var roomCreationMakePublicPromptMsg: String { 
    return VectorL10n.tr("Vector", "room_creation_make_public_prompt_msg") 
  }
  /// Make this chat public?
  public static var roomCreationMakePublicPromptTitle: String { 
    return VectorL10n.tr("Vector", "room_creation_make_public_prompt_title") 
  }
  /// (e.g. lunchGroup)
  public static var roomCreationNamePlaceholder: String { 
    return VectorL10n.tr("Vector", "room_creation_name_placeholder") 
  }
  /// Room name:
  public static var roomCreationNameTitle: String { 
    return VectorL10n.tr("Vector", "room_creation_name_title") 
  }
  /// (e.g. @bob:homeserver1; @john:homeserver2...)
  public static var roomCreationParticipantsPlaceholder: String { 
    return VectorL10n.tr("Vector", "room_creation_participants_placeholder") 
  }
  /// Participants:
  public static var roomCreationParticipantsTitle: String { 
    return VectorL10n.tr("Vector", "room_creation_participants_title") 
  }
  /// Privacy
  public static var roomCreationPrivacy: String { 
    return VectorL10n.tr("Vector", "room_creation_privacy") 
  }
  /// This chat is private
  public static var roomCreationPrivateRoom: String { 
    return VectorL10n.tr("Vector", "room_creation_private_room") 
  }
  /// This chat is public
  public static var roomCreationPublicRoom: String { 
    return VectorL10n.tr("Vector", "room_creation_public_room") 
  }
  /// New Chat
  public static var roomCreationTitle: String { 
    return VectorL10n.tr("Vector", "room_creation_title") 
  }
  /// A room is already being created. Please wait.
  public static var roomCreationWaitForCreation: String { 
    return VectorL10n.tr("Vector", "room_creation_wait_for_creation") 
  }
  /// Delete unsent messages
  public static var roomDeleteUnsentMessages: String { 
    return VectorL10n.tr("Vector", "room_delete_unsent_messages") 
  }
  /// Access
  public static var roomDetailsAccessRowTitle: String { 
    return VectorL10n.tr("Vector", "room_details_access_row_title") 
  }
  /// Who can access this room?
  public static var roomDetailsAccessSection: String { 
    return VectorL10n.tr("Vector", "room_details_access_section") 
  }
  /// Anyone who knows the room's link, including guests
  public static var roomDetailsAccessSectionAnyone: String { 
    return VectorL10n.tr("Vector", "room_details_access_section_anyone") 
  }
  /// Anyone who knows the room's link, apart from guests
  public static var roomDetailsAccessSectionAnyoneApartFromGuest: String { 
    return VectorL10n.tr("Vector", "room_details_access_section_anyone_apart_from_guest") 
  }
  /// Anyone who knows the link, apart from guests
  public static var roomDetailsAccessSectionAnyoneApartFromGuestForDm: String { 
    return VectorL10n.tr("Vector", "room_details_access_section_anyone_apart_from_guest_for_dm") 
  }
  /// Anyone who knows the link, including guests
  public static var roomDetailsAccessSectionAnyoneForDm: String { 
    return VectorL10n.tr("Vector", "room_details_access_section_anyone_for_dm") 
  }
  /// List this room in room directory
  public static var roomDetailsAccessSectionDirectoryToggle: String { 
    return VectorL10n.tr("Vector", "room_details_access_section_directory_toggle") 
  }
  /// List in room directory
  public static var roomDetailsAccessSectionDirectoryToggleForDm: String { 
    return VectorL10n.tr("Vector", "room_details_access_section_directory_toggle_for_dm") 
  }
  /// Who can access this?
  public static var roomDetailsAccessSectionForDm: String { 
    return VectorL10n.tr("Vector", "room_details_access_section_for_dm") 
  }
  /// Only people who have been invited
  public static var roomDetailsAccessSectionInvitedOnly: String { 
    return VectorL10n.tr("Vector", "room_details_access_section_invited_only") 
  }
  /// To link to a room it must have an address
  public static var roomDetailsAccessSectionNoAddressWarning: String { 
    return VectorL10n.tr("Vector", "room_details_access_section_no_address_warning") 
  }
  /// You will have no main address specified. The default main address for this room will be picked randomly
  public static var roomDetailsAddressesDisableMainAddressPromptMsg: String { 
    return VectorL10n.tr("Vector", "room_details_addresses_disable_main_address_prompt_msg") 
  }
  /// Main address warning
  public static var roomDetailsAddressesDisableMainAddressPromptTitle: String { 
    return VectorL10n.tr("Vector", "room_details_addresses_disable_main_address_prompt_title") 
  }
  /// %@ is not a valid format for an alias
  public static func roomDetailsAddressesInvalidAddressPromptMsg(_ p1: String) -> String {
    return VectorL10n.tr("Vector", "room_details_addresses_invalid_address_prompt_msg", p1)
  }
  /// Invalid alias format
  public static var roomDetailsAddressesInvalidAddressPromptTitle: String { 
    return VectorL10n.tr("Vector", "room_details_addresses_invalid_address_prompt_title") 
  }
  /// Addresses
  public static var roomDetailsAddressesSection: String { 
    return VectorL10n.tr("Vector", "room_details_addresses_section") 
  }
  /// Encrypt to verified sessions only
  public static var roomDetailsAdvancedE2eEncryptionBlacklistUnverifiedDevices: String { 
    return VectorL10n.tr("Vector", "room_details_advanced_e2e_encryption_blacklist_unverified_devices") 
  }
  /// Encryption is not enabled in this room.
  public static var roomDetailsAdvancedE2eEncryptionDisabled: String { 
    return VectorL10n.tr("Vector", "room_details_advanced_e2e_encryption_disabled") 
  }
  /// Encryption is not enabled here.
  public static var roomDetailsAdvancedE2eEncryptionDisabledForDm: String { 
    return VectorL10n.tr("Vector", "room_details_advanced_e2e_encryption_disabled_for_dm") 
  }
  /// Encryption is enabled in this room
  public static var roomDetailsAdvancedE2eEncryptionEnabled: String { 
    return VectorL10n.tr("Vector", "room_details_advanced_e2e_encryption_enabled") 
  }
  /// Encryption is enabled here
  public static var roomDetailsAdvancedE2eEncryptionEnabledForDm: String { 
    return VectorL10n.tr("Vector", "room_details_advanced_e2e_encryption_enabled_for_dm") 
  }
  /// Enable encryption (warning: cannot be disabled again!)
  public static var roomDetailsAdvancedEnableE2eEncryption: String { 
    return VectorL10n.tr("Vector", "room_details_advanced_enable_e2e_encryption") 
  }
  /// Room ID:
  public static var roomDetailsAdvancedRoomId: String { 
    return VectorL10n.tr("Vector", "room_details_advanced_room_id") 
  }
  /// ID:
  public static var roomDetailsAdvancedRoomIdForDm: String { 
    return VectorL10n.tr("Vector", "room_details_advanced_room_id_for_dm") 
  }
  /// Advanced
  public static var roomDetailsAdvancedSection: String { 
    return VectorL10n.tr("Vector", "room_details_advanced_section") 
  }
  /// Banned users
  public static var roomDetailsBannedUsersSection: String { 
    return VectorL10n.tr("Vector", "room_details_banned_users_section") 
  }
  /// Copy Room Address
  public static var roomDetailsCopyRoomAddress: String { 
    return VectorL10n.tr("Vector", "room_details_copy_room_address") 
  }
  /// Copy Room ID
  public static var roomDetailsCopyRoomId: String { 
    return VectorL10n.tr("Vector", "room_details_copy_room_id") 
  }
  /// Copy Room URL
  public static var roomDetailsCopyRoomUrl: String { 
    return VectorL10n.tr("Vector", "room_details_copy_room_url") 
  }
  /// Direct Chat
  public static var roomDetailsDirectChat: String { 
    return VectorL10n.tr("Vector", "room_details_direct_chat") 
  }
  /// Fail to add the new room addresses
  public static var roomDetailsFailToAddRoomAliases: String { 
    return VectorL10n.tr("Vector", "room_details_fail_to_add_room_aliases") 
  }
  /// Fail to enable encryption in this room
  public static var roomDetailsFailToEnableEncryption: String { 
    return VectorL10n.tr("Vector", "room_details_fail_to_enable_encryption") 
  }
  /// Fail to remove the room addresses
  public static var roomDetailsFailToRemoveRoomAliases: String { 
    return VectorL10n.tr("Vector", "room_details_fail_to_remove_room_aliases") 
  }
  /// Fail to update the room photo
  public static var roomDetailsFailToUpdateAvatar: String { 
    return VectorL10n.tr("Vector", "room_details_fail_to_update_avatar") 
  }
  /// Fail to update the history visibility
  public static var roomDetailsFailToUpdateHistoryVisibility: String { 
    return VectorL10n.tr("Vector", "room_details_fail_to_update_history_visibility") 
  }
  /// Fail to update the main address
  public static var roomDetailsFailToUpdateRoomCanonicalAlias: String { 
    return VectorL10n.tr("Vector", "room_details_fail_to_update_room_canonical_alias") 
  }
  /// Fail to update the related communities
  public static var roomDetailsFailToUpdateRoomCommunities: String { 
    return VectorL10n.tr("Vector", "room_details_fail_to_update_room_communities") 
  }
  /// Fail to update the direct flag of this room
  public static var roomDetailsFailToUpdateRoomDirect: String { 
    return VectorL10n.tr("Vector", "room_details_fail_to_update_room_direct") 
  }
  /// Fail to update the room directory visibility
  public static var roomDetailsFailToUpdateRoomDirectoryVisibility: String { 
    return VectorL10n.tr("Vector", "room_details_fail_to_update_room_directory_visibility") 
  }
  /// Fail to update the room guest access
  public static var roomDetailsFailToUpdateRoomGuestAccess: String { 
    return VectorL10n.tr("Vector", "room_details_fail_to_update_room_guest_access") 
  }
  /// Fail to update the join rule
  public static var roomDetailsFailToUpdateRoomJoinRule: String { 
    return VectorL10n.tr("Vector", "room_details_fail_to_update_room_join_rule") 
  }
  /// Fail to update the room name
  public static var roomDetailsFailToUpdateRoomName: String { 
    return VectorL10n.tr("Vector", "room_details_fail_to_update_room_name") 
  }
  /// Fail to update the topic
  public static var roomDetailsFailToUpdateTopic: String { 
    return VectorL10n.tr("Vector", "room_details_fail_to_update_topic") 
  }
  /// Favourite
  public static var roomDetailsFavouriteTag: String { 
    return VectorL10n.tr("Vector", "room_details_favourite_tag") 
  }
  /// Uploads
  public static var roomDetailsFiles: String { 
    return VectorL10n.tr("Vector", "room_details_files") 
  }
  /// %@ is not a valid identifier for a community
  public static func roomDetailsFlairInvalidIdPromptMsg(_ p1: String) -> String {
    return VectorL10n.tr("Vector", "room_details_flair_invalid_id_prompt_msg", p1)
  }
  /// Invalid format
  public static var roomDetailsFlairInvalidIdPromptTitle: String { 
    return VectorL10n.tr("Vector", "room_details_flair_invalid_id_prompt_title") 
  }
  /// Show flair for communities
  public static var roomDetailsFlairSection: String { 
    return VectorL10n.tr("Vector", "room_details_flair_section") 
  }
  /// Who can read history?
  public static var roomDetailsHistorySection: String { 
    return VectorL10n.tr("Vector", "room_details_history_section") 
  }
  /// Anyone
  public static var roomDetailsHistorySectionAnyone: String { 
    return VectorL10n.tr("Vector", "room_details_history_section_anyone") 
  }
  /// Members only (since the point in time of selecting this option)
  public static var roomDetailsHistorySectionMembersOnly: String { 
    return VectorL10n.tr("Vector", "room_details_history_section_members_only") 
  }
  /// Members only (since they were invited)
  public static var roomDetailsHistorySectionMembersOnlySinceInvited: String { 
    return VectorL10n.tr("Vector", "room_details_history_section_members_only_since_invited") 
  }
  /// Members only (since they joined)
  public static var roomDetailsHistorySectionMembersOnlySinceJoined: String { 
    return VectorL10n.tr("Vector", "room_details_history_section_members_only_since_joined") 
  }
  /// Changes to who can read history will only apply to future messages in this room. The visibility of existing history will be unchanged.
  public static var roomDetailsHistorySectionPromptMsg: String { 
    return VectorL10n.tr("Vector", "room_details_history_section_prompt_msg") 
  }
  /// Privacy warning
  public static var roomDetailsHistorySectionPromptTitle: String { 
    return VectorL10n.tr("Vector", "room_details_history_section_prompt_title") 
  }
  /// Integrations
  public static var roomDetailsIntegrations: String { 
    return VectorL10n.tr("Vector", "room_details_integrations") 
  }
  /// Low priority
  public static var roomDetailsLowPriorityTag: String { 
    return VectorL10n.tr("Vector", "room_details_low_priority_tag") 
  }
  /// Mute notifications
  public static var roomDetailsMuteNotifs: String { 
    return VectorL10n.tr("Vector", "room_details_mute_notifs") 
  }
  /// Add new address
  public static var roomDetailsNewAddress: String { 
    return VectorL10n.tr("Vector", "room_details_new_address") 
  }
  /// Add new address (e.g. #foo%@)
  public static func roomDetailsNewAddressPlaceholder(_ p1: String) -> String {
    return VectorL10n.tr("Vector", "room_details_new_address_placeholder", p1)
  }
  /// Add new community ID (e.g. +foo%@)
  public static func roomDetailsNewFlairPlaceholder(_ p1: String) -> String {
    return VectorL10n.tr("Vector", "room_details_new_flair_placeholder", p1)
  }
  /// This room has no local addresses
  public static var roomDetailsNoLocalAddresses: String { 
    return VectorL10n.tr("Vector", "room_details_no_local_addresses") 
  }
  /// This has no local addresses
  public static var roomDetailsNoLocalAddressesForDm: String { 
    return VectorL10n.tr("Vector", "room_details_no_local_addresses_for_dm") 
  }
  /// Notifications
  public static var roomDetailsNotifs: String { 
    return VectorL10n.tr("Vector", "room_details_notifs") 
  }
  /// Members
  public static var roomDetailsPeople: String { 
    return VectorL10n.tr("Vector", "room_details_people") 
  }
  /// Room Photo
  public static var roomDetailsPhoto: String { 
    return VectorL10n.tr("Vector", "room_details_photo") 
  }
  /// Photo
  public static var roomDetailsPhotoForDm: String { 
    return VectorL10n.tr("Vector", "room_details_photo_for_dm") 
  }
  /// Suggest to space members
  public static var roomDetailsPromoteRoomSuggestTitle: String { 
    return VectorL10n.tr("Vector", "room_details_promote_room_suggest_title") 
  }
  /// Promote room
  public static var roomDetailsPromoteRoomTitle: String { 
    return VectorL10n.tr("Vector", "room_details_promote_room_title") 
  }
  /// Room Name
  public static var roomDetailsRoomName: String { 
    return VectorL10n.tr("Vector", "room_details_room_name") 
  }
  /// Name
  public static var roomDetailsRoomNameForDm: String { 
    return VectorL10n.tr("Vector", "room_details_room_name_for_dm") 
  }
  /// Do you want to save changes?
  public static var roomDetailsSaveChangesPrompt: String { 
    return VectorL10n.tr("Vector", "room_details_save_changes_prompt") 
  }
  /// Search room
  public static var roomDetailsSearch: String { 
    return VectorL10n.tr("Vector", "room_details_search") 
  }
  /// Set as Main Address
  public static var roomDetailsSetMainAddress: String { 
    return VectorL10n.tr("Vector", "room_details_set_main_address") 
  }
  /// Settings
  public static var roomDetailsSettings: String { 
    return VectorL10n.tr("Vector", "room_details_settings") 
  }
  /// Room Details
  public static var roomDetailsTitle: String { 
    return VectorL10n.tr("Vector", "room_details_title") 
  }
  /// Details
  public static var roomDetailsTitleForDm: String { 
    return VectorL10n.tr("Vector", "room_details_title_for_dm") 
  }
  /// Topic
  public static var roomDetailsTopic: String { 
    return VectorL10n.tr("Vector", "room_details_topic") 
  }
  /// Unset as Main Address
  public static var roomDetailsUnsetMainAddress: String { 
    return VectorL10n.tr("Vector", "room_details_unset_main_address") 
  }
  /// No public rooms available
  public static var roomDirectoryNoPublicRoom: String { 
    return VectorL10n.tr("Vector", "room_directory_no_public_room") 
  }
  /// %@ (Left)
  public static func roomDisplaynameAllOtherMembersLeft(_ p1: String) -> String {
    return VectorL10n.tr("Vector", "room_displayname_all_other_members_left", p1)
  }
  /// Empty room
  public static var roomDisplaynameEmptyRoom: String { 
    return VectorL10n.tr("Vector", "room_displayname_empty_room") 
  }
  /// %@ and %@ others
  public static func roomDisplaynameMoreThanTwoMembers(_ p1: String, _ p2: String) -> String {
    return VectorL10n.tr("Vector", "room_displayname_more_than_two_members", p1, p2)
  }
  /// %@ and %@
  public static func roomDisplaynameTwoMembers(_ p1: String, _ p2: String) -> String {
    return VectorL10n.tr("Vector", "room_displayname_two_members", p1, p2)
  }
  /// You do not have permission to post to this room
  public static var roomDoNotHavePermissionToPost: String { 
    return VectorL10n.tr("Vector", "room_do_not_have_permission_to_post") 
  }
  /// %@ does not exist
  public static func roomDoesNotExist(_ p1: String) -> String {
    return VectorL10n.tr("Vector", "room_does_not_exist", p1)
  }
  /// Failed to load timeline
  public static var roomErrorCannotLoadTimeline: String { 
    return VectorL10n.tr("Vector", "room_error_cannot_load_timeline") 
  }
  /// It is not currently possible to join an empty room.
  public static var roomErrorJoinFailedEmptyRoom: String { 
    return VectorL10n.tr("Vector", "room_error_join_failed_empty_room") 
  }
  /// Failed to join room
  public static var roomErrorJoinFailedTitle: String { 
    return VectorL10n.tr("Vector", "room_error_join_failed_title") 
  }
  /// You are not authorized to edit this room name
  public static var roomErrorNameEditionNotAuthorized: String { 
    return VectorL10n.tr("Vector", "room_error_name_edition_not_authorized") 
  }
  /// The application was trying to load a specific point in this room's timeline but was unable to find it
  public static var roomErrorTimelineEventNotFound: String { 
    return VectorL10n.tr("Vector", "room_error_timeline_event_not_found") 
  }
  /// Failed to load timeline position
  public static var roomErrorTimelineEventNotFoundTitle: String { 
    return VectorL10n.tr("Vector", "room_error_timeline_event_not_found_title") 
  }
  /// You are not authorized to edit this room topic
  public static var roomErrorTopicEditionNotAuthorized: String { 
    return VectorL10n.tr("Vector", "room_error_topic_edition_not_authorized") 
  }
  /// Reason for banning this user
  public static var roomEventActionBanPromptReason: String { 
    return VectorL10n.tr("Vector", "room_event_action_ban_prompt_reason") 
  }
  /// Cancel Download
  public static var roomEventActionCancelDownload: String { 
    return VectorL10n.tr("Vector", "room_event_action_cancel_download") 
  }
  /// Cancel Send
  public static var roomEventActionCancelSend: String { 
    return VectorL10n.tr("Vector", "room_event_action_cancel_send") 
  }
  /// Copy
  public static var roomEventActionCopy: String { 
    return VectorL10n.tr("Vector", "room_event_action_copy") 
  }
  /// Delete
  public static var roomEventActionDelete: String { 
    return VectorL10n.tr("Vector", "room_event_action_delete") 
  }
  /// Are you sure you want to delete this unsent message?
  public static var roomEventActionDeleteConfirmationMessage: String { 
    return VectorL10n.tr("Vector", "room_event_action_delete_confirmation_message") 
  }
  /// Delete unsent message
  public static var roomEventActionDeleteConfirmationTitle: String { 
    return VectorL10n.tr("Vector", "room_event_action_delete_confirmation_title") 
  }
  /// Edit
  public static var roomEventActionEdit: String { 
    return VectorL10n.tr("Vector", "room_event_action_edit") 
  }
  /// End poll
  public static var roomEventActionEndPoll: String { 
    return VectorL10n.tr("Vector", "room_event_action_end_poll") 
  }
  /// Forward
  public static var roomEventActionForward: String { 
    return VectorL10n.tr("Vector", "room_event_action_forward") 
  }
  /// Reason for removing this user
  public static var roomEventActionKickPromptReason: String { 
    return VectorL10n.tr("Vector", "room_event_action_kick_prompt_reason") 
  }
  /// More
  public static var roomEventActionMore: String { 
    return VectorL10n.tr("Vector", "room_event_action_more") 
  }
  /// Copy link to message
  public static var roomEventActionPermalink: String { 
    return VectorL10n.tr("Vector", "room_event_action_permalink") 
  }
  /// Quote
  public static var roomEventActionQuote: String { 
    return VectorL10n.tr("Vector", "room_event_action_quote") 
  }
  /// Reaction history
  public static var roomEventActionReactionHistory: String { 
    return VectorL10n.tr("Vector", "room_event_action_reaction_history") 
  }
  /// %@ more
  public static func roomEventActionReactionMore(_ p1: String) -> String {
    return VectorL10n.tr("Vector", "room_event_action_reaction_more", p1)
  }
  /// Show all
  public static var roomEventActionReactionShowAll: String { 
    return VectorL10n.tr("Vector", "room_event_action_reaction_show_all") 
  }
  /// Show less
  public static var roomEventActionReactionShowLess: String { 
    return VectorL10n.tr("Vector", "room_event_action_reaction_show_less") 
  }
  /// Remove
  public static var roomEventActionRedact: String { 
    return VectorL10n.tr("Vector", "room_event_action_redact") 
  }
  /// Remove poll
  public static var roomEventActionRemovePoll: String { 
    return VectorL10n.tr("Vector", "room_event_action_remove_poll") 
  }
  /// Reply
  public static var roomEventActionReply: String { 
    return VectorL10n.tr("Vector", "room_event_action_reply") 
  }
  /// Thread
  public static var roomEventActionReplyInThread: String { 
    return VectorL10n.tr("Vector", "room_event_action_reply_in_thread") 
  }
  /// Report content
  public static var roomEventActionReport: String { 
    return VectorL10n.tr("Vector", "room_event_action_report") 
  }
  /// Do you want to hide all messages from this user?
  public static var roomEventActionReportPromptIgnoreUser: String { 
    return VectorL10n.tr("Vector", "room_event_action_report_prompt_ignore_user") 
  }
  /// Reason for reporting this content
  public static var roomEventActionReportPromptReason: String { 
    return VectorL10n.tr("Vector", "room_event_action_report_prompt_reason") 
  }
  /// Resend
  public static var roomEventActionResend: String { 
    return VectorL10n.tr("Vector", "room_event_action_resend") 
  }
  /// Save
  public static var roomEventActionSave: String { 
    return VectorL10n.tr("Vector", "room_event_action_save") 
  }
  /// Share
  public static var roomEventActionShare: String { 
    return VectorL10n.tr("Vector", "room_event_action_share") 
  }
  /// View Decrypted Source
  public static var roomEventActionViewDecryptedSource: String { 
    return VectorL10n.tr("Vector", "room_event_action_view_decrypted_source") 
  }
  /// Encryption Information
  public static var roomEventActionViewEncryption: String { 
    return VectorL10n.tr("Vector", "room_event_action_view_encryption") 
  }
  /// View in room
  public static var roomEventActionViewInRoom: String { 
    return VectorL10n.tr("Vector", "room_event_action_view_in_room") 
  }
  /// View Source
  public static var roomEventActionViewSource: String { 
    return VectorL10n.tr("Vector", "room_event_action_view_source") 
  }
  /// Link copied to clipboard.
  public static var roomEventCopyLinkInfo: String { 
    return VectorL10n.tr("Vector", "room_event_copy_link_info") 
  }
  /// Blacklist
  public static var roomEventEncryptionInfoBlock: String { 
    return VectorL10n.tr("Vector", "room_event_encryption_info_block") 
  }
  /// \nSender session information\n
  public static var roomEventEncryptionInfoDevice: String { 
    return VectorL10n.tr("Vector", "room_event_encryption_info_device") 
  }
  /// Blacklisted
  public static var roomEventEncryptionInfoDeviceBlocked: String { 
    return VectorL10n.tr("Vector", "room_event_encryption_info_device_blocked") 
  }
  /// Ed25519 fingerprint\n
  public static var roomEventEncryptionInfoDeviceFingerprint: String { 
    return VectorL10n.tr("Vector", "room_event_encryption_info_device_fingerprint") 
  }
  /// ID\n
  public static var roomEventEncryptionInfoDeviceId: String { 
    return VectorL10n.tr("Vector", "room_event_encryption_info_device_id") 
  }
  /// Public Name\n
  public static var roomEventEncryptionInfoDeviceName: String { 
    return VectorL10n.tr("Vector", "room_event_encryption_info_device_name") 
  }
  /// NOT verified
  public static var roomEventEncryptionInfoDeviceNotVerified: String { 
    return VectorL10n.tr("Vector", "room_event_encryption_info_device_not_verified") 
  }
  /// unknown session\n
  public static var roomEventEncryptionInfoDeviceUnknown: String { 
    return VectorL10n.tr("Vector", "room_event_encryption_info_device_unknown") 
  }
  /// Verification\n
  public static var roomEventEncryptionInfoDeviceVerification: String { 
    return VectorL10n.tr("Vector", "room_event_encryption_info_device_verification") 
  }
  /// Verified
  public static var roomEventEncryptionInfoDeviceVerified: String { 
    return VectorL10n.tr("Vector", "room_event_encryption_info_device_verified") 
  }
  /// Event information\n
  public static var roomEventEncryptionInfoEvent: String { 
    return VectorL10n.tr("Vector", "room_event_encryption_info_event") 
  }
  /// Algorithm\n
  public static var roomEventEncryptionInfoEventAlgorithm: String { 
    return VectorL10n.tr("Vector", "room_event_encryption_info_event_algorithm") 
  }
  /// Decryption error\n
  public static var roomEventEncryptionInfoEventDecryptionError: String { 
    return VectorL10n.tr("Vector", "room_event_encryption_info_event_decryption_error") 
  }
  /// Claimed Ed25519 fingerprint key\n
  public static var roomEventEncryptionInfoEventFingerprintKey: String { 
    return VectorL10n.tr("Vector", "room_event_encryption_info_event_fingerprint_key") 
  }
  /// Curve25519 identity key\n
  public static var roomEventEncryptionInfoEventIdentityKey: String { 
    return VectorL10n.tr("Vector", "room_event_encryption_info_event_identity_key") 
  }
  /// none
  public static var roomEventEncryptionInfoEventNone: String { 
    return VectorL10n.tr("Vector", "room_event_encryption_info_event_none") 
  }
  /// Session ID\n
  public static var roomEventEncryptionInfoEventSessionId: String { 
    return VectorL10n.tr("Vector", "room_event_encryption_info_event_session_id") 
  }
  /// unencrypted
  public static var roomEventEncryptionInfoEventUnencrypted: String { 
    return VectorL10n.tr("Vector", "room_event_encryption_info_event_unencrypted") 
  }
  /// User ID\n
  public static var roomEventEncryptionInfoEventUserId: String { 
    return VectorL10n.tr("Vector", "room_event_encryption_info_event_user_id") 
  }
  /// End-to-end encryption information\n\n
  public static var roomEventEncryptionInfoTitle: String { 
    return VectorL10n.tr("Vector", "room_event_encryption_info_title") 
  }
  /// Unblacklist
  public static var roomEventEncryptionInfoUnblock: String { 
    return VectorL10n.tr("Vector", "room_event_encryption_info_unblock") 
  }
  /// Unverify
  public static var roomEventEncryptionInfoUnverify: String { 
    return VectorL10n.tr("Vector", "room_event_encryption_info_unverify") 
  }
  /// Verify...
  public static var roomEventEncryptionInfoVerify: String { 
    return VectorL10n.tr("Vector", "room_event_encryption_info_verify") 
  }
  /// To verify that this session can be trusted, please contact its owner using some other means (e.g. in person or a phone call) and ask them whether the key they see in their User Settings for this session matches the key below:\n\n	Session name: %@\n	Session ID: %@\n	Session key: %@\n\nIf it matches, press the verify button below. If it doesnt, then someone else is intercepting this session and you probably want to press the blacklist button instead.\n\nIn future this verification process will be more sophisticated.
  public static func roomEventEncryptionVerifyMessage(_ p1: String, _ p2: String, _ p3: String) -> String {
    return VectorL10n.tr("Vector", "room_event_encryption_verify_message", p1, p2, p3)
  }
  /// Verify
  public static var roomEventEncryptionVerifyOk: String { 
    return VectorL10n.tr("Vector", "room_event_encryption_verify_ok") 
  }
  /// Verify session\n\n
  public static var roomEventEncryptionVerifyTitle: String { 
    return VectorL10n.tr("Vector", "room_event_encryption_verify_title") 
  }
  /// Failed to send
  public static var roomEventFailedToSend: String { 
    return VectorL10n.tr("Vector", "room_event_failed_to_send") 
  }
  /// Room Info
  public static var roomInfoBackButtonTitle: String { 
    return VectorL10n.tr("Vector", "room_info_back_button_title") 
  }
  /// 1 member
  public static var roomInfoListOneMember: String { 
    return VectorL10n.tr("Vector", "room_info_list_one_member") 
  }
  /// Other
  public static var roomInfoListSectionOther: String { 
    return VectorL10n.tr("Vector", "room_info_list_section_other") 
  }
  /// %@ members
  public static func roomInfoListSeveralMembers(_ p1: String) -> String {
    return VectorL10n.tr("Vector", "room_info_list_several_members", p1)
  }
  /// Add people
  public static var roomIntroCellAddParticipantsAction: String { 
    return VectorL10n.tr("Vector", "room_intro_cell_add_participants_action") 
  }
  /// This is the beginning of your direct message with 
  public static var roomIntroCellInformationDmSentence1Part1: String { 
    return VectorL10n.tr("Vector", "room_intro_cell_information_dm_sentence1_part1") 
  }
  /// . 
  public static var roomIntroCellInformationDmSentence1Part3: String { 
    return VectorL10n.tr("Vector", "room_intro_cell_information_dm_sentence1_part3") 
  }
  /// Only the two of you are in this conversation, no one else can join.
  public static var roomIntroCellInformationDmSentence2: String { 
    return VectorL10n.tr("Vector", "room_intro_cell_information_dm_sentence2") 
  }
  /// Only you are in this conversation, unless any of you invites someone to join.
  public static var roomIntroCellInformationMultipleDmSentence2: String { 
    return VectorL10n.tr("Vector", "room_intro_cell_information_multiple_dm_sentence2") 
  }
  /// This is the beginning of 
  public static var roomIntroCellInformationRoomSentence1Part1: String { 
    return VectorL10n.tr("Vector", "room_intro_cell_information_room_sentence1_part1") 
  }
  /// . 
  public static var roomIntroCellInformationRoomSentence1Part3: String { 
    return VectorL10n.tr("Vector", "room_intro_cell_information_room_sentence1_part3") 
  }
  /// Topic: %@
  public static func roomIntroCellInformationRoomWithTopicSentence2(_ p1: String) -> String {
    return VectorL10n.tr("Vector", "room_intro_cell_information_room_with_topic_sentence2", p1)
  }
  /// Add a topic
  public static var roomIntroCellInformationRoomWithoutTopicSentence2Part1: String { 
    return VectorL10n.tr("Vector", "room_intro_cell_information_room_without_topic_sentence2_part1") 
  }
  ///  to let people know what this room is about.
  public static var roomIntroCellInformationRoomWithoutTopicSentence2Part2: String { 
    return VectorL10n.tr("Vector", "room_intro_cell_information_room_without_topic_sentence2_part2") 
  }
  /// You do not have permission to invite people to this room
  public static var roomInviteNotEnoughPermission: String { 
    return VectorL10n.tr("Vector", "room_invite_not_enough_permission") 
  }
  /// They won’t be a part of %@.
  public static func roomInviteToRoomOptionDetail(_ p1: String) -> String {
    return VectorL10n.tr("Vector", "room_invite_to_room_option_detail", p1)
  }
  /// To just this room
  public static var roomInviteToRoomOptionTitle: String { 
    return VectorL10n.tr("Vector", "room_invite_to_room_option_title") 
  }
  /// They can explore %@, but won’t be a member of %@.
  public static func roomInviteToSpaceOptionDetail(_ p1: String, _ p2: String) -> String {
    return VectorL10n.tr("Vector", "room_invite_to_space_option_detail", p1, p2)
  }
  /// To %@
  public static func roomInviteToSpaceOptionTitle(_ p1: String) -> String {
    return VectorL10n.tr("Vector", "room_invite_to_space_option_title", p1)
  }
  /// This is where your invites appear.
  public static var roomInvitesEmptyViewInformation: String { 
    return VectorL10n.tr("Vector", "room_invites_empty_view_information") 
  }
  /// Nothing new.
  public static var roomInvitesEmptyViewTitle: String { 
    return VectorL10n.tr("Vector", "room_invites_empty_view_title") 
  }
  /// Join
  public static var roomJoinGroupCall: String { 
    return VectorL10n.tr("Vector", "room_join_group_call") 
  }
  /// Jump to unread
  public static var roomJumpToFirstUnread: String { 
    return VectorL10n.tr("Vector", "room_jump_to_first_unread") 
  }
  /// You left the room
  public static var roomLeft: String { 
    return VectorL10n.tr("Vector", "room_left") 
  }
  /// You left
  public static var roomLeftForDm: String { 
    return VectorL10n.tr("Vector", "room_left_for_dm") 
  }
  /// %@, %@ & others are typing…
  public static func roomManyUsersAreTyping(_ p1: String, _ p2: String) -> String {
    return VectorL10n.tr("Vector", "room_many_users_are_typing", p1, p2)
  }
  /// Are you sure you want to hide all messages from this user?
  public static var roomMemberIgnorePrompt: String { 
    return VectorL10n.tr("Vector", "room_member_ignore_prompt") 
  }
  /// Admin in %@
  public static func roomMemberPowerLevelAdminIn(_ p1: String) -> String {
    return VectorL10n.tr("Vector", "room_member_power_level_admin_in", p1)
  }
  /// Custom (%@) in %@
  public static func roomMemberPowerLevelCustomIn(_ p1: String, _ p2: String) -> String {
    return VectorL10n.tr("Vector", "room_member_power_level_custom_in", p1, p2)
  }
  /// Moderator in %@
  public static func roomMemberPowerLevelModeratorIn(_ p1: String) -> String {
    return VectorL10n.tr("Vector", "room_member_power_level_moderator_in", p1)
  }
  /// You will not be able to undo this change as you are promoting the user to have the same power level as yourself.\nAre you sure?
  public static var roomMemberPowerLevelPrompt: String { 
    return VectorL10n.tr("Vector", "room_member_power_level_prompt") 
  }
  /// Admin
  public static var roomMemberPowerLevelShortAdmin: String { 
    return VectorL10n.tr("Vector", "room_member_power_level_short_admin") 
  }
  /// Custom
  public static var roomMemberPowerLevelShortCustom: String { 
    return VectorL10n.tr("Vector", "room_member_power_level_short_custom") 
  }
  /// Mod
  public static var roomMemberPowerLevelShortModerator: String { 
    return VectorL10n.tr("Vector", "room_member_power_level_short_moderator") 
  }
  /// Editing
  public static var roomMessageEditing: String { 
    return VectorL10n.tr("Vector", "room_message_editing") 
  }
  /// Message edits
  public static var roomMessageEditsHistoryTitle: String { 
    return VectorL10n.tr("Vector", "room_message_edits_history_title") 
  }
  /// Send a message (unencrypted)…
  public static var roomMessagePlaceholder: String { 
    return VectorL10n.tr("Vector", "room_message_placeholder") 
  }
  /// Send a reply (unencrypted)…
  public static var roomMessageReplyToPlaceholder: String { 
    return VectorL10n.tr("Vector", "room_message_reply_to_placeholder") 
  }
  /// Send a reply…
  public static var roomMessageReplyToShortPlaceholder: String { 
    return VectorL10n.tr("Vector", "room_message_reply_to_short_placeholder") 
  }
  /// Replying to %@
  public static func roomMessageReplyingTo(_ p1: String) -> String {
    return VectorL10n.tr("Vector", "room_message_replying_to", p1)
  }
  /// Send a message…
  public static var roomMessageShortPlaceholder: String { 
    return VectorL10n.tr("Vector", "room_message_short_placeholder") 
  }
  /// Unable to open the link.
  public static var roomMessageUnableOpenLinkErrorMessage: String { 
    return VectorL10n.tr("Vector", "room_message_unable_open_link_error_message") 
  }
  /// %@ and others
  public static func roomMultipleTypingNotification(_ p1: String) -> String {
    return VectorL10n.tr("Vector", "room_multiple_typing_notification", p1)
  }
  /// %d new message
  public static func roomNewMessageNotification(_ p1: Int) -> String {
    return VectorL10n.tr("Vector", "room_new_message_notification", p1)
  }
  /// %d new messages
  public static func roomNewMessagesNotification(_ p1: Int) -> String {
    return VectorL10n.tr("Vector", "room_new_messages_notification", p1)
  }
  /// Conference calls are not supported in encrypted rooms
  public static var roomNoConferenceCallInEncryptedRooms: String { 
    return VectorL10n.tr("Vector", "room_no_conference_call_in_encrypted_rooms") 
  }
  /// You need permission to invite to start a conference in this room
  public static var roomNoPowerToCreateConferenceCall: String { 
    return VectorL10n.tr("Vector", "room_no_power_to_create_conference_call") 
  }
  /// You need to be an admin or a moderator to start a call.
  public static var roomNoPrivilegesToCreateGroupCall: String { 
    return VectorL10n.tr("Vector", "room_no_privileges_to_create_group_call") 
  }
  /// Account settings
  public static var roomNotifsSettingsAccountSettings: String { 
    return VectorL10n.tr("Vector", "room_notifs_settings_account_settings") 
  }
  /// All Messages
  public static var roomNotifsSettingsAllMessages: String { 
    return VectorL10n.tr("Vector", "room_notifs_settings_all_messages") 
  }
  /// Cancel
  public static var roomNotifsSettingsCancelAction: String { 
    return VectorL10n.tr("Vector", "room_notifs_settings_cancel_action") 
  }
  /// Done
  public static var roomNotifsSettingsDoneAction: String { 
    return VectorL10n.tr("Vector", "room_notifs_settings_done_action") 
  }
  /// Please note that mentions & keyword notifications are not available in encrypted rooms on mobile.
  public static var roomNotifsSettingsEncryptedRoomNotice: String { 
    return VectorL10n.tr("Vector", "room_notifs_settings_encrypted_room_notice") 
  }
  /// You can manage notifications in %@
  public static func roomNotifsSettingsManageNotifications(_ p1: String) -> String {
    return VectorL10n.tr("Vector", "room_notifs_settings_manage_notifications", p1)
  }
  /// Mentions and Keywords only
  public static var roomNotifsSettingsMentionsAndKeywords: String { 
    return VectorL10n.tr("Vector", "room_notifs_settings_mentions_and_keywords") 
  }
  /// None
  public static var roomNotifsSettingsNone: String { 
    return VectorL10n.tr("Vector", "room_notifs_settings_none") 
  }
  /// Notify me for
  public static var roomNotifsSettingsNotifyMeFor: String { 
    return VectorL10n.tr("Vector", "room_notifs_settings_notify_me_for") 
  }
  /// Connectivity to the server has been lost.
  public static var roomOfflineNotification: String { 
    return VectorL10n.tr("Vector", "room_offline_notification") 
  }
  /// %@ is typing…
  public static func roomOneUserIsTyping(_ p1: String) -> String {
    return VectorL10n.tr("Vector", "room_one_user_is_typing", p1)
  }
  /// Ongoing conference call. Join as %@ or %@.
  public static func roomOngoingConferenceCall(_ p1: String, _ p2: String) -> String {
    return VectorL10n.tr("Vector", "room_ongoing_conference_call", p1, p2)
  }
  /// Close
  public static var roomOngoingConferenceCallClose: String { 
    return VectorL10n.tr("Vector", "room_ongoing_conference_call_close") 
  }
  /// Ongoing conference call. Join as %@ or %@. %@ it.
  public static func roomOngoingConferenceCallWithClose(_ p1: String, _ p2: String, _ p3: String) -> String {
    return VectorL10n.tr("Vector", "room_ongoing_conference_call_with_close", p1, p2, p3)
  }
  /// Dial pad
  public static var roomOpenDialpad: String { 
    return VectorL10n.tr("Vector", "room_open_dialpad") 
  }
  /// Ban from this room
  public static var roomParticipantsActionBan: String { 
    return VectorL10n.tr("Vector", "room_participants_action_ban") 
  }
  /// Hide all messages from this user
  public static var roomParticipantsActionIgnore: String { 
    return VectorL10n.tr("Vector", "room_participants_action_ignore") 
  }
  /// Invite
  public static var roomParticipantsActionInvite: String { 
    return VectorL10n.tr("Vector", "room_participants_action_invite") 
  }
  /// Leave this room
  public static var roomParticipantsActionLeave: String { 
    return VectorL10n.tr("Vector", "room_participants_action_leave") 
  }
  /// Mention
  public static var roomParticipantsActionMention: String { 
    return VectorL10n.tr("Vector", "room_participants_action_mention") 
  }
  /// Remove from this room
  public static var roomParticipantsActionRemove: String { 
    return VectorL10n.tr("Vector", "room_participants_action_remove") 
  }
  /// Admin tools
  public static var roomParticipantsActionSectionAdminTools: String { 
    return VectorL10n.tr("Vector", "room_participants_action_section_admin_tools") 
  }
  /// Sessions
  public static var roomParticipantsActionSectionDevices: String { 
    return VectorL10n.tr("Vector", "room_participants_action_section_devices") 
  }
  /// Direct chats
  public static var roomParticipantsActionSectionDirectChats: String { 
    return VectorL10n.tr("Vector", "room_participants_action_section_direct_chats") 
  }
  /// Options
  public static var roomParticipantsActionSectionOther: String { 
    return VectorL10n.tr("Vector", "room_participants_action_section_other") 
  }
  /// Security
  public static var roomParticipantsActionSectionSecurity: String { 
    return VectorL10n.tr("Vector", "room_participants_action_section_security") 
  }
  /// Complete security
  public static var roomParticipantsActionSecurityStatusCompleteSecurity: String { 
    return VectorL10n.tr("Vector", "room_participants_action_security_status_complete_security") 
  }
  /// Loading…
  public static var roomParticipantsActionSecurityStatusLoading: String { 
    return VectorL10n.tr("Vector", "room_participants_action_security_status_loading") 
  }
  /// Verified
  public static var roomParticipantsActionSecurityStatusVerified: String { 
    return VectorL10n.tr("Vector", "room_participants_action_security_status_verified") 
  }
  /// Verify
  public static var roomParticipantsActionSecurityStatusVerify: String { 
    return VectorL10n.tr("Vector", "room_participants_action_security_status_verify") 
  }
  /// Warning
  public static var roomParticipantsActionSecurityStatusWarning: String { 
    return VectorL10n.tr("Vector", "room_participants_action_security_status_warning") 
  }
  /// Make admin
  public static var roomParticipantsActionSetAdmin: String { 
    return VectorL10n.tr("Vector", "room_participants_action_set_admin") 
  }
  /// Reset to normal user
  public static var roomParticipantsActionSetDefaultPowerLevel: String { 
    return VectorL10n.tr("Vector", "room_participants_action_set_default_power_level") 
  }
  /// Make moderator
  public static var roomParticipantsActionSetModerator: String { 
    return VectorL10n.tr("Vector", "room_participants_action_set_moderator") 
  }
  /// Start new chat
  public static var roomParticipantsActionStartNewChat: String { 
    return VectorL10n.tr("Vector", "room_participants_action_start_new_chat") 
  }
  /// Start video call
  public static var roomParticipantsActionStartVideoCall: String { 
    return VectorL10n.tr("Vector", "room_participants_action_start_video_call") 
  }
  /// Start voice call
  public static var roomParticipantsActionStartVoiceCall: String { 
    return VectorL10n.tr("Vector", "room_participants_action_start_voice_call") 
  }
  /// Unban
  public static var roomParticipantsActionUnban: String { 
    return VectorL10n.tr("Vector", "room_participants_action_unban") 
  }
  /// Show all messages from this user
  public static var roomParticipantsActionUnignore: String { 
    return VectorL10n.tr("Vector", "room_participants_action_unignore") 
  }
  /// Add participant
  public static var roomParticipantsAddParticipant: String { 
    return VectorL10n.tr("Vector", "room_participants_add_participant") 
  }
  /// ago
  public static var roomParticipantsAgo: String { 
    return VectorL10n.tr("Vector", "room_participants_ago") 
  }
  /// Filter room members
  public static var roomParticipantsFilterRoomMembers: String { 
    return VectorL10n.tr("Vector", "room_participants_filter_room_members") 
  }
  /// Filter members
  public static var roomParticipantsFilterRoomMembersForDm: String { 
    return VectorL10n.tr("Vector", "room_participants_filter_room_members_for_dm") 
  }
  /// Idle
  public static var roomParticipantsIdle: String { 
    return VectorL10n.tr("Vector", "room_participants_idle") 
  }
  /// Search / invite by User ID, Name or email
  public static var roomParticipantsInviteAnotherUser: String { 
    return VectorL10n.tr("Vector", "room_participants_invite_another_user") 
  }
  /// Malformed ID. Should be an email address or a Matrix ID like '@localpart:domain'
  public static var roomParticipantsInviteMalformedId: String { 
    return VectorL10n.tr("Vector", "room_participants_invite_malformed_id") 
  }
  /// Invite Error
  public static var roomParticipantsInviteMalformedIdTitle: String { 
    return VectorL10n.tr("Vector", "room_participants_invite_malformed_id_title") 
  }
  /// Are you sure you want to invite %@ to this chat?
  public static func roomParticipantsInvitePromptMsg(_ p1: String) -> String {
    return VectorL10n.tr("Vector", "room_participants_invite_prompt_msg", p1)
  }
  /// Confirmation
  public static var roomParticipantsInvitePromptTitle: String { 
    return VectorL10n.tr("Vector", "room_participants_invite_prompt_title") 
  }
  /// Are you sure you want to invite %@ to %@?
  public static func roomParticipantsInvitePromptToMsg(_ p1: String, _ p2: String) -> String {
    return VectorL10n.tr("Vector", "room_participants_invite_prompt_to_msg", p1, p2)
  }
  /// INVITED
  public static var roomParticipantsInvitedSection: String { 
    return VectorL10n.tr("Vector", "room_participants_invited_section") 
  }
  /// Leaving
  public static var roomParticipantsLeaveProcessing: String { 
    return VectorL10n.tr("Vector", "room_participants_leave_processing") 
  }
  /// Are you sure you want to leave the room?
  public static var roomParticipantsLeavePromptMsg: String { 
    return VectorL10n.tr("Vector", "room_participants_leave_prompt_msg") 
  }
  /// Are you sure you want to leave?
  public static var roomParticipantsLeavePromptMsgForDm: String { 
    return VectorL10n.tr("Vector", "room_participants_leave_prompt_msg_for_dm") 
  }
  /// Leave room
  public static var roomParticipantsLeavePromptTitle: String { 
    return VectorL10n.tr("Vector", "room_participants_leave_prompt_title") 
  }
  /// Leave
  public static var roomParticipantsLeavePromptTitleForDm: String { 
    return VectorL10n.tr("Vector", "room_participants_leave_prompt_title_for_dm") 
  }
  /// Left room
  public static var roomParticipantsLeaveSuccess: String { 
    return VectorL10n.tr("Vector", "room_participants_leave_success") 
  }
  /// %d participants
  public static func roomParticipantsMultiParticipants(_ p1: Int) -> String {
    return VectorL10n.tr("Vector", "room_participants_multi_participants", p1)
  }
  /// now
  public static var roomParticipantsNow: String { 
    return VectorL10n.tr("Vector", "room_participants_now") 
  }
  /// Offline
  public static var roomParticipantsOffline: String { 
    return VectorL10n.tr("Vector", "room_participants_offline") 
  }
  /// 1 participant
  public static var roomParticipantsOneParticipant: String { 
    return VectorL10n.tr("Vector", "room_participants_one_participant") 
  }
  /// Online
  public static var roomParticipantsOnline: String { 
    return VectorL10n.tr("Vector", "room_participants_online") 
  }
  /// Are you sure you want to remove %@ from this chat?
  public static func roomParticipantsRemovePromptMsg(_ p1: String) -> String {
    return VectorL10n.tr("Vector", "room_participants_remove_prompt_msg", p1)
  }
  /// Confirmation
  public static var roomParticipantsRemovePromptTitle: String { 
    return VectorL10n.tr("Vector", "room_participants_remove_prompt_title") 
  }
  /// Are you sure you want to revoke this invite?
  public static var roomParticipantsRemoveThirdPartyInvitePromptMsg: String { 
    return VectorL10n.tr("Vector", "room_participants_remove_third_party_invite_prompt_msg") 
  }
  /// Messages in this room are end-to-end encrypted.\n\nYour messages are secured with locks and only you and the recipient have the unique keys to unlock them.
  public static var roomParticipantsSecurityInformationRoomEncrypted: String { 
    return VectorL10n.tr("Vector", "room_participants_security_information_room_encrypted") 
  }
  /// Messages here are end-to-end encrypted.\n\nYour messages are secured with locks and only you and the recipient have the unique keys to unlock them.
  public static var roomParticipantsSecurityInformationRoomEncryptedForDm: String { 
    return VectorL10n.tr("Vector", "room_participants_security_information_room_encrypted_for_dm") 
  }
  /// Messages in this room are not end-to-end encrypted.
  public static var roomParticipantsSecurityInformationRoomNotEncrypted: String { 
    return VectorL10n.tr("Vector", "room_participants_security_information_room_not_encrypted") 
  }
  /// Messages here are not end-to-end encrypted.
  public static var roomParticipantsSecurityInformationRoomNotEncryptedForDm: String { 
    return VectorL10n.tr("Vector", "room_participants_security_information_room_not_encrypted_for_dm") 
  }
  /// Loading…
  public static var roomParticipantsSecurityLoading: String { 
    return VectorL10n.tr("Vector", "room_participants_security_loading") 
  }
  /// No identity server is configured so you cannot start a chat with a contact using an email.
  public static var roomParticipantsStartNewChatErrorUsingUserEmailWithoutIdentityServer: String { 
    return VectorL10n.tr("Vector", "room_participants_start_new_chat_error_using_user_email_without_identity_server") 
  }
  /// Participants
  public static var roomParticipantsTitle: String { 
    return VectorL10n.tr("Vector", "room_participants_title") 
  }
  /// Unknown
  public static var roomParticipantsUnknown: String { 
    return VectorL10n.tr("Vector", "room_participants_unknown") 
  }
  /// Voice call
  public static var roomPlaceVoiceCall: String { 
    return VectorL10n.tr("Vector", "room_place_voice_call") 
  }
  /// Please select a room
  public static var roomPleaseSelect: String { 
    return VectorL10n.tr("Vector", "room_please_select") 
  }
  /// This room is a continuation of another conversation.
  public static var roomPredecessorInformation: String { 
    return VectorL10n.tr("Vector", "room_predecessor_information") 
  }
  /// Tap here to see older messages.
  public static var roomPredecessorLink: String { 
    return VectorL10n.tr("Vector", "room_predecessor_link") 
  }
  /// Do you want to decline the invitation or ignore this user?
  public static var roomPreviewDeclineInvitationOptions: String { 
    return VectorL10n.tr("Vector", "room_preview_decline_invitation_options") 
  }
  /// You have been invited to join this room by %@
  public static func roomPreviewInvitationFormat(_ p1: String) -> String {
    return VectorL10n.tr("Vector", "room_preview_invitation_format", p1)
  }
  /// This is a preview of this room. Room interactions have been disabled.
  public static var roomPreviewSubtitle: String { 
    return VectorL10n.tr("Vector", "room_preview_subtitle") 
  }
  /// You are trying to access %@. Would you like to join in order to participate in the discussion?
  public static func roomPreviewTryJoinAnUnknownRoom(_ p1: String) -> String {
    return VectorL10n.tr("Vector", "room_preview_try_join_an_unknown_room", p1)
  }
  /// a room
  public static var roomPreviewTryJoinAnUnknownRoomDefault: String { 
    return VectorL10n.tr("Vector", "room_preview_try_join_an_unknown_room_default") 
  }
  /// This invitation was sent to %@, which is not associated with this account. You may wish to login with a different account, or add this email to your account.
  public static func roomPreviewUnlinkedEmailWarning(_ p1: String) -> String {
    return VectorL10n.tr("Vector", "room_preview_unlinked_email_warning", p1)
  }
  /// cancel all
  public static var roomPromptCancel: String { 
    return VectorL10n.tr("Vector", "room_prompt_cancel") 
  }
  /// Resend all
  public static var roomPromptResend: String { 
    return VectorL10n.tr("Vector", "room_prompt_resend") 
  }
  /// ROOMS
  public static var roomRecentsConversationsSection: String { 
    return VectorL10n.tr("Vector", "room_recents_conversations_section") 
  }
  /// Create room
  public static var roomRecentsCreateEmptyRoom: String { 
    return VectorL10n.tr("Vector", "room_recents_create_empty_room") 
  }
  /// ROOM DIRECTORY
  public static var roomRecentsDirectorySection: String { 
    return VectorL10n.tr("Vector", "room_recents_directory_section") 
  }
  /// FAVOURITES
  public static var roomRecentsFavouritesSection: String { 
    return VectorL10n.tr("Vector", "room_recents_favourites_section") 
  }
  /// INVITES
  public static var roomRecentsInvitesSection: String { 
    return VectorL10n.tr("Vector", "room_recents_invites_section") 
  }
  /// Join room
  public static var roomRecentsJoinRoom: String { 
    return VectorL10n.tr("Vector", "room_recents_join_room") 
  }
  /// Type a room id or a room alias
  public static var roomRecentsJoinRoomPrompt: String { 
    return VectorL10n.tr("Vector", "room_recents_join_room_prompt") 
  }
  /// Join a room
  public static var roomRecentsJoinRoomTitle: String { 
    return VectorL10n.tr("Vector", "room_recents_join_room_title") 
  }
  /// LOW PRIORITY
  public static var roomRecentsLowPrioritySection: String { 
    return VectorL10n.tr("Vector", "room_recents_low_priority_section") 
  }
  /// No rooms
  public static var roomRecentsNoConversation: String { 
    return VectorL10n.tr("Vector", "room_recents_no_conversation") 
  }
  /// PEOPLE
  public static var roomRecentsPeopleSection: String { 
    return VectorL10n.tr("Vector", "room_recents_people_section") 
  }
  /// Recently viewed
  public static var roomRecentsRecentlyViewedSection: String { 
    return VectorL10n.tr("Vector", "room_recents_recently_viewed_section") 
  }
  /// SYSTEM ALERTS
  public static var roomRecentsServerNoticeSection: String { 
    return VectorL10n.tr("Vector", "room_recents_server_notice_section") 
  }
  /// Start chat
  public static var roomRecentsStartChatWith: String { 
    return VectorL10n.tr("Vector", "room_recents_start_chat_with") 
  }
  /// SUGGESTED ROOMS
  public static var roomRecentsSuggestedRoomsSection: String { 
    return VectorL10n.tr("Vector", "room_recents_suggested_rooms_section") 
  }
  /// Can't find this room. Make sure it exists
  public static var roomRecentsUnknownRoomErrorMessage: String { 
    return VectorL10n.tr("Vector", "room_recents_unknown_room_error_message") 
  }
  /// This room has been replaced and is no longer active.
  public static var roomReplacementInformation: String { 
    return VectorL10n.tr("Vector", "room_replacement_information") 
  }
  /// The conversation continues here.
  public static var roomReplacementLink: String { 
    return VectorL10n.tr("Vector", "room_replacement_link") 
  }
  /// Resend unsent messages
  public static var roomResendUnsentMessages: String { 
    return VectorL10n.tr("Vector", "room_resend_unsent_messages") 
  }
  ///  Please 
  public static var roomResourceLimitExceededMessageContact1: String { 
    return VectorL10n.tr("Vector", "room_resource_limit_exceeded_message_contact_1") 
  }
  /// contact your service administrator
  public static var roomResourceLimitExceededMessageContact2Link: String { 
    return VectorL10n.tr("Vector", "room_resource_limit_exceeded_message_contact_2_link") 
  }
  ///  to continue using this service.
  public static var roomResourceLimitExceededMessageContact3: String { 
    return VectorL10n.tr("Vector", "room_resource_limit_exceeded_message_contact_3") 
  }
  /// This homeserver has exceeded one of its resource limits so 
  public static var roomResourceUsageLimitReachedMessage1Default: String { 
    return VectorL10n.tr("Vector", "room_resource_usage_limit_reached_message_1_default") 
  }
  /// This homeserver has hit its Monthly Active User limit so 
  public static var roomResourceUsageLimitReachedMessage1MonthlyActiveUser: String { 
    return VectorL10n.tr("Vector", "room_resource_usage_limit_reached_message_1_monthly_active_user") 
  }
  /// some users will not be able to log in.
  public static var roomResourceUsageLimitReachedMessage2: String { 
    return VectorL10n.tr("Vector", "room_resource_usage_limit_reached_message_2") 
  }
  ///  to get this limit increased.
  public static var roomResourceUsageLimitReachedMessageContact3: String { 
    return VectorL10n.tr("Vector", "room_resource_usage_limit_reached_message_contact_3") 
  }
  /// Slide to end the call for everyone
  public static var roomSlideToEndGroupCall: String { 
    return VectorL10n.tr("Vector", "room_slide_to_end_group_call") 
  }
  /// Suggested rooms are promoted to space members as good ones to join.
  public static var roomSuggestionSettingsScreenMessage: String { 
    return VectorL10n.tr("Vector", "room_suggestion_settings_screen_message") 
  }
  /// Suggest room
  public static var roomSuggestionSettingsScreenNavTitle: String { 
    return VectorL10n.tr("Vector", "room_suggestion_settings_screen_nav_title") 
  }
  /// Make a room suggested in a space
  public static var roomSuggestionSettingsScreenTitle: String { 
    return VectorL10n.tr("Vector", "room_suggestion_settings_screen_title") 
  }
  /// Thread
  public static var roomThreadTitle: String { 
    return VectorL10n.tr("Vector", "room_thread_title") 
  }
  /// Invite members
  public static var roomTitleInviteMembers: String { 
    return VectorL10n.tr("Vector", "room_title_invite_members") 
  }
  /// %@ members
  public static func roomTitleMembers(_ p1: String) -> String {
    return VectorL10n.tr("Vector", "room_title_members", p1)
  }
  /// %@/%@ active members
  public static func roomTitleMultipleActiveMembers(_ p1: String, _ p2: String) -> String {
    return VectorL10n.tr("Vector", "room_title_multiple_active_members", p1, p2)
  }
  /// New room
  public static var roomTitleNewRoom: String { 
    return VectorL10n.tr("Vector", "room_title_new_room") 
  }
  /// %@/%@ active member
  public static func roomTitleOneActiveMember(_ p1: String, _ p2: String) -> String {
    return VectorL10n.tr("Vector", "room_title_one_active_member", p1, p2)
  }
  /// 1 member
  public static var roomTitleOneMember: String { 
    return VectorL10n.tr("Vector", "room_title_one_member") 
  }
  /// %@ & %@ are typing…
  public static func roomTwoUsersAreTyping(_ p1: String, _ p2: String) -> String {
    return VectorL10n.tr("Vector", "room_two_users_are_typing", p1, p2)
  }
  /// Are you sure you want to delete all unsent messages in this room?
  public static var roomUnsentMessagesCancelMessage: String { 
    return VectorL10n.tr("Vector", "room_unsent_messages_cancel_message") 
  }
  /// Delete unsent messages
  public static var roomUnsentMessagesCancelTitle: String { 
    return VectorL10n.tr("Vector", "room_unsent_messages_cancel_title") 
  }
  /// Messages failed to send.
  public static var roomUnsentMessagesNotification: String { 
    return VectorL10n.tr("Vector", "room_unsent_messages_notification") 
  }
  /// Message failed to send due to unknown sessions being present.
  public static var roomUnsentMessagesUnknownDevicesNotification: String { 
    return VectorL10n.tr("Vector", "room_unsent_messages_unknown_devices_notification") 
  }
  /// End-to-end encryption is in beta and may not be reliable.\n\nYou should not yet trust it to secure data.\n\nDevices will not yet be able to decrypt history from before they joined the room.\n\nEncrypted messages will not be visible on clients that do not yet implement encryption.
  public static var roomWarningAboutEncryption: String { 
    return VectorL10n.tr("Vector", "room_warning_about_encryption") 
  }
  /// Your avatar URL
  public static var roomWidgetPermissionAvatarUrlPermission: String { 
    return VectorL10n.tr("Vector", "room_widget_permission_avatar_url_permission") 
  }
  /// This widget was added by:
  public static var roomWidgetPermissionCreatorInfoTitle: String { 
    return VectorL10n.tr("Vector", "room_widget_permission_creator_info_title") 
  }
  /// Your display name
  public static var roomWidgetPermissionDisplayNamePermission: String { 
    return VectorL10n.tr("Vector", "room_widget_permission_display_name_permission") 
  }
  /// Using it may share data with %@:\n
  public static func roomWidgetPermissionInformationTitle(_ p1: String) -> String {
    return VectorL10n.tr("Vector", "room_widget_permission_information_title", p1)
  }
  /// Room ID
  public static var roomWidgetPermissionRoomIdPermission: String { 
    return VectorL10n.tr("Vector", "room_widget_permission_room_id_permission") 
  }
  /// Your theme
  public static var roomWidgetPermissionThemePermission: String { 
    return VectorL10n.tr("Vector", "room_widget_permission_theme_permission") 
  }
  /// Load Widget
  public static var roomWidgetPermissionTitle: String { 
    return VectorL10n.tr("Vector", "room_widget_permission_title") 
  }
  /// Your user ID
  public static var roomWidgetPermissionUserIdPermission: String { 
    return VectorL10n.tr("Vector", "room_widget_permission_user_id_permission") 
  }
  /// Using it may set cookies and share data with %@:\n
  public static func roomWidgetPermissionWebviewInformationTitle(_ p1: String) -> String {
    return VectorL10n.tr("Vector", "room_widget_permission_webview_information_title", p1)
  }
  /// Widget ID
  public static var roomWidgetPermissionWidgetIdPermission: String { 
    return VectorL10n.tr("Vector", "room_widget_permission_widget_id_permission") 
  }
  /// Rooms are great for any group chat, private or public. Tap the + to find existing rooms, or make new ones.
  public static var roomsEmptyViewInformation: String { 
    return VectorL10n.tr("Vector", "rooms_empty_view_information") 
  }
  /// Rooms
  public static var roomsEmptyViewTitle: String { 
    return VectorL10n.tr("Vector", "rooms_empty_view_title") 
  }
  /// Save
  public static var save: String { 
    return VectorL10n.tr("Vector", "save") 
  }
  /// Saving
  public static var saving: String { 
    return VectorL10n.tr("Vector", "saving") 
  }
  /// Search
  public static var searchDefaultPlaceholder: String { 
    return VectorL10n.tr("Vector", "search_default_placeholder") 
  }
  /// Files
  public static var searchFiles: String { 
    return VectorL10n.tr("Vector", "search_files") 
  }
  /// Filter
  public static var searchFilterPlaceholder: String { 
    return VectorL10n.tr("Vector", "search_filter_placeholder") 
  }
  /// Searching…
  public static var searchInProgress: String { 
    return VectorL10n.tr("Vector", "search_in_progress") 
  }
  /// Messages
  public static var searchMessages: String { 
    return VectorL10n.tr("Vector", "search_messages") 
  }
  /// No results
  public static var searchNoResult: String { 
    return VectorL10n.tr("Vector", "search_no_result") 
  }
  /// No Results
  public static var searchNoResults: String { 
    return VectorL10n.tr("Vector", "search_no_results") 
  }
  /// People
  public static var searchPeople: String { 
    return VectorL10n.tr("Vector", "search_people") 
  }
  /// Search by User ID, Name or email
  public static var searchPeoplePlaceholder: String { 
    return VectorL10n.tr("Vector", "search_people_placeholder") 
  }
  /// Rooms
  public static var searchRooms: String { 
    return VectorL10n.tr("Vector", "search_rooms") 
  }
  /// Search in progress...
  public static var searchSearching: String { 
    return VectorL10n.tr("Vector", "search_searching") 
  }
  /// Create a new room
  public static var searchableDirectoryCreateNewRoom: String { 
    return VectorL10n.tr("Vector", "searchable_directory_create_new_room") 
  }
  /// Name or ID
  public static var searchableDirectorySearchPlaceholder: String { 
    return VectorL10n.tr("Vector", "searchable_directory_search_placeholder") 
  }
  /// %@ Network
  public static func searchableDirectoryXNetwork(_ p1: String) -> String {
    return VectorL10n.tr("Vector", "searchable_directory_x_network", p1)
  }
  /// Forgot or lost all recovery options? 
  public static var secretsRecoveryResetActionPart1: String { 
    return VectorL10n.tr("Vector", "secrets_recovery_reset_action_part_1") 
  }
  /// Reset everything
  public static var secretsRecoveryResetActionPart2: String { 
    return VectorL10n.tr("Vector", "secrets_recovery_reset_action_part_2") 
  }
  /// Access your secure message history and your cross-signing identity for verifying other sessions by entering your Security Key.
  public static var secretsRecoveryWithKeyInformationDefault: String { 
    return VectorL10n.tr("Vector", "secrets_recovery_with_key_information_default") 
  }
  /// Enter your Security Key to continue.
  public static var secretsRecoveryWithKeyInformationUnlockSecureBackupWithKey: String { 
    return VectorL10n.tr("Vector", "secrets_recovery_with_key_information_unlock_secure_backup_with_key") 
  }
  /// Enter your Security Phrase to continue.
  public static var secretsRecoveryWithKeyInformationUnlockSecureBackupWithPhrase: String { 
    return VectorL10n.tr("Vector", "secrets_recovery_with_key_information_unlock_secure_backup_with_phrase") 
  }
  /// Use your Security Key to verify this device.
  public static var secretsRecoveryWithKeyInformationVerifyDevice: String { 
    return VectorL10n.tr("Vector", "secrets_recovery_with_key_information_verify_device") 
  }
  /// Please verify that you entered the correct Security Key.
  public static var secretsRecoveryWithKeyInvalidRecoveryKeyMessage: String { 
    return VectorL10n.tr("Vector", "secrets_recovery_with_key_invalid_recovery_key_message") 
  }
  /// Unable to access secret storage
  public static var secretsRecoveryWithKeyInvalidRecoveryKeyTitle: String { 
    return VectorL10n.tr("Vector", "secrets_recovery_with_key_invalid_recovery_key_title") 
  }
  /// Use Key
  public static var secretsRecoveryWithKeyRecoverAction: String { 
    return VectorL10n.tr("Vector", "secrets_recovery_with_key_recover_action") 
  }
  /// Enter Security Key
  public static var secretsRecoveryWithKeyRecoveryKeyPlaceholder: String { 
    return VectorL10n.tr("Vector", "secrets_recovery_with_key_recovery_key_placeholder") 
  }
  /// Enter
  public static var secretsRecoveryWithKeyRecoveryKeyTitle: String { 
    return VectorL10n.tr("Vector", "secrets_recovery_with_key_recovery_key_title") 
  }
  /// Security Key
  public static var secretsRecoveryWithKeyTitle: String { 
    return VectorL10n.tr("Vector", "secrets_recovery_with_key_title") 
  }
  /// Access your secure message history and your cross-signing identity for verifying other sessions by entering your Security Phrase.
  public static var secretsRecoveryWithPassphraseInformationDefault: String { 
    return VectorL10n.tr("Vector", "secrets_recovery_with_passphrase_information_default") 
  }
  /// Use your Security Phrase to verify this device.
  public static var secretsRecoveryWithPassphraseInformationVerifyDevice: String { 
    return VectorL10n.tr("Vector", "secrets_recovery_with_passphrase_information_verify_device") 
  }
  /// Please verify that you entered the correct Security Phrase.
  public static var secretsRecoveryWithPassphraseInvalidPassphraseMessage: String { 
    return VectorL10n.tr("Vector", "secrets_recovery_with_passphrase_invalid_passphrase_message") 
  }
  /// Unable to access secret storage
  public static var secretsRecoveryWithPassphraseInvalidPassphraseTitle: String { 
    return VectorL10n.tr("Vector", "secrets_recovery_with_passphrase_invalid_passphrase_title") 
  }
  /// Don’t know your Security Phrase? You can 
  public static var secretsRecoveryWithPassphraseLostPassphraseActionPart1: String { 
    return VectorL10n.tr("Vector", "secrets_recovery_with_passphrase_lost_passphrase_action_part1") 
  }
  /// use your Security Key
  public static var secretsRecoveryWithPassphraseLostPassphraseActionPart2: String { 
    return VectorL10n.tr("Vector", "secrets_recovery_with_passphrase_lost_passphrase_action_part2") 
  }
  /// .
  public static var secretsRecoveryWithPassphraseLostPassphraseActionPart3: String { 
    return VectorL10n.tr("Vector", "secrets_recovery_with_passphrase_lost_passphrase_action_part3") 
  }
  /// Enter Security Phrase
  public static var secretsRecoveryWithPassphrasePassphrasePlaceholder: String { 
    return VectorL10n.tr("Vector", "secrets_recovery_with_passphrase_passphrase_placeholder") 
  }
  /// Enter
  public static var secretsRecoveryWithPassphrasePassphraseTitle: String { 
    return VectorL10n.tr("Vector", "secrets_recovery_with_passphrase_passphrase_title") 
  }
  /// Use Phrase
  public static var secretsRecoveryWithPassphraseRecoverAction: String { 
    return VectorL10n.tr("Vector", "secrets_recovery_with_passphrase_recover_action") 
  }
  /// Security Phrase
  public static var secretsRecoveryWithPassphraseTitle: String { 
    return VectorL10n.tr("Vector", "secrets_recovery_with_passphrase_title") 
  }
  /// Enter your Matrix account password to confirm
  public static var secretsResetAuthenticationMessage: String { 
    return VectorL10n.tr("Vector", "secrets_reset_authentication_message") 
  }
  /// Only do this if you have no other device you can verify this device with.
  public static var secretsResetInformation: String { 
    return VectorL10n.tr("Vector", "secrets_reset_information") 
  }
  /// Reset
  public static var secretsResetResetAction: String { 
    return VectorL10n.tr("Vector", "secrets_reset_reset_action") 
  }
  /// Reset everything
  public static var secretsResetTitle: String { 
    return VectorL10n.tr("Vector", "secrets_reset_title") 
  }
  /// You will restart with no history, no messages, trusted devices or trusted users.
  public static var secretsResetWarningMessage: String { 
    return VectorL10n.tr("Vector", "secrets_reset_warning_message") 
  }
  /// If you reset everything
  public static var secretsResetWarningTitle: String { 
    return VectorL10n.tr("Vector", "secrets_reset_warning_title") 
  }
  /// Done
  public static var secretsSetupRecoveryKeyDoneAction: String { 
    return VectorL10n.tr("Vector", "secrets_setup_recovery_key_done_action") 
  }
  /// Save
  public static var secretsSetupRecoveryKeyExportAction: String { 
    return VectorL10n.tr("Vector", "secrets_setup_recovery_key_export_action") 
  }
  /// Store your Security Key somewhere safe. It can be used to unlock your encrypted messages & data.
  public static var secretsSetupRecoveryKeyInformation: String { 
    return VectorL10n.tr("Vector", "secrets_setup_recovery_key_information") 
  }
  /// Loading…
  public static var secretsSetupRecoveryKeyLoading: String { 
    return VectorL10n.tr("Vector", "secrets_setup_recovery_key_loading") 
  }
  /// ✓ Print it and store it somewhere safe\n✓ Save it on a USB key or backup drive\n✓ Copy it to your personal cloud storage
  public static var secretsSetupRecoveryKeyStorageAlertMessage: String { 
    return VectorL10n.tr("Vector", "secrets_setup_recovery_key_storage_alert_message") 
  }
  /// Keep it safe
  public static var secretsSetupRecoveryKeyStorageAlertTitle: String { 
    return VectorL10n.tr("Vector", "secrets_setup_recovery_key_storage_alert_title") 
  }
  /// Save your Security Key
  public static var secretsSetupRecoveryKeyTitle: String { 
    return VectorL10n.tr("Vector", "secrets_setup_recovery_key_title") 
  }
  /// Don't use your Matrix account password.
  public static var secretsSetupRecoveryPassphraseAdditionalInformation: String { 
    return VectorL10n.tr("Vector", "secrets_setup_recovery_passphrase_additional_information") 
  }
  /// Enter your Security Phrase again to confirm it.
  public static var secretsSetupRecoveryPassphraseConfirmInformation: String { 
    return VectorL10n.tr("Vector", "secrets_setup_recovery_passphrase_confirm_information") 
  }
  /// Confirm phrase
  public static var secretsSetupRecoveryPassphraseConfirmPassphrasePlaceholder: String { 
    return VectorL10n.tr("Vector", "secrets_setup_recovery_passphrase_confirm_passphrase_placeholder") 
  }
  /// Confirm
  public static var secretsSetupRecoveryPassphraseConfirmPassphraseTitle: String { 
    return VectorL10n.tr("Vector", "secrets_setup_recovery_passphrase_confirm_passphrase_title") 
  }
  /// Enter a security phrase only you know, used to secure secrets on your server.
  public static var secretsSetupRecoveryPassphraseInformation: String { 
    return VectorL10n.tr("Vector", "secrets_setup_recovery_passphrase_information") 
  }
  /// Remember your Security Phrase. It can be used to unlock your encrypted messages & data.
  public static var secretsSetupRecoveryPassphraseSummaryInformation: String { 
    return VectorL10n.tr("Vector", "secrets_setup_recovery_passphrase_summary_information") 
  }
  /// Save your Security Phrase
  public static var secretsSetupRecoveryPassphraseSummaryTitle: String { 
    return VectorL10n.tr("Vector", "secrets_setup_recovery_passphrase_summary_title") 
  }
  /// Set a Security Phrase
  public static var secretsSetupRecoveryPassphraseTitle: String { 
    return VectorL10n.tr("Vector", "secrets_setup_recovery_passphrase_title") 
  }
  /// Done
  public static var secretsSetupRecoveryPassphraseValidateAction: String { 
    return VectorL10n.tr("Vector", "secrets_setup_recovery_passphrase_validate_action") 
  }
  /// Safeguard against losing access to encrypted messages & data
  public static var secureBackupSetupBannerSubtitle: String { 
    return VectorL10n.tr("Vector", "secure_backup_setup_banner_subtitle") 
  }
  /// Secure Backup
  public static var secureBackupSetupBannerTitle: String { 
    return VectorL10n.tr("Vector", "secure_backup_setup_banner_title") 
  }
  /// If you cancel now, you may lose encrypted messages & data if you lose access to your logins.\n\nYou can also set up Secure Backup & manage your keys in Settings.
  public static var secureKeyBackupSetupCancelAlertMessage: String { 
    return VectorL10n.tr("Vector", "secure_key_backup_setup_cancel_alert_message") 
  }
  /// Are your sure?
  public static var secureKeyBackupSetupCancelAlertTitle: String { 
    return VectorL10n.tr("Vector", "secure_key_backup_setup_cancel_alert_title") 
  }
  /// Delete it
  public static var secureKeyBackupSetupExistingBackupErrorDeleteIt: String { 
    return VectorL10n.tr("Vector", "secure_key_backup_setup_existing_backup_error_delete_it") 
  }
  /// Unlock it to reuse it in the secure backup or delete it to create a new messages backup in the secure backup.
  public static var secureKeyBackupSetupExistingBackupErrorInfo: String { 
    return VectorL10n.tr("Vector", "secure_key_backup_setup_existing_backup_error_info") 
  }
  /// A backup for messages already exists
  public static var secureKeyBackupSetupExistingBackupErrorTitle: String { 
    return VectorL10n.tr("Vector", "secure_key_backup_setup_existing_backup_error_title") 
  }
  /// Unlock it
  public static var secureKeyBackupSetupExistingBackupErrorUnlockIt: String { 
    return VectorL10n.tr("Vector", "secure_key_backup_setup_existing_backup_error_unlock_it") 
  }
  /// Safeguard against losing access to encrypted messages & data by backing up encryption keys on your server.
  public static var secureKeyBackupSetupIntroInfo: String { 
    return VectorL10n.tr("Vector", "secure_key_backup_setup_intro_info") 
  }
  /// Secure Backup
  public static var secureKeyBackupSetupIntroTitle: String { 
    return VectorL10n.tr("Vector", "secure_key_backup_setup_intro_title") 
  }
  /// Generate a security key to store somewhere safe like a password manager or a safe.
  public static var secureKeyBackupSetupIntroUseSecurityKeyInfo: String { 
    return VectorL10n.tr("Vector", "secure_key_backup_setup_intro_use_security_key_info") 
  }
  /// Use a Security Key
  public static var secureKeyBackupSetupIntroUseSecurityKeyTitle: String { 
    return VectorL10n.tr("Vector", "secure_key_backup_setup_intro_use_security_key_title") 
  }
  /// Enter a secret phrase only you know, and generate a key for backup.
  public static var secureKeyBackupSetupIntroUseSecurityPassphraseInfo: String { 
    return VectorL10n.tr("Vector", "secure_key_backup_setup_intro_use_security_passphrase_info") 
  }
  /// Use a Security Phrase
  public static var secureKeyBackupSetupIntroUseSecurityPassphraseTitle: String { 
    return VectorL10n.tr("Vector", "secure_key_backup_setup_intro_use_security_passphrase_title") 
  }
  /// ADVANCED
  public static var securitySettingsAdvanced: String { 
    return VectorL10n.tr("Vector", "security_settings_advanced") 
  }
  /// MESSAGE BACKUP
  public static var securitySettingsBackup: String { 
    return VectorL10n.tr("Vector", "security_settings_backup") 
  }
  /// Never send messages to untrusted sessions
  public static var securitySettingsBlacklistUnverifiedDevices: String { 
    return VectorL10n.tr("Vector", "security_settings_blacklist_unverified_devices") 
  }
  /// Verify all of a users sessions to mark them as trusted and send messages to them.
  public static var securitySettingsBlacklistUnverifiedDevicesDescription: String { 
    return VectorL10n.tr("Vector", "security_settings_blacklist_unverified_devices_description") 
  }
  /// Sorry. This action is not available on %@ iOS yet. Please use another Matrix client to set it up. %@ iOS will use it.
  public static func securitySettingsComingSoon(_ p1: String, _ p2: String) -> String {
    return VectorL10n.tr("Vector", "security_settings_coming_soon", p1, p2)
  }
  /// You should complete security on your current session first.
  public static var securitySettingsCompleteSecurityAlertMessage: String { 
    return VectorL10n.tr("Vector", "security_settings_complete_security_alert_message") 
  }
  /// Complete security
  public static var securitySettingsCompleteSecurityAlertTitle: String { 
    return VectorL10n.tr("Vector", "security_settings_complete_security_alert_title") 
  }
  /// CROSS-SIGNING
  public static var securitySettingsCrosssigning: String { 
    return VectorL10n.tr("Vector", "security_settings_crosssigning") 
  }
  /// Set up
  public static var securitySettingsCrosssigningBootstrap: String { 
    return VectorL10n.tr("Vector", "security_settings_crosssigning_bootstrap") 
  }
  /// Complete security
  public static var securitySettingsCrosssigningCompleteSecurity: String { 
    return VectorL10n.tr("Vector", "security_settings_crosssigning_complete_security") 
  }
  /// Your account has a cross-signing identity, but it is not yet trusted by this session. Complete security of this session.
  public static var securitySettingsCrosssigningInfoExists: String { 
    return VectorL10n.tr("Vector", "security_settings_crosssigning_info_exists") 
  }
  /// Cross-signing is not yet set up.
  public static var securitySettingsCrosssigningInfoNotBootstrapped: String { 
    return VectorL10n.tr("Vector", "security_settings_crosssigning_info_not_bootstrapped") 
  }
  /// Cross-signing is ready for use.
  public static var securitySettingsCrosssigningInfoOk: String { 
    return VectorL10n.tr("Vector", "security_settings_crosssigning_info_ok") 
  }
  /// Cross-signing is enabled. You can trust other users and your other sessions based on cross-signing but you cannot cross-sign from this session because it does not have cross-signing private keys. Complete security of this session.
  public static var securitySettingsCrosssigningInfoTrusted: String { 
    return VectorL10n.tr("Vector", "security_settings_crosssigning_info_trusted") 
  }
  /// Reset
  public static var securitySettingsCrosssigningReset: String { 
    return VectorL10n.tr("Vector", "security_settings_crosssigning_reset") 
  }
  /// MY SESSIONS
  public static var securitySettingsCryptoSessions: String { 
    return VectorL10n.tr("Vector", "security_settings_crypto_sessions") 
  }
  /// If you don’t recognise a login, change your Matrix account password and reset Secure Backup.
  public static var securitySettingsCryptoSessionsDescription2: String { 
    return VectorL10n.tr("Vector", "security_settings_crypto_sessions_description_2") 
  }
  /// Loading sessions…
  public static var securitySettingsCryptoSessionsLoading: String { 
    return VectorL10n.tr("Vector", "security_settings_crypto_sessions_loading") 
  }
  /// CRYPTOGRAPHY
  public static var securitySettingsCryptography: String { 
    return VectorL10n.tr("Vector", "security_settings_cryptography") 
  }
  /// Export keys manually
  public static var securitySettingsExportKeysManually: String { 
    return VectorL10n.tr("Vector", "security_settings_export_keys_manually") 
  }
  /// SECURE BACKUP
  public static var securitySettingsSecureBackup: String { 
    return VectorL10n.tr("Vector", "security_settings_secure_backup") 
  }
  /// Delete Backup
  public static var securitySettingsSecureBackupDelete: String { 
    return VectorL10n.tr("Vector", "security_settings_secure_backup_delete") 
  }
  /// Back up your encryption keys with your account data in case you lose access to your sessions. Your keys will be secured with a unique Security Key.
  public static var securitySettingsSecureBackupDescription: String { 
    return VectorL10n.tr("Vector", "security_settings_secure_backup_description") 
  }
  /// Checking…
  public static var securitySettingsSecureBackupInfoChecking: String { 
    return VectorL10n.tr("Vector", "security_settings_secure_backup_info_checking") 
  }
  /// This session is backing up your keys.
  public static var securitySettingsSecureBackupInfoValid: String { 
    return VectorL10n.tr("Vector", "security_settings_secure_backup_info_valid") 
  }
  /// Reset
  public static var securitySettingsSecureBackupReset: String { 
    return VectorL10n.tr("Vector", "security_settings_secure_backup_reset") 
  }
  /// Restore from Backup
  public static var securitySettingsSecureBackupRestore: String { 
    return VectorL10n.tr("Vector", "security_settings_secure_backup_restore") 
  }
  /// Set up
  public static var securitySettingsSecureBackupSetup: String { 
    return VectorL10n.tr("Vector", "security_settings_secure_backup_setup") 
  }
  /// Security
  public static var securitySettingsTitle: String { 
    return VectorL10n.tr("Vector", "security_settings_title") 
  }
  /// Confirm your identity by entering your Matrix account password
  public static var securitySettingsUserPasswordDescription: String { 
    return VectorL10n.tr("Vector", "security_settings_user_password_description") 
  }
  /// Select an account
  public static var selectAccount: String { 
    return VectorL10n.tr("Vector", "select_account") 
  }
  /// Select All
  public static var selectAll: String { 
    return VectorL10n.tr("Vector", "select_all") 
  }
  /// Send
  public static var send: String { 
    return VectorL10n.tr("Vector", "send") 
  }
  /// Send to %@
  public static func sendTo(_ p1: String) -> String {
    return VectorL10n.tr("Vector", "send_to", p1)
  }
  /// Sending
  public static var sending: String { 
    return VectorL10n.tr("Vector", "sending") 
  }
  /// Accept
  public static var serviceTermsModalAcceptButton: String { 
    return VectorL10n.tr("Vector", "service_terms_modal_accept_button") 
  }
  /// Decline
  public static var serviceTermsModalDeclineButton: String { 
    return VectorL10n.tr("Vector", "service_terms_modal_decline_button") 
  }
  /// This will allow someone to find you if they have your phone number or email saved in their phone contacts.
  public static var serviceTermsModalDescriptionIdentityServer: String { 
    return VectorL10n.tr("Vector", "service_terms_modal_description_identity_server") 
  }
  /// This will allow you to use bots, bridges, widgets and sticker packs.
  public static var serviceTermsModalDescriptionIntegrationManager: String { 
    return VectorL10n.tr("Vector", "service_terms_modal_description_integration_manager") 
  }
  /// This can be disabled anytime in settings.
  public static var serviceTermsModalFooter: String { 
    return VectorL10n.tr("Vector", "service_terms_modal_footer") 
  }
  /// An identity server helps you find your contacts, by looking up their phone number or email address, to see if they already have an account.
  public static var serviceTermsModalInformationDescriptionIdentityServer: String { 
    return VectorL10n.tr("Vector", "service_terms_modal_information_description_identity_server") 
  }
  /// An integration manager lets you add features from third parties.
  public static var serviceTermsModalInformationDescriptionIntegrationManager: String { 
    return VectorL10n.tr("Vector", "service_terms_modal_information_description_integration_manager") 
  }
  /// Identity Server
  public static var serviceTermsModalInformationTitleIdentityServer: String { 
    return VectorL10n.tr("Vector", "service_terms_modal_information_title_identity_server") 
  }
  /// Integration Manager
  public static var serviceTermsModalInformationTitleIntegrationManager: String { 
    return VectorL10n.tr("Vector", "service_terms_modal_information_title_integration_manager") 
  }
  /// Check to accept %@
  public static func serviceTermsModalPolicyCheckboxAccessibilityHint(_ p1: String) -> String {
    return VectorL10n.tr("Vector", "service_terms_modal_policy_checkbox_accessibility_hint", p1)
  }
  /// IDENTITY SERVER TERMS
  public static var serviceTermsModalTableHeaderIdentityServer: String { 
    return VectorL10n.tr("Vector", "service_terms_modal_table_header_identity_server") 
  }
  /// INTEGRATION MANAGER TERMS
  public static var serviceTermsModalTableHeaderIntegrationManager: String { 
    return VectorL10n.tr("Vector", "service_terms_modal_table_header_integration_manager") 
  }
  /// To continue, accept the below terms and conditions
  public static var serviceTermsModalTitleMessage: String { 
    return VectorL10n.tr("Vector", "service_terms_modal_title_message") 
  }
  /// Set Admin
  public static var setAdmin: String { 
    return VectorL10n.tr("Vector", "set_admin") 
  }
  /// Reset Power Level
  public static var setDefaultPowerLevel: String { 
    return VectorL10n.tr("Vector", "set_default_power_level") 
  }
  /// Set Moderator
  public static var setModerator: String { 
    return VectorL10n.tr("Vector", "set_moderator") 
  }
  /// Set Power Level
  public static var setPowerLevel: String { 
    return VectorL10n.tr("Vector", "set_power_level") 
  }
  /// Settings
  public static var settings: String { 
    return VectorL10n.tr("Vector", "settings") 
  }
  /// ABOUT
  public static var settingsAbout: String { 
    return VectorL10n.tr("Vector", "settings_about") 
  }
  /// Invalid credentials
  public static var settingsAdd3pidInvalidPasswordMessage: String { 
    return VectorL10n.tr("Vector", "settings_add_3pid_invalid_password_message") 
  }
  /// To continue, please enter your Matrix account password
  public static var settingsAdd3pidPasswordMessage: String { 
    return VectorL10n.tr("Vector", "settings_add_3pid_password_message") 
  }
  /// Add email address
  public static var settingsAdd3pidPasswordTitleEmail: String { 
    return VectorL10n.tr("Vector", "settings_add_3pid_password_title_email") 
  }
  /// Add phone number
  public static var settingsAdd3pidPasswordTitleMsidsn: String { 
    return VectorL10n.tr("Vector", "settings_add_3pid_password_title_msidsn") 
  }
  /// Add email address
  public static var settingsAddEmailAddress: String { 
    return VectorL10n.tr("Vector", "settings_add_email_address") 
  }
  /// Add phone number
  public static var settingsAddPhoneNumber: String { 
    return VectorL10n.tr("Vector", "settings_add_phone_number") 
  }
  /// ADVANCED
  public static var settingsAdvanced: String { 
    return VectorL10n.tr("Vector", "settings_advanced") 
  }
  /// Send crash and analytics data
  public static var settingsAnalyticsAndCrashData: String { 
    return VectorL10n.tr("Vector", "settings_analytics_and_crash_data") 
  }
  /// Call invitations
  public static var settingsCallInvitations: String { 
    return VectorL10n.tr("Vector", "settings_call_invitations") 
  }
  /// Receive incoming calls on your lock screen. See your %@ calls in the system's call history. If iCloud is enabled, this call history will be shared with Apple.
  public static func settingsCallkitInfo(_ p1: String) -> String {
    return VectorL10n.tr("Vector", "settings_callkit_info", p1)
  }
  /// CALLS
  public static var settingsCallsSettings: String { 
    return VectorL10n.tr("Vector", "settings_calls_settings") 
  }
  /// Allow fallback call assist server
  public static var settingsCallsStunServerFallbackButton: String { 
    return VectorL10n.tr("Vector", "settings_calls_stun_server_fallback_button") 
  }
  /// Allow fallback call assist server %@ when your homeserver does not offer one (your IP address would be shared during a call).
  public static func settingsCallsStunServerFallbackDescription(_ p1: String) -> String {
    return VectorL10n.tr("Vector", "settings_calls_stun_server_fallback_description", p1)
  }
  /// Change password
  public static var settingsChangePassword: String { 
    return VectorL10n.tr("Vector", "settings_change_password") 
  }
  /// Clear cache
  public static var settingsClearCache: String { 
    return VectorL10n.tr("Vector", "settings_clear_cache") 
  }
  /// Homeserver is %@
  public static func settingsConfigHomeServer(_ p1: String) -> String {
    return VectorL10n.tr("Vector", "settings_config_home_server", p1)
  }
  /// Identity server: %@
  public static func settingsConfigIdentityServer(_ p1: String) -> String {
    return VectorL10n.tr("Vector", "settings_config_identity_server", p1)
  }
  /// No build info
  public static var settingsConfigNoBuildInfo: String { 
    return VectorL10n.tr("Vector", "settings_config_no_build_info") 
  }
  /// Logged in as %@
  public static func settingsConfigUserId(_ p1: String) -> String {
    return VectorL10n.tr("Vector", "settings_config_user_id", p1)
  }
  /// Confirm size when sending
  public static var settingsConfirmMediaSize: String { 
    return VectorL10n.tr("Vector", "settings_confirm_media_size") 
  }
  /// When this is on, you’ll be asked to confirm what size images and videos will be sent as.
  public static var settingsConfirmMediaSizeDescription: String { 
    return VectorL10n.tr("Vector", "settings_confirm_media_size_description") 
  }
  /// Confirm password
  public static var settingsConfirmPassword: String { 
    return VectorL10n.tr("Vector", "settings_confirm_password") 
  }
  /// DEVICE CONTACTS
  public static var settingsContacts: String { 
    return VectorL10n.tr("Vector", "settings_contacts") 
  }
  /// Find your contacts
  public static var settingsContactsEnableSync: String { 
    return VectorL10n.tr("Vector", "settings_contacts_enable_sync") 
  }
  /// This will use your identity server to connect you with your contacts, and help them find you.
  public static var settingsContactsEnableSyncDescription: String { 
    return VectorL10n.tr("Vector", "settings_contacts_enable_sync_description") 
  }
  /// Phonebook country
  public static var settingsContactsPhonebookCountry: String { 
    return VectorL10n.tr("Vector", "settings_contacts_phonebook_country") 
  }
  /// Copyright
  public static var settingsCopyright: String { 
    return VectorL10n.tr("Vector", "settings_copyright") 
  }
  /// Encrypt to verified sessions only
  public static var settingsCryptoBlacklistUnverifiedDevices: String { 
    return VectorL10n.tr("Vector", "settings_crypto_blacklist_unverified_devices") 
  }
  /// \nSession ID: 
  public static var settingsCryptoDeviceId: String { 
    return VectorL10n.tr("Vector", "settings_crypto_device_id") 
  }
  /// \nSession key:\n
  public static var settingsCryptoDeviceKey: String { 
    return VectorL10n.tr("Vector", "settings_crypto_device_key") 
  }
  /// Session name: 
  public static var settingsCryptoDeviceName: String { 
    return VectorL10n.tr("Vector", "settings_crypto_device_name") 
  }
  /// Export keys
  public static var settingsCryptoExport: String { 
    return VectorL10n.tr("Vector", "settings_crypto_export") 
  }
  /// CRYPTOGRAPHY
  public static var settingsCryptography: String { 
    return VectorL10n.tr("Vector", "settings_cryptography") 
  }
  /// DEACTIVATE ACCOUNT
  public static var settingsDeactivateAccount: String { 
    return VectorL10n.tr("Vector", "settings_deactivate_account") 
  }
  /// Deactivate account permanently
  public static var settingsDeactivateMyAccount: String { 
    return VectorL10n.tr("Vector", "settings_deactivate_my_account") 
  }
  /// Default Notifications
  public static var settingsDefault: String { 
    return VectorL10n.tr("Vector", "settings_default") 
  }
  /// Device notifications
  public static var settingsDeviceNotifications: String { 
    return VectorL10n.tr("Vector", "settings_device_notifications") 
  }
  /// SESSIONS
  public static var settingsDevices: String { 
    return VectorL10n.tr("Vector", "settings_devices") 
  }
  /// A session's public name is visible to people you communicate with
  public static var settingsDevicesDescription: String { 
    return VectorL10n.tr("Vector", "settings_devices_description") 
  }
  /// Direct messages
  public static var settingsDirectMessages: String { 
    return VectorL10n.tr("Vector", "settings_direct_messages") 
  }
  /// Accept Identity Server Terms
  public static var settingsDiscoveryAcceptTerms: String { 
    return VectorL10n.tr("Vector", "settings_discovery_accept_terms") 
  }
  /// An error occured. Please retry.
  public static var settingsDiscoveryErrorMessage: String { 
    return VectorL10n.tr("Vector", "settings_discovery_error_message") 
  }
  /// You are not currently using an identity server. To be discoverable by existing contacts you known, add one.
  public static var settingsDiscoveryNoIdentityServer: String { 
    return VectorL10n.tr("Vector", "settings_discovery_no_identity_server") 
  }
  /// DISCOVERY
  public static var settingsDiscoverySettings: String { 
    return VectorL10n.tr("Vector", "settings_discovery_settings") 
  }
  /// Agree to the identity server (%@) Terms of Service to allow yourself to be discoverable by email address or phone number.
  public static func settingsDiscoveryTermsNotSigned(_ p1: String) -> String {
    return VectorL10n.tr("Vector", "settings_discovery_terms_not_signed", p1)
  }
  /// Cancel email validation
  public static var settingsDiscoveryThreePidDetailsCancelEmailValidationAction: String { 
    return VectorL10n.tr("Vector", "settings_discovery_three_pid_details_cancel_email_validation_action") 
  }
  /// Enter SMS activation code
  public static var settingsDiscoveryThreePidDetailsEnterSmsCodeAction: String { 
    return VectorL10n.tr("Vector", "settings_discovery_three_pid_details_enter_sms_code_action") 
  }
  /// Manage preferences for this email address, which other users can use to discover you and use to invite you to rooms. Add or remove email addresses in Accounts.
  public static var settingsDiscoveryThreePidDetailsInformationEmail: String { 
    return VectorL10n.tr("Vector", "settings_discovery_three_pid_details_information_email") 
  }
  /// Manage preferences for this phone number, which other users can use to discover you and use to invite you to rooms. Add or remove phone numbers in Accounts.
  public static var settingsDiscoveryThreePidDetailsInformationPhoneNumber: String { 
    return VectorL10n.tr("Vector", "settings_discovery_three_pid_details_information_phone_number") 
  }
  /// Revoke
  public static var settingsDiscoveryThreePidDetailsRevokeAction: String { 
    return VectorL10n.tr("Vector", "settings_discovery_three_pid_details_revoke_action") 
  }
  /// Share
  public static var settingsDiscoveryThreePidDetailsShareAction: String { 
    return VectorL10n.tr("Vector", "settings_discovery_three_pid_details_share_action") 
  }
  /// Manage email
  public static var settingsDiscoveryThreePidDetailsTitleEmail: String { 
    return VectorL10n.tr("Vector", "settings_discovery_three_pid_details_title_email") 
  }
  /// Manage phone number
  public static var settingsDiscoveryThreePidDetailsTitlePhoneNumber: String { 
    return VectorL10n.tr("Vector", "settings_discovery_three_pid_details_title_phone_number") 
  }
  /// Manage which email addresses or phone numbers other users can use to discover you and use to invite you to rooms. Add or remove email addresses or phone numbers from this list in 
  public static var settingsDiscoveryThreePidsManagementInformationPart1: String { 
    return VectorL10n.tr("Vector", "settings_discovery_three_pids_management_information_part1") 
  }
  /// User Settings
  public static var settingsDiscoveryThreePidsManagementInformationPart2: String { 
    return VectorL10n.tr("Vector", "settings_discovery_three_pids_management_information_part2") 
  }
  /// .
  public static var settingsDiscoveryThreePidsManagementInformationPart3: String { 
    return VectorL10n.tr("Vector", "settings_discovery_three_pids_management_information_part3") 
  }
  /// Display Name
  public static var settingsDisplayName: String { 
    return VectorL10n.tr("Vector", "settings_display_name") 
  }
  /// Email
  public static var settingsEmailAddress: String { 
    return VectorL10n.tr("Vector", "settings_email_address") 
  }
  /// Enter your email address
  public static var settingsEmailAddressPlaceholder: String { 
    return VectorL10n.tr("Vector", "settings_email_address_placeholder") 
  }
  /// Integrated calling
  public static var settingsEnableCallkit: String { 
    return VectorL10n.tr("Vector", "settings_enable_callkit") 
  }
  /// Enable in-app notifications
  public static var settingsEnableInappNotifications: String { 
    return VectorL10n.tr("Vector", "settings_enable_inapp_notifications") 
  }
  /// Notifications on this device
  public static var settingsEnablePushNotif: String { 
    return VectorL10n.tr("Vector", "settings_enable_push_notif") 
  }
  /// Enable push notifications
  public static var settingsEnablePushNotifications: String { 
    return VectorL10n.tr("Vector", "settings_enable_push_notifications") 
  }
  /// Rage shake to report bug
  public static var settingsEnableRageshake: String { 
    return VectorL10n.tr("Vector", "settings_enable_rageshake") 
  }
  /// Message bubbles
  public static var settingsEnableRoomMessageBubbles: String { 
    return VectorL10n.tr("Vector", "settings_enable_room_message_bubbles") 
  }
  /// Encrypted direct messages
  public static var settingsEncryptedDirectMessages: String { 
    return VectorL10n.tr("Vector", "settings_encrypted_direct_messages") 
  }
  /// Encrypted group messages
  public static var settingsEncryptedGroupMessages: String { 
    return VectorL10n.tr("Vector", "settings_encrypted_group_messages") 
  }
  /// Enter validation token for %@:
  public static func settingsEnterValidationTokenFor(_ p1: String) -> String {
    return VectorL10n.tr("Vector", "settings_enter_validation_token_for", p1)
  }
  /// Fail to update Matrix account password
  public static var settingsFailToUpdatePassword: String { 
    return VectorL10n.tr("Vector", "settings_fail_to_update_password") 
  }
  /// Fail to update profile
  public static var settingsFailToUpdateProfile: String { 
    return VectorL10n.tr("Vector", "settings_fail_to_update_profile") 
  }
  /// First Name
  public static var settingsFirstName: String { 
    return VectorL10n.tr("Vector", "settings_first_name") 
  }
  /// Show flair where allowed
  public static var settingsFlair: String { 
    return VectorL10n.tr("Vector", "settings_flair") 
  }
  /// Global notification settings are available on your %@ web client
  public static func settingsGlobalSettingsInfo(_ p1: String) -> String {
    return VectorL10n.tr("Vector", "settings_global_settings_info", p1)
  }
  /// Group messages
  public static var settingsGroupMessages: String { 
    return VectorL10n.tr("Vector", "settings_group_messages") 
  }
  /// Using the identity server set above, you can discover and be discoverable by existing contacts you know.
  public static var settingsIdentityServerDescription: String { 
    return VectorL10n.tr("Vector", "settings_identity_server_description") 
  }
  /// No identity server configured
  public static var settingsIdentityServerNoIs: String { 
    return VectorL10n.tr("Vector", "settings_identity_server_no_is") 
  }
  /// You are not currently using an identity server. To discover and be discoverable by existing contacts you know, add one above.
  public static var settingsIdentityServerNoIsDescription: String { 
    return VectorL10n.tr("Vector", "settings_identity_server_no_is_description") 
  }
  /// IDENTITY SERVER
  public static var settingsIdentityServerSettings: String { 
    return VectorL10n.tr("Vector", "settings_identity_server_settings") 
  }
  /// IGNORED USERS
  public static var settingsIgnoredUsers: String { 
    return VectorL10n.tr("Vector", "settings_ignored_users") 
  }
  /// INTEGRATIONS
  public static var settingsIntegrations: String { 
    return VectorL10n.tr("Vector", "settings_integrations") 
  }
  /// Manage integrations
  public static var settingsIntegrationsAllowButton: String { 
    return VectorL10n.tr("Vector", "settings_integrations_allow_button") 
  }
  /// Use an integration manager (%@) to manage bots, bridges, widgets and sticker packs.\n\nIntegration managers receive configuration data, and can modify widgets, send room invites and set power levels on your behalf.
  public static func settingsIntegrationsAllowDescription(_ p1: String) -> String {
    return VectorL10n.tr("Vector", "settings_integrations_allow_description", p1)
  }
  /// KEY BACKUP
  public static var settingsKeyBackup: String { 
    return VectorL10n.tr("Vector", "settings_key_backup") 
  }
  /// Connect this session to Key Backup
  public static var settingsKeyBackupButtonConnect: String { 
    return VectorL10n.tr("Vector", "settings_key_backup_button_connect") 
  }
  /// Start using Key Backup
  public static var settingsKeyBackupButtonCreate: String { 
    return VectorL10n.tr("Vector", "settings_key_backup_button_create") 
  }
  /// Delete Backup
  public static var settingsKeyBackupButtonDelete: String { 
    return VectorL10n.tr("Vector", "settings_key_backup_button_delete") 
  }
  /// Restore from Backup
  public static var settingsKeyBackupButtonRestore: String { 
    return VectorL10n.tr("Vector", "settings_key_backup_button_restore") 
  }
  /// Are you sure? You will lose your encrypted messages if your keys are not backed up properly.
  public static var settingsKeyBackupDeleteConfirmationPromptMsg: String { 
    return VectorL10n.tr("Vector", "settings_key_backup_delete_confirmation_prompt_msg") 
  }
  /// Delete Backup
  public static var settingsKeyBackupDeleteConfirmationPromptTitle: String { 
    return VectorL10n.tr("Vector", "settings_key_backup_delete_confirmation_prompt_title") 
  }
  /// Encrypted messages are secured with end-to-end encryption. Only you and the recipient(s) have the keys to read these messages.
  public static var settingsKeyBackupInfo: String { 
    return VectorL10n.tr("Vector", "settings_key_backup_info") 
  }
  /// Algorithm: %@
  public static func settingsKeyBackupInfoAlgorithm(_ p1: String) -> String {
    return VectorL10n.tr("Vector", "settings_key_backup_info_algorithm", p1)
  }
  /// Checking…
  public static var settingsKeyBackupInfoChecking: String { 
    return VectorL10n.tr("Vector", "settings_key_backup_info_checking") 
  }
  /// Your keys are not being backed up from this session.
  public static var settingsKeyBackupInfoNone: String { 
    return VectorL10n.tr("Vector", "settings_key_backup_info_none") 
  }
  /// This session is not backing up your keys, but you do have an existing backup you can restore from and add to going forward.
  public static var settingsKeyBackupInfoNotValid: String { 
    return VectorL10n.tr("Vector", "settings_key_backup_info_not_valid") 
  }
  /// Backing up %@ keys…
  public static func settingsKeyBackupInfoProgress(_ p1: String) -> String {
    return VectorL10n.tr("Vector", "settings_key_backup_info_progress", p1)
  }
  /// All keys backed up
  public static var settingsKeyBackupInfoProgressDone: String { 
    return VectorL10n.tr("Vector", "settings_key_backup_info_progress_done") 
  }
  /// Back up your keys before signing out to avoid losing them.
  public static var settingsKeyBackupInfoSignoutWarning: String { 
    return VectorL10n.tr("Vector", "settings_key_backup_info_signout_warning") 
  }
  /// Backup has an invalid signature from %@
  public static func settingsKeyBackupInfoTrustSignatureInvalidDeviceUnverified(_ p1: String) -> String {
    return VectorL10n.tr("Vector", "settings_key_backup_info_trust_signature_invalid_device_unverified", p1)
  }
  /// Backup has an invalid signature from %@
  public static func settingsKeyBackupInfoTrustSignatureInvalidDeviceVerified(_ p1: String) -> String {
    return VectorL10n.tr("Vector", "settings_key_backup_info_trust_signature_invalid_device_verified", p1)
  }
  /// Backup has a signature from session with ID: %@
  public static func settingsKeyBackupInfoTrustSignatureUnknown(_ p1: String) -> String {
    return VectorL10n.tr("Vector", "settings_key_backup_info_trust_signature_unknown", p1)
  }
  /// Backup has a valid signature from this session
  public static var settingsKeyBackupInfoTrustSignatureValid: String { 
    return VectorL10n.tr("Vector", "settings_key_backup_info_trust_signature_valid") 
  }
  /// Backup has a signature from %@
  public static func settingsKeyBackupInfoTrustSignatureValidDeviceUnverified(_ p1: String) -> String {
    return VectorL10n.tr("Vector", "settings_key_backup_info_trust_signature_valid_device_unverified", p1)
  }
  /// Backup has a valid signature from %@
  public static func settingsKeyBackupInfoTrustSignatureValidDeviceVerified(_ p1: String) -> String {
    return VectorL10n.tr("Vector", "settings_key_backup_info_trust_signature_valid_device_verified", p1)
  }
  /// This session is backing up your keys.
  public static var settingsKeyBackupInfoValid: String { 
    return VectorL10n.tr("Vector", "settings_key_backup_info_valid") 
  }
  /// Key Backup Version: %@
  public static func settingsKeyBackupInfoVersion(_ p1: String) -> String {
    return VectorL10n.tr("Vector", "settings_key_backup_info_version", p1)
  }
  /// LABS
  public static var settingsLabs: String { 
    return VectorL10n.tr("Vector", "settings_labs") 
  }
  /// Create conference calls with jitsi
  public static var settingsLabsCreateConferenceWithJitsi: String { 
    return VectorL10n.tr("Vector", "settings_labs_create_conference_with_jitsi") 
  }
  /// End-to-End Encryption
  public static var settingsLabsE2eEncryption: String { 
    return VectorL10n.tr("Vector", "settings_labs_e2e_encryption") 
  }
  /// To finish setting up encryption you must log in again.
  public static var settingsLabsE2eEncryptionPromptMessage: String { 
    return VectorL10n.tr("Vector", "settings_labs_e2e_encryption_prompt_message") 
  }
  /// Auto Report Decryption Errors
  public static var settingsLabsEnableAutoReportDecryptionErrors: String { 
    return VectorL10n.tr("Vector", "settings_labs_enable_auto_report_decryption_errors") 
  }
  /// Live location sharing - share current location (active development, and temporarily, locations persist in room history)
  public static var settingsLabsEnableLiveLocationSharing: String { 
    return VectorL10n.tr("Vector", "settings_labs_enable_live_location_sharing") 
  }
  /// Ring for group calls
  public static var settingsLabsEnableRingingForGroupCalls: String { 
    return VectorL10n.tr("Vector", "settings_labs_enable_ringing_for_group_calls") 
  }
  /// Threaded messaging
  public static var settingsLabsEnableThreads: String { 
    return VectorL10n.tr("Vector", "settings_labs_enable_threads") 
  }
  /// Polls
  public static var settingsLabsEnabledPolls: String { 
    return VectorL10n.tr("Vector", "settings_labs_enabled_polls") 
  }
  /// React to messages with emoji
  public static var settingsLabsMessageReaction: String { 
    return VectorL10n.tr("Vector", "settings_labs_message_reaction") 
  }
  /// Show latest avatar and name for users in message history
  public static var settingsLabsUseOnlyLatestUserAvatarAndName: String { 
    return VectorL10n.tr("Vector", "settings_labs_use_only_latest_user_avatar_and_name") 
  }
  /// LINKS
  public static var settingsLinks: String { 
    return VectorL10n.tr("Vector", "settings_links") 
  }
  /// Mark all messages as read
  public static var settingsMarkAllAsRead: String { 
    return VectorL10n.tr("Vector", "settings_mark_all_as_read") 
  }
  /// Mentions and Keywords
  public static var settingsMentionsAndKeywords: String { 
    return VectorL10n.tr("Vector", "settings_mentions_and_keywords") 
  }
  /// You won’t get notifications for mentions & keywords in encrypted rooms on mobile.
  public static var settingsMentionsAndKeywordsEncryptionNotice: String { 
    return VectorL10n.tr("Vector", "settings_mentions_and_keywords_encryption_notice") 
  }
  /// Messages by a bot
  public static var settingsMessagesByABot: String { 
    return VectorL10n.tr("Vector", "settings_messages_by_a_bot") 
  }
  /// @room
  public static var settingsMessagesContainingAtRoom: String { 
    return VectorL10n.tr("Vector", "settings_messages_containing_at_room") 
  }
  /// My display name
  public static var settingsMessagesContainingDisplayName: String { 
    return VectorL10n.tr("Vector", "settings_messages_containing_display_name") 
  }
  /// Keywords
  public static var settingsMessagesContainingKeywords: String { 
    return VectorL10n.tr("Vector", "settings_messages_containing_keywords") 
  }
  /// My username
  public static var settingsMessagesContainingUserName: String { 
    return VectorL10n.tr("Vector", "settings_messages_containing_user_name") 
  }
  /// Add new Keyword
  public static var settingsNewKeyword: String { 
    return VectorL10n.tr("Vector", "settings_new_keyword") 
  }
  /// New password
  public static var settingsNewPassword: String { 
    return VectorL10n.tr("Vector", "settings_new_password") 
  }
  /// Night Mode
  public static var settingsNightMode: String { 
    return VectorL10n.tr("Vector", "settings_night_mode") 
  }
  /// NOTIFICATIONS
  public static var settingsNotifications: String { 
    return VectorL10n.tr("Vector", "settings_notifications") 
  }
  /// To enable notifications, go to your device settings.
  public static var settingsNotificationsDisabledAlertMessage: String { 
    return VectorL10n.tr("Vector", "settings_notifications_disabled_alert_message") 
  }
  /// Notifications disabled
  public static var settingsNotificationsDisabledAlertTitle: String { 
    return VectorL10n.tr("Vector", "settings_notifications_disabled_alert_title") 
  }
  /// Notify me for
  public static var settingsNotifyMeFor: String { 
    return VectorL10n.tr("Vector", "settings_notify_me_for") 
  }
  /// Old password
  public static var settingsOldPassword: String { 
    return VectorL10n.tr("Vector", "settings_old_password") 
  }
  /// Olm Version %@
  public static func settingsOlmVersion(_ p1: String) -> String {
    return VectorL10n.tr("Vector", "settings_olm_version", p1)
  }
  /// Other
  public static var settingsOther: String { 
    return VectorL10n.tr("Vector", "settings_other") 
  }
  /// Your Matrix account password has been updated
  public static var settingsPasswordUpdated: String { 
    return VectorL10n.tr("Vector", "settings_password_updated") 
  }
  /// PHONE CONTACTS
  public static var settingsPhoneContacts: String { 
    return VectorL10n.tr("Vector", "settings_phone_contacts") 
  }
  /// Phone
  public static var settingsPhoneNumber: String { 
    return VectorL10n.tr("Vector", "settings_phone_number") 
  }
  /// Pin rooms with missed notifications
  public static var settingsPinRoomsWithMissedNotif: String { 
    return VectorL10n.tr("Vector", "settings_pin_rooms_with_missed_notif") 
  }
  /// Pin rooms with unread messages
  public static var settingsPinRoomsWithUnread: String { 
    return VectorL10n.tr("Vector", "settings_pin_rooms_with_unread") 
  }
  /// Presence
  public static var settingsPresence: String { 
    return VectorL10n.tr("Vector", "settings_presence") 
  }
  /// Offline Mode
  public static var settingsPresenceOfflineMode: String { 
    return VectorL10n.tr("Vector", "settings_presence_offline_mode") 
  }
  /// If enabled, you will always appear offline to other users, even when using the application.
  public static var settingsPresenceOfflineModeDescription: String { 
    return VectorL10n.tr("Vector", "settings_presence_offline_mode_description") 
  }
  /// Privacy Policy
  public static var settingsPrivacyPolicy: String { 
    return VectorL10n.tr("Vector", "settings_privacy_policy") 
  }
  /// Profile Picture
  public static var settingsProfilePicture: String { 
    return VectorL10n.tr("Vector", "settings_profile_picture") 
  }
  /// Are you sure you want to remove the email address %@?
  public static func settingsRemoveEmailPromptMsg(_ p1: String) -> String {
    return VectorL10n.tr("Vector", "settings_remove_email_prompt_msg", p1)
  }
  /// Are you sure you want to remove the phone number %@?
  public static func settingsRemovePhonePromptMsg(_ p1: String) -> String {
    return VectorL10n.tr("Vector", "settings_remove_phone_prompt_msg", p1)
  }
  /// Confirmation
  public static var settingsRemovePromptTitle: String { 
    return VectorL10n.tr("Vector", "settings_remove_prompt_title") 
  }
  /// Report bug
  public static var settingsReportBug: String { 
    return VectorL10n.tr("Vector", "settings_report_bug") 
  }
  /// Room invitations
  public static var settingsRoomInvitations: String { 
    return VectorL10n.tr("Vector", "settings_room_invitations") 
  }
  /// Room upgrades
  public static var settingsRoomUpgrades: String { 
    return VectorL10n.tr("Vector", "settings_room_upgrades") 
  }
  /// SECURITY
  public static var settingsSecurity: String { 
    return VectorL10n.tr("Vector", "settings_security") 
  }
  /// SENDING IMAGES AND VIDEOS
  public static var settingsSendingMedia: String { 
    return VectorL10n.tr("Vector", "settings_sending_media") 
  }
  /// Show decrypted content
  public static var settingsShowDecryptedContent: String { 
    return VectorL10n.tr("Vector", "settings_show_decrypted_content") 
  }
  /// Show NSFW public rooms
  public static var settingsShowNSFWPublicRooms: String { 
    return VectorL10n.tr("Vector", "settings_show_NSFW_public_rooms") 
  }
  /// Show website preview
  public static var settingsShowUrlPreviews: String { 
    return VectorL10n.tr("Vector", "settings_show_url_previews") 
  }
  /// Previews will only be shown in unencrypted rooms.
  public static var settingsShowUrlPreviewsDescription: String { 
    return VectorL10n.tr("Vector", "settings_show_url_previews_description") 
  }
  /// Sign Out
  public static var settingsSignOut: String { 
    return VectorL10n.tr("Vector", "settings_sign_out") 
  }
  /// Are you sure?
  public static var settingsSignOutConfirmation: String { 
    return VectorL10n.tr("Vector", "settings_sign_out_confirmation") 
  }
  /// You will lose your end-to-end encryption keys. That means you will no longer be able to read old messages in encrypted rooms on this device.
  public static var settingsSignOutE2eWarn: String { 
    return VectorL10n.tr("Vector", "settings_sign_out_e2e_warn") 
  }
  /// Surname
  public static var settingsSurname: String { 
    return VectorL10n.tr("Vector", "settings_surname") 
  }
  /// Terms & Conditions
  public static var settingsTermConditions: String { 
    return VectorL10n.tr("Vector", "settings_term_conditions") 
  }
  /// Third-party Notices
  public static var settingsThirdPartyNotices: String { 
    return VectorL10n.tr("Vector", "settings_third_party_notices") 
  }
  /// Manage which email addresses or phone numbers you can use to log in or recover your account here. Control who can find you in 
  public static var settingsThreePidsManagementInformationPart1: String { 
    return VectorL10n.tr("Vector", "settings_three_pids_management_information_part1") 
  }
  /// Discovery
  public static var settingsThreePidsManagementInformationPart2: String { 
    return VectorL10n.tr("Vector", "settings_three_pids_management_information_part2") 
  }
  /// .
  public static var settingsThreePidsManagementInformationPart3: String { 
    return VectorL10n.tr("Vector", "settings_three_pids_management_information_part3") 
  }
  /// TIMELINE
  public static var settingsTimeline: String { 
    return VectorL10n.tr("Vector", "settings_timeline") 
  }
  /// Settings
  public static var settingsTitle: String { 
    return VectorL10n.tr("Vector", "settings_title") 
  }
  /// Configuration
  public static var settingsTitleConfig: String { 
    return VectorL10n.tr("Vector", "settings_title_config") 
  }
  /// Notifications
  public static var settingsTitleNotifications: String { 
    return VectorL10n.tr("Vector", "settings_title_notifications") 
  }
  /// Language
  public static var settingsUiLanguage: String { 
    return VectorL10n.tr("Vector", "settings_ui_language") 
  }
  /// Show a placeholder for removed messages
  public static var settingsUiShowRedactionsInRoomHistory: String { 
    return VectorL10n.tr("Vector", "settings_ui_show_redactions_in_room_history") 
  }
  /// Theme
  public static var settingsUiTheme: String { 
    return VectorL10n.tr("Vector", "settings_ui_theme") 
  }
  /// Auto
  public static var settingsUiThemeAuto: String { 
    return VectorL10n.tr("Vector", "settings_ui_theme_auto") 
  }
  /// Black
  public static var settingsUiThemeBlack: String { 
    return VectorL10n.tr("Vector", "settings_ui_theme_black") 
  }
  /// Dark
  public static var settingsUiThemeDark: String { 
    return VectorL10n.tr("Vector", "settings_ui_theme_dark") 
  }
  /// Light
  public static var settingsUiThemeLight: String { 
    return VectorL10n.tr("Vector", "settings_ui_theme_light") 
  }
  /// "Auto" uses your device's "Invert Colours" settings
  public static var settingsUiThemePickerMessageInvertColours: String { 
    return VectorL10n.tr("Vector", "settings_ui_theme_picker_message_invert_colours") 
  }
  /// "Auto" matches your device's system theme
  public static var settingsUiThemePickerMessageMatchSystemTheme: String { 
    return VectorL10n.tr("Vector", "settings_ui_theme_picker_message_match_system_theme") 
  }
  /// Select a theme
  public static var settingsUiThemePickerTitle: String { 
    return VectorL10n.tr("Vector", "settings_ui_theme_picker_title") 
  }
  /// Show all messages from %@?
  public static func settingsUnignoreUser(_ p1: String) -> String {
    return VectorL10n.tr("Vector", "settings_unignore_user", p1)
  }
  /// USER INTERFACE
  public static var settingsUserInterface: String { 
    return VectorL10n.tr("Vector", "settings_user_interface") 
  }
  /// USER SETTINGS
  public static var settingsUserSettings: String { 
    return VectorL10n.tr("Vector", "settings_user_settings") 
  }
  /// Version %@
  public static func settingsVersion(_ p1: String) -> String {
    return VectorL10n.tr("Vector", "settings_version", p1)
  }
  /// Your Keywords
  public static var settingsYourKeywords: String { 
    return VectorL10n.tr("Vector", "settings_your_keywords") 
  }
  /// Share
  public static var share: String { 
    return VectorL10n.tr("Vector", "share") 
  }
  /// Login in the main app to share content
  public static var shareExtensionAuthPrompt: String { 
    return VectorL10n.tr("Vector", "share_extension_auth_prompt") 
  }
  /// Failed to send. Check in the main app the encryption settings for this room
  public static var shareExtensionFailedToEncrypt: String { 
    return VectorL10n.tr("Vector", "share_extension_failed_to_encrypt") 
  }
  /// Send in %@ for better quality, or send in low quality below.
  public static func shareExtensionLowQualityVideoMessage(_ p1: String) -> String {
    return VectorL10n.tr("Vector", "share_extension_low_quality_video_message", p1)
  }
  /// Video will be sent in low quality
  public static var shareExtensionLowQualityVideoTitle: String { 
    return VectorL10n.tr("Vector", "share_extension_low_quality_video_title") 
  }
  /// Send now
  public static var shareExtensionSendNow: String { 
    return VectorL10n.tr("Vector", "share_extension_send_now") 
  }
  /// Share invite link
  public static var shareInviteLinkAction: String { 
    return VectorL10n.tr("Vector", "share_invite_link_action") 
  }
  /// Hey, join this room on %@
  public static func shareInviteLinkRoomText(_ p1: String) -> String {
    return VectorL10n.tr("Vector", "share_invite_link_room_text", p1)
  }
  /// Hey, join this space on %@
  public static func shareInviteLinkSpaceText(_ p1: String) -> String {
    return VectorL10n.tr("Vector", "share_invite_link_space_text", p1)
  }
  /// Show Details
  public static var showDetails: String { 
    return VectorL10n.tr("Vector", "show_details") 
  }
  /// Feedback
  public static var sideMenuActionFeedback: String { 
    return VectorL10n.tr("Vector", "side_menu_action_feedback") 
  }
  /// Help
  public static var sideMenuActionHelp: String { 
    return VectorL10n.tr("Vector", "side_menu_action_help") 
  }
  /// Invite friends
  public static var sideMenuActionInviteFriends: String { 
    return VectorL10n.tr("Vector", "side_menu_action_invite_friends") 
  }
  /// Settings
  public static var sideMenuActionSettings: String { 
    return VectorL10n.tr("Vector", "side_menu_action_settings") 
  }
  /// Version %@
  public static func sideMenuAppVersion(_ p1: String) -> String {
    return VectorL10n.tr("Vector", "side_menu_app_version", p1)
  }
  /// Swipe right or tap to see all rooms
  public static var sideMenuCoachMessage: String { 
    return VectorL10n.tr("Vector", "side_menu_coach_message") 
  }
  /// Left panel
  public static var sideMenuRevealActionAccessibilityLabel: String { 
    return VectorL10n.tr("Vector", "side_menu_reveal_action_accessibility_label") 
  }
  /// Sign out
  public static var signOutExistingKeyBackupAlertSignOutAction: String { 
    return VectorL10n.tr("Vector", "sign_out_existing_key_backup_alert_sign_out_action") 
  }
  /// Are you sure you want to sign out?
  public static var signOutExistingKeyBackupAlertTitle: String { 
    return VectorL10n.tr("Vector", "sign_out_existing_key_backup_alert_title") 
  }
  /// I'll wait
  public static var signOutKeyBackupInProgressAlertCancelAction: String { 
    return VectorL10n.tr("Vector", "sign_out_key_backup_in_progress_alert_cancel_action") 
  }
  /// I don't want my encrypted messages
  public static var signOutKeyBackupInProgressAlertDiscardKeyBackupAction: String { 
    return VectorL10n.tr("Vector", "sign_out_key_backup_in_progress_alert_discard_key_backup_action") 
  }
  /// Key backup in progress. If you sign out now you’ll lose access to your encrypted messages.
  public static var signOutKeyBackupInProgressAlertTitle: String { 
    return VectorL10n.tr("Vector", "sign_out_key_backup_in_progress_alert_title") 
  }
  /// I don't want my encrypted messages
  public static var signOutNonExistingKeyBackupAlertDiscardKeyBackupAction: String { 
    return VectorL10n.tr("Vector", "sign_out_non_existing_key_backup_alert_discard_key_backup_action") 
  }
  /// Start using Secure Backup
  public static var signOutNonExistingKeyBackupAlertSetupSecureBackupAction: String { 
    return VectorL10n.tr("Vector", "sign_out_non_existing_key_backup_alert_setup_secure_backup_action") 
  }
  /// You’ll lose access to your encrypted messages if you sign out now
  public static var signOutNonExistingKeyBackupAlertTitle: String { 
    return VectorL10n.tr("Vector", "sign_out_non_existing_key_backup_alert_title") 
  }
  /// Backup
  public static var signOutNonExistingKeyBackupSignOutConfirmationAlertBackupAction: String { 
    return VectorL10n.tr("Vector", "sign_out_non_existing_key_backup_sign_out_confirmation_alert_backup_action") 
  }
  /// You'll lose access to your encrypted messages unless you back up your keys before signing out.
  public static var signOutNonExistingKeyBackupSignOutConfirmationAlertMessage: String { 
    return VectorL10n.tr("Vector", "sign_out_non_existing_key_backup_sign_out_confirmation_alert_message") 
  }
  /// Sign out
  public static var signOutNonExistingKeyBackupSignOutConfirmationAlertSignOutAction: String { 
    return VectorL10n.tr("Vector", "sign_out_non_existing_key_backup_sign_out_confirmation_alert_sign_out_action") 
  }
  /// You'll lose your encrypted messages
  public static var signOutNonExistingKeyBackupSignOutConfirmationAlertTitle: String { 
    return VectorL10n.tr("Vector", "sign_out_non_existing_key_backup_sign_out_confirmation_alert_title") 
  }
  /// Sign up
  public static var signUp: String { 
    return VectorL10n.tr("Vector", "sign_up") 
  }
  /// Skip
  public static var skip: String { 
    return VectorL10n.tr("Vector", "skip") 
  }
  /// Continue with %@
  public static func socialLoginButtonTitleContinue(_ p1: String) -> String {
    return VectorL10n.tr("Vector", "social_login_button_title_continue", p1)
  }
  /// Sign In with %@
  public static func socialLoginButtonTitleSignIn(_ p1: String) -> String {
    return VectorL10n.tr("Vector", "social_login_button_title_sign_in", p1)
  }
  /// Sign Up with %@
  public static func socialLoginButtonTitleSignUp(_ p1: String) -> String {
    return VectorL10n.tr("Vector", "social_login_button_title_sign_up", p1)
  }
  /// Continue with
  public static var socialLoginListTitleContinue: String { 
    return VectorL10n.tr("Vector", "social_login_list_title_continue") 
  }
  /// Or
  public static var socialLoginListTitleSignIn: String { 
    return VectorL10n.tr("Vector", "social_login_list_title_sign_in") 
  }
  /// Or
  public static var socialLoginListTitleSignUp: String { 
    return VectorL10n.tr("Vector", "social_login_list_title_sign_up") 
  }
  /// Change space avatar
  public static var spaceAvatarViewAccessibilityHint: String { 
    return VectorL10n.tr("Vector", "space_avatar_view_accessibility_hint") 
  }
  /// avatar
  public static var spaceAvatarViewAccessibilityLabel: String { 
    return VectorL10n.tr("Vector", "space_avatar_view_accessibility_label") 
  }
  /// BETA
  public static var spaceBetaAnnounceBadge: String { 
    return VectorL10n.tr("Vector", "space_beta_announce_badge") 
  }
  /// Spaces are a new way to group rooms and people. They’re not on iOS yet, but you can use them now on Web and Desktop.
  public static var spaceBetaAnnounceInformation: String { 
    return VectorL10n.tr("Vector", "space_beta_announce_information") 
  }
  /// The new version of communities
  public static var spaceBetaAnnounceSubtitle: String { 
    return VectorL10n.tr("Vector", "space_beta_announce_subtitle") 
  }
  /// Spaces are coming soon
  public static var spaceBetaAnnounceTitle: String { 
    return VectorL10n.tr("Vector", "space_beta_announce_title") 
  }
  /// Space detail
  public static var spaceDetailNavTitle: String { 
    return VectorL10n.tr("Vector", "space_detail_nav_title") 
  }
  /// Spaces are a new way to group rooms and people.\n\nThey’ll be here soon. For now, if you join one on another platform, you will be able to access any rooms you join here.
  public static var spaceFeatureUnavailableInformation: String { 
    return VectorL10n.tr("Vector", "space_feature_unavailable_information") 
  }
  /// Spaces aren't on iOS yet, but you can use them now on Web and Desktop
  public static var spaceFeatureUnavailableSubtitle: String { 
    return VectorL10n.tr("Vector", "space_feature_unavailable_subtitle") 
  }
  /// Spaces aren’t here yet
  public static var spaceFeatureUnavailableTitle: String { 
    return VectorL10n.tr("Vector", "space_feature_unavailable_title") 
  }
  /// Show all rooms
  public static var spaceHomeShowAllRooms: String { 
    return VectorL10n.tr("Vector", "space_home_show_all_rooms") 
  }
  /// Space invite
  public static var spaceInviteNavTitle: String { 
    return VectorL10n.tr("Vector", "space_invite_nav_title") 
  }
  /// You do not have permission to invite people to this space
  public static var spaceInviteNotEnoughPermission: String { 
    return VectorL10n.tr("Vector", "space_invite_not_enough_permission") 
  }
  /// Ban from this space
  public static var spaceParticipantsActionBan: String { 
    return VectorL10n.tr("Vector", "space_participants_action_ban") 
  }
  /// Remove from this space
  public static var spaceParticipantsActionRemove: String { 
    return VectorL10n.tr("Vector", "space_participants_action_remove") 
  }
  /// Private space
  public static var spacePrivateJoinRule: String { 
    return VectorL10n.tr("Vector", "space_private_join_rule") 
  }
  /// Invite only, best for yourself or teams
  public static var spacePrivateJoinRuleDetail: String { 
    return VectorL10n.tr("Vector", "space_private_join_rule_detail") 
  }
  /// Public space
  public static var spacePublicJoinRule: String { 
    return VectorL10n.tr("Vector", "space_public_join_rule") 
  }
  /// Open to anyone, best for communities
  public static var spacePublicJoinRuleDetail: String { 
    return VectorL10n.tr("Vector", "space_public_join_rule_detail") 
  }
  /// Create Space
  public static var spaceSelectorCreateSpace: String { 
    return VectorL10n.tr("Vector", "space_selector_create_space") 
  }
  /// Spaces are a way to group rooms and people. Create a space to get started.
  public static var spaceSelectorEmptyViewInformation: String { 
    return VectorL10n.tr("Vector", "space_selector_empty_view_information") 
  }
  /// No spaces yet.
  public static var spaceSelectorEmptyViewTitle: String { 
    return VectorL10n.tr("Vector", "space_selector_empty_view_title") 
  }
  /// My spaces
  public static var spaceSelectorTitle: String { 
    return VectorL10n.tr("Vector", "space_selector_title") 
  }
  /// Who can access this space?
  public static var spaceSettingsAccessSection: String { 
    return VectorL10n.tr("Vector", "space_settings_access_section") 
  }
  /// Your space is viewable at\n%@
  public static func spaceSettingsCurrentAddressMessage(_ p1: String) -> String {
    return VectorL10n.tr("Vector", "space_settings_current_address_message", p1)
  }
  /// Failed to update space settings. Do you want to retry?
  public static var spaceSettingsUpdateFailedMessage: String { 
    return VectorL10n.tr("Vector", "space_settings_update_failed_message") 
  }
  /// space
  public static var spaceTag: String { 
    return VectorL10n.tr("Vector", "space_tag") 
  }
  /// Description
  public static var spaceTopic: String { 
    return VectorL10n.tr("Vector", "space_topic") 
  }
  /// Add room
  public static var spacesAddRoom: String { 
    return VectorL10n.tr("Vector", "spaces_add_room") 
  }
  /// You do not have permissions to add rooms to this space.
  public static var spacesAddRoomMissingPermissionMessage: String { 
    return VectorL10n.tr("Vector", "spaces_add_room_missing_permission_message") 
  }
  /// Adding rooms coming soon
  public static var spacesAddRoomsComingSoonTitle: String { 
    return VectorL10n.tr("Vector", "spaces_add_rooms_coming_soon_title") 
  }
  /// Add space
  public static var spacesAddSpace: String { 
    return VectorL10n.tr("Vector", "spaces_add_space") 
  }
  /// Create space
  public static var spacesAddSpaceTitle: String { 
    return VectorL10n.tr("Vector", "spaces_add_space_title") 
  }
  /// Create space within %@
  public static func spacesAddSubspaceTitle(_ p1: String) -> String {
    return VectorL10n.tr("Vector", "spaces_add_subspace_title", p1)
  }
  /// This feature hasn’t been implemented here, but it’s on the way. For now, you can do that with %@ on your computer.
  public static func spacesComingSoonDetail(_ p1: String) -> String {
    return VectorL10n.tr("Vector", "spaces_coming_soon_detail", p1)
  }
  /// Coming soon
  public static var spacesComingSoonTitle: String { 
    return VectorL10n.tr("Vector", "spaces_coming_soon_title") 
  }
  /// Create a space
  public static var spacesCreateSpaceTitle: String { 
    return VectorL10n.tr("Vector", "spaces_create_space_title") 
  }
  /// Create a subspace
  public static var spacesCreateSubspaceTitle: String { 
    return VectorL10n.tr("Vector", "spaces_create_subspace_title") 
  }
  /// As this space is just for you, no one will be informed. You can add more later.
  public static var spacesCreationAddRoomsMessage: String { 
    return VectorL10n.tr("Vector", "spaces_creation_add_rooms_message") 
  }
  /// What do you want to add?
  public static var spacesCreationAddRoomsTitle: String { 
    return VectorL10n.tr("Vector", "spaces_creation_add_rooms_title") 
  }
  /// Address
  public static var spacesCreationAddress: String { 
    return VectorL10n.tr("Vector", "spaces_creation_address") 
  }
  /// %@\nalready exists
  public static func spacesCreationAddressAlreadyExists(_ p1: String) -> String {
    return VectorL10n.tr("Vector", "spaces_creation_address_already_exists", p1)
  }
  /// Your space will be viewable at\n%@
  public static func spacesCreationAddressDefaultMessage(_ p1: String) -> String {
    return VectorL10n.tr("Vector", "spaces_creation_address_default_message", p1)
  }
  /// %@\nhas invalid characters
  public static func spacesCreationAddressInvalidCharacters(_ p1: String) -> String {
    return VectorL10n.tr("Vector", "spaces_creation_address_invalid_characters", p1)
  }
  /// Your progress will be lost.
  public static var spacesCreationCancelMessage: String { 
    return VectorL10n.tr("Vector", "spaces_creation_cancel_message") 
  }
  /// Stop creating a space?
  public static var spacesCreationCancelTitle: String { 
    return VectorL10n.tr("Vector", "spaces_creation_cancel_title") 
  }
  /// Email
  public static var spacesCreationEmailInvitesEmailTitle: String { 
    return VectorL10n.tr("Vector", "spaces_creation_email_invites_email_title") 
  }
  /// You can invite them later too.
  public static var spacesCreationEmailInvitesMessage: String { 
    return VectorL10n.tr("Vector", "spaces_creation_email_invites_message") 
  }
  /// Invite your team
  public static var spacesCreationEmailInvitesTitle: String { 
    return VectorL10n.tr("Vector", "spaces_creation_email_invites_title") 
  }
  /// Name required
  public static var spacesCreationEmptyRoomNameError: String { 
    return VectorL10n.tr("Vector", "spaces_creation_empty_room_name_error") 
  }
  /// You can change this later
  public static var spacesCreationFooter: String { 
    return VectorL10n.tr("Vector", "spaces_creation_footer") 
  }
  /// Spaces are a new way to group rooms and people.
  public static var spacesCreationHint: String { 
    return VectorL10n.tr("Vector", "spaces_creation_hint") 
  }
  /// in %@ spaces
  public static func spacesCreationInManySpaces(_ p1: String) -> String {
    return VectorL10n.tr("Vector", "spaces_creation_in_many_spaces", p1)
  }
  /// in 1 space
  public static var spacesCreationInOneSpace: String { 
    return VectorL10n.tr("Vector", "spaces_creation_in_one_space") 
  }
  /// in %@
  public static func spacesCreationInSpacename(_ p1: String) -> String {
    return VectorL10n.tr("Vector", "spaces_creation_in_spacename", p1)
  }
  /// in %@ + %@ spaces
  public static func spacesCreationInSpacenamePlusMany(_ p1: String, _ p2: String) -> String {
    return VectorL10n.tr("Vector", "spaces_creation_in_spacename_plus_many", p1, p2)
  }
  /// in %@ + 1 space
  public static func spacesCreationInSpacenamePlusOne(_ p1: String) -> String {
    return VectorL10n.tr("Vector", "spaces_creation_in_spacename_plus_one", p1)
  }
  /// Invite by username
  public static var spacesCreationInviteByUsername: String { 
    return VectorL10n.tr("Vector", "spaces_creation_invite_by_username") 
  }
  /// You can invite them later too.
  public static var spacesCreationInviteByUsernameMessage: String { 
    return VectorL10n.tr("Vector", "spaces_creation_invite_by_username_message") 
  }
  /// Invite your team
  public static var spacesCreationInviteByUsernameTitle: String { 
    return VectorL10n.tr("Vector", "spaces_creation_invite_by_username_title") 
  }
  /// General
  public static var spacesCreationNewRoomsGeneral: String { 
    return VectorL10n.tr("Vector", "spaces_creation_new_rooms_general") 
  }
  /// We’ll create a room for each one.
  public static var spacesCreationNewRoomsMessage: String { 
    return VectorL10n.tr("Vector", "spaces_creation_new_rooms_message") 
  }
  /// Random
  public static var spacesCreationNewRoomsRandom: String { 
    return VectorL10n.tr("Vector", "spaces_creation_new_rooms_random") 
  }
  /// Room name
  public static var spacesCreationNewRoomsRoomNameTitle: String { 
    return VectorL10n.tr("Vector", "spaces_creation_new_rooms_room_name_title") 
  }
  /// Support
  public static var spacesCreationNewRoomsSupport: String { 
    return VectorL10n.tr("Vector", "spaces_creation_new_rooms_support") 
  }
  /// What are some discussions you’ll have?
  public static var spacesCreationNewRoomsTitle: String { 
    return VectorL10n.tr("Vector", "spaces_creation_new_rooms_title") 
  }
  /// Adding %@ rooms
  public static func spacesCreationPostProcessAddingRooms(_ p1: String) -> String {
    return VectorL10n.tr("Vector", "spaces_creation_post_process_adding_rooms", p1)
  }
  /// Creating %@
  public static func spacesCreationPostProcessCreatingRoom(_ p1: String) -> String {
    return VectorL10n.tr("Vector", "spaces_creation_post_process_creating_room", p1)
  }
  /// Creating space
  public static var spacesCreationPostProcessCreatingSpace: String { 
    return VectorL10n.tr("Vector", "spaces_creation_post_process_creating_space") 
  }
  /// Creating %@
  public static func spacesCreationPostProcessCreatingSpaceTask(_ p1: String) -> String {
    return VectorL10n.tr("Vector", "spaces_creation_post_process_creating_space_task", p1)
  }
  /// Inviting %@ users
  public static func spacesCreationPostProcessInvitingUsers(_ p1: String) -> String {
    return VectorL10n.tr("Vector", "spaces_creation_post_process_inviting_users", p1)
  }
  /// Uploading avatar
  public static var spacesCreationPostProcessUploadingAvatar: String { 
    return VectorL10n.tr("Vector", "spaces_creation_post_process_uploading_avatar") 
  }
  /// Your private space
  public static var spacesCreationPrivateSpaceTitle: String { 
    return VectorL10n.tr("Vector", "spaces_creation_private_space_title") 
  }
  /// Your public space
  public static var spacesCreationPublicSpaceTitle: String { 
    return VectorL10n.tr("Vector", "spaces_creation_public_space_title") 
  }
  /// Add some details to help it stand out. You can change these at any point.
  public static var spacesCreationSettingsMessage: String { 
    return VectorL10n.tr("Vector", "spaces_creation_settings_message") 
  }
  /// A private space to organise your rooms
  public static var spacesCreationSharingTypeJustMeDetail: String { 
    return VectorL10n.tr("Vector", "spaces_creation_sharing_type_just_me_detail") 
  }
  /// Just me
  public static var spacesCreationSharingTypeJustMeTitle: String { 
    return VectorL10n.tr("Vector", "spaces_creation_sharing_type_just_me_title") 
  }
  /// A private space for you & your teammates
  public static var spacesCreationSharingTypeMeAndTeammatesDetail: String { 
    return VectorL10n.tr("Vector", "spaces_creation_sharing_type_me_and_teammates_detail") 
  }
  /// Me and teammates
  public static var spacesCreationSharingTypeMeAndTeammatesTitle: String { 
    return VectorL10n.tr("Vector", "spaces_creation_sharing_type_me_and_teammates_title") 
  }
  /// Make sure the right people have access %@. You can change this later.
  public static func spacesCreationSharingTypeMessage(_ p1: String) -> String {
    return VectorL10n.tr("Vector", "spaces_creation_sharing_type_message", p1)
  }
  /// Who are you working with?
  public static var spacesCreationSharingTypeTitle: String { 
    return VectorL10n.tr("Vector", "spaces_creation_sharing_type_title") 
  }
  /// To join an existing space, you need an invite.
  public static var spacesCreationVisibilityMessage: String { 
    return VectorL10n.tr("Vector", "spaces_creation_visibility_message") 
  }
  /// What type of space do you want to create?
  public static var spacesCreationVisibilityTitle: String { 
    return VectorL10n.tr("Vector", "spaces_creation_visibility_title") 
  }
  /// Some rooms may be hidden because they’re private and you need an invite.
  public static var spacesEmptySpaceDetail: String { 
    return VectorL10n.tr("Vector", "spaces_empty_space_detail") 
  }
  /// This space has no rooms (yet)
  public static var spacesEmptySpaceTitle: String { 
    return VectorL10n.tr("Vector", "spaces_empty_space_title") 
  }
  /// Explore rooms
  public static var spacesExploreRooms: String { 
    return VectorL10n.tr("Vector", "spaces_explore_rooms") 
  }
  /// Explore %@
  public static func spacesExploreRoomsFormat(_ p1: String) -> String {
    return VectorL10n.tr("Vector", "spaces_explore_rooms_format", p1)
  }
  /// 1 room
  public static var spacesExploreRoomsOneRoom: String { 
    return VectorL10n.tr("Vector", "spaces_explore_rooms_one_room") 
  }
  /// %@ rooms
  public static func spacesExploreRoomsRoomNumber(_ p1: String) -> String {
    return VectorL10n.tr("Vector", "spaces_explore_rooms_room_number", p1)
  }
  /// This feature isn't available here. For now, you can do this with %@ on your computer.
  public static func spacesFeatureNotAvailable(_ p1: String) -> String {
    return VectorL10n.tr("Vector", "spaces_feature_not_available", p1)
  }
  /// Home
  public static var spacesHomeSpaceTitle: String { 
    return VectorL10n.tr("Vector", "spaces_home_space_title") 
  }
  /// Invite people
  public static var spacesInvitePeople: String { 
    return VectorL10n.tr("Vector", "spaces_invite_people") 
  }
  /// Invites coming soon
  public static var spacesInvitesComingSoonTitle: String { 
    return VectorL10n.tr("Vector", "spaces_invites_coming_soon_title") 
  }
  /// Spaces
  public static var spacesLeftPanelTitle: String { 
    return VectorL10n.tr("Vector", "spaces_left_panel_title") 
  }
  /// Looking for someone not in %@? For now, you can invite them on web or desktop.
  public static func spacesNoMemberFoundDetail(_ p1: String) -> String {
    return VectorL10n.tr("Vector", "spaces_no_member_found_detail", p1)
  }
  /// No results found
  public static var spacesNoResultFoundTitle: String { 
    return VectorL10n.tr("Vector", "spaces_no_result_found_title") 
  }
  /// Some results may be hidden because they’re private and you need an invite to join them.
  public static var spacesNoRoomFoundDetail: String { 
    return VectorL10n.tr("Vector", "spaces_no_room_found_detail") 
  }
  /// The created space will be added to %@.
  public static func spacesSubspaceCreationVisibilityMessage(_ p1: String) -> String {
    return VectorL10n.tr("Vector", "spaces_subspace_creation_visibility_message", p1)
  }
  /// What type of subspace do you want to create?
  public static var spacesSubspaceCreationVisibilityTitle: String { 
    return VectorL10n.tr("Vector", "spaces_subspace_creation_visibility_title") 
  }
  /// Suggested
  public static var spacesSuggestedRoom: String { 
    return VectorL10n.tr("Vector", "spaces_suggested_room") 
  }
  /// If the server administrator has said that this is expected, ensure that the fingerprint below matches the fingerprint provided by them.
  public static var sslCertNewAccountExpl: String { 
    return VectorL10n.tr("Vector", "ssl_cert_new_account_expl") 
  }
  /// This could mean that someone is maliciously intercepting your traffic, or that your phone does not trust the certificate provided by the remote server.
  public static var sslCertNotTrust: String { 
    return VectorL10n.tr("Vector", "ssl_cert_not_trust") 
  }
  /// Could not verify identity of remote server.
  public static var sslCouldNotVerify: String { 
    return VectorL10n.tr("Vector", "ssl_could_not_verify") 
  }
  /// The certificate has changed from a previously trusted one to one that is not trusted. The server may have renewed its certificate. Contact the server administrator for the expected fingerprint.
  public static var sslExpectedExistingExpl: String { 
    return VectorL10n.tr("Vector", "ssl_expected_existing_expl") 
  }
  /// Fingerprint (%@):
  public static func sslFingerprintHash(_ p1: String) -> String {
    return VectorL10n.tr("Vector", "ssl_fingerprint_hash", p1)
  }
  /// Homeserver URL: %@
  public static func sslHomeserverUrl(_ p1: String) -> String {
    return VectorL10n.tr("Vector", "ssl_homeserver_url", p1)
  }
  /// Logout
  public static var sslLogoutAccount: String { 
    return VectorL10n.tr("Vector", "ssl_logout_account") 
  }
  /// ONLY accept the certificate if the server administrator has published a fingerprint that matches the one above.
  public static var sslOnlyAccept: String { 
    return VectorL10n.tr("Vector", "ssl_only_accept") 
  }
  /// Ignore
  public static var sslRemainOffline: String { 
    return VectorL10n.tr("Vector", "ssl_remain_offline") 
  }
  /// Trust
  public static var sslTrust: String { 
    return VectorL10n.tr("Vector", "ssl_trust") 
  }
  /// The certificate has changed from one that was trusted by your phone. This is HIGHLY UNUSUAL. It is recommended that you DO NOT ACCEPT this new certificate.
  public static var sslUnexpectedExistingExpl: String { 
    return VectorL10n.tr("Vector", "ssl_unexpected_existing_expl") 
  }
  /// Start
  public static var start: String { 
    return VectorL10n.tr("Vector", "start") 
  }
  /// Start Chat
  public static var startChat: String { 
    return VectorL10n.tr("Vector", "start_chat") 
  }
  /// Start Video Call
  public static var startVideoCall: String { 
    return VectorL10n.tr("Vector", "start_video_call") 
  }
  /// Start Voice Call
  public static var startVoiceCall: String { 
    return VectorL10n.tr("Vector", "start_voice_call") 
  }
  /// Stop
  public static var stop: String { 
    return VectorL10n.tr("Vector", "stop") 
  }
  /// Element is a new type of messenger and collaboration app that:\n\n1. Puts you in control to preserve your privacy\n2. Lets you communicate with anyone in the Matrix network, and even beyond by integrating with apps such as Slack\n3. Protects you from advertising, datamining, backdoors and walled gardens\n4. Secures you through end-to-end encryption, with cross-signing to verify others\n\nElement is completely different from other messaging and collaboration apps because it is decentralised and open source.\n\nElement lets you self-host - or choose a host - so that you have privacy, ownership and control of your data and conversations. It gives you access to an open network; so you’re not just stuck speaking to other Element users only. And it is very secure.\n\nElement is able to do all this because it operates on Matrix - the standard for open, decentralised communication. \n\nElement puts you in control by letting you choose who hosts your conversations. From the Element app, you can choose to host in different ways:\n\n1. Get a free account on the matrix.org public server\n2. Self-host your account by running a server on your own hardware\n3. Sign up for an account on a custom server by simply subscribing to the Element Matrix Services hosting platform\n\nWhy choose Element?\n\nOWN YOUR DATA: You decide where to keep your data and messages. You own it and control it, not some MEGACORP that mines your data or gives access to third parties.\n\nOPEN MESSAGING AND COLLABORATION: You can chat with anyone else in the Matrix network, whether they’re using Element or another Matrix app, and even if they are using a different messaging system of the likes of Slack, IRC or XMPP.\n\nSUPER-SECURE: Real end-to-end encryption (only those in the conversation can decrypt messages), and cross-signing to verify the devices of conversation participants.\n\nCOMPLETE COMMUNICATION: Messaging, voice and video calls, file sharing, screen sharing and a whole bunch of integrations, bots and widgets. Build rooms, communities, stay in touch and get things done.\n\nEVERYWHERE YOU ARE: Stay in touch wherever you are with fully synchronised message history across all your devices and on the web at https://element.io/app.
  public static var storeFullDescription: String { 
    return VectorL10n.tr("Vector", "store_full_description") 
  }
  /// Privacy-preserving chat and collaboration app, on an open network. Decentralised to put you in control. No datamining, no backdoors and no third party access.
  public static var storePromotionalText: String { 
    return VectorL10n.tr("Vector", "store_promotional_text") 
  }
  /// Secure decentralised chat/VoIP
  public static var storeShortDescription: String { 
    return VectorL10n.tr("Vector", "store_short_description") 
  }
  /// Submit
  public static var submit: String { 
    return VectorL10n.tr("Vector", "submit") 
  }
  /// Submit code
  public static var submitCode: String { 
    return VectorL10n.tr("Vector", "submit_code") 
  }
  /// Suggest
  public static var suggest: String { 
    return VectorL10n.tr("Vector", "suggest") 
  }
  /// Switch
  public static var `switch`: String { 
    return VectorL10n.tr("Vector", "switch") 
  }
  /// Copy link to thread
  public static var threadCopyLinkToThread: String { 
    return VectorL10n.tr("Vector", "thread_copy_link_to_thread") 
  }
  /// All threads
  public static var threadsActionAllThreads: String { 
    return VectorL10n.tr("Vector", "threads_action_all_threads") 
  }
  /// My threads
  public static var threadsActionMyThreads: String { 
    return VectorL10n.tr("Vector", "threads_action_my_threads") 
  }
  /// Not now
  public static var threadsBetaCancel: String { 
    return VectorL10n.tr("Vector", "threads_beta_cancel") 
  }
  /// Try it out
  public static var threadsBetaEnable: String { 
    return VectorL10n.tr("Vector", "threads_beta_enable") 
  }
  /// Keep discussions organised with threads.\n\nThreads help keep your conversations on-topic and easy to track. 
  public static var threadsBetaInformation: String { 
    return VectorL10n.tr("Vector", "threads_beta_information") 
  }
  /// Learn more
  public static var threadsBetaInformationLink: String { 
    return VectorL10n.tr("Vector", "threads_beta_information_link") 
  }
  /// Threads
  public static var threadsBetaTitle: String { 
    return VectorL10n.tr("Vector", "threads_beta_title") 
  }
  /// Your homeserver does not currently support threads, so this feature may be unreliable. Some threaded messages may not be reliably available. 
  public static var threadsDiscourageInformation1: String { 
    return VectorL10n.tr("Vector", "threads_discourage_information_1") 
  }
  /// \n\nDo you want to enable threads anyway?
  public static var threadsDiscourageInformation2: String { 
    return VectorL10n.tr("Vector", "threads_discourage_information_2") 
  }
  /// Threads help keep your conversations on-topic and easy to track.
  public static var threadsEmptyInfoAll: String { 
    return VectorL10n.tr("Vector", "threads_empty_info_all") 
  }
  /// Reply to an ongoing thread or tap a message and use “Thread” to start a new one.
  public static var threadsEmptyInfoMy: String { 
    return VectorL10n.tr("Vector", "threads_empty_info_my") 
  }
  /// Show all threads
  public static var threadsEmptyShowAllThreads: String { 
    return VectorL10n.tr("Vector", "threads_empty_show_all_threads") 
  }
  /// Tip: Tap a message and use “Thread” to start one.
  public static var threadsEmptyTip: String { 
    return VectorL10n.tr("Vector", "threads_empty_tip") 
  }
  /// Keep discussions organised with threads
  public static var threadsEmptyTitle: String { 
    return VectorL10n.tr("Vector", "threads_empty_title") 
  }
  /// Got it
  public static var threadsNoticeDone: String { 
    return VectorL10n.tr("Vector", "threads_notice_done") 
  }
  /// All threads created during the experimental period will now be <b>rendered as regular replies</b>.<br/><br/>This will be a one-off transition, as threads are now part of the Matrix specification.
  public static var threadsNoticeInformation: String { 
    return VectorL10n.tr("Vector", "threads_notice_information") 
  }
  /// Threads no longer experimental 🎉
  public static var threadsNoticeTitle: String { 
    return VectorL10n.tr("Vector", "threads_notice_title") 
  }
  /// Threads
  public static var threadsTitle: String { 
    return VectorL10n.tr("Vector", "threads_title") 
  }
  /// Favourites
  public static var titleFavourites: String { 
    return VectorL10n.tr("Vector", "title_favourites") 
  }
  /// Communities
  public static var titleGroups: String { 
    return VectorL10n.tr("Vector", "title_groups") 
  }
  /// Home
  public static var titleHome: String { 
    return VectorL10n.tr("Vector", "title_home") 
  }
  /// People
  public static var titlePeople: String { 
    return VectorL10n.tr("Vector", "title_people") 
  }
  /// Rooms
  public static var titleRooms: String { 
    return VectorL10n.tr("Vector", "title_rooms") 
  }
  /// Today
  public static var today: String { 
    return VectorL10n.tr("Vector", "today") 
  }
  /// Un-ban
  public static var unban: String { 
    return VectorL10n.tr("Vector", "unban") 
  }
  /// Unignore
  public static var unignore: String { 
    return VectorL10n.tr("Vector", "unignore") 
  }
  /// This room contains unknown sessions which have not been verified.\nThis means there is no guarantee that the sessions belong to the users they claim to.\nWe recommend you go through the verification process for each session before continuing, but you can resend the message without verifying if you prefer.
  public static var unknownDevicesAlert: String { 
    return VectorL10n.tr("Vector", "unknown_devices_alert") 
  }
  /// Room contains unknown sessions
  public static var unknownDevicesAlertTitle: String { 
    return VectorL10n.tr("Vector", "unknown_devices_alert_title") 
  }
  /// Answer Anyway
  public static var unknownDevicesAnswerAnyway: String { 
    return VectorL10n.tr("Vector", "unknown_devices_answer_anyway") 
  }
  /// Call Anyway
  public static var unknownDevicesCallAnyway: String { 
    return VectorL10n.tr("Vector", "unknown_devices_call_anyway") 
  }
  /// Send Anyway
  public static var unknownDevicesSendAnyway: String { 
    return VectorL10n.tr("Vector", "unknown_devices_send_anyway") 
  }
  /// Unknown sessions
  public static var unknownDevicesTitle: String { 
    return VectorL10n.tr("Vector", "unknown_devices_title") 
  }
  /// Verify…
  public static var unknownDevicesVerify: String { 
    return VectorL10n.tr("Vector", "unknown_devices_verify") 
  }
  /// Unsent
  public static var unsent: String { 
    return VectorL10n.tr("Vector", "unsent") 
  }
  /// Change user avatar
  public static var userAvatarViewAccessibilityHint: String { 
    return VectorL10n.tr("Vector", "user_avatar_view_accessibility_hint") 
  }
  /// avatar
  public static var userAvatarViewAccessibilityLabel: String { 
    return VectorL10n.tr("Vector", "user_avatar_view_accessibility_label") 
  }
  /// ex: @bob:homeserver
  public static var userIdPlaceholder: String { 
    return VectorL10n.tr("Vector", "user_id_placeholder") 
  }
  /// User ID:
  public static var userIdTitle: String { 
    return VectorL10n.tr("Vector", "user_id_title") 
  }
  /// Sessions
  public static var userSessionsOverviewTitle: String { 
    return VectorL10n.tr("Vector", "user_sessions_overview_title") 
  }
  /// Manage sessions
  public static var userSessionsSettings: String { 
    return VectorL10n.tr("Vector", "user_sessions_settings") 
  }
  /// If you didn’t sign in to this session, your account may be compromised.
  public static var userVerificationSessionDetailsAdditionalInformationUntrustedCurrentUser: String { 
    return VectorL10n.tr("Vector", "user_verification_session_details_additional_information_untrusted_current_user") 
  }
  /// Until this user trusts this session, messages sent to and from it are labelled with warnings. Alternatively, you can manually verify it.
  public static var userVerificationSessionDetailsAdditionalInformationUntrustedOtherUser: String { 
    return VectorL10n.tr("Vector", "user_verification_session_details_additional_information_untrusted_other_user") 
  }
  /// This session is trusted for secure messaging because you verified it:
  public static var userVerificationSessionDetailsInformationTrustedCurrentUser: String { 
    return VectorL10n.tr("Vector", "user_verification_session_details_information_trusted_current_user") 
  }
  /// This session is trusted for secure messaging because 
  public static var userVerificationSessionDetailsInformationTrustedOtherUserPart1: String { 
    return VectorL10n.tr("Vector", "user_verification_session_details_information_trusted_other_user_part1") 
  }
  ///  verified it:
  public static var userVerificationSessionDetailsInformationTrustedOtherUserPart2: String { 
    return VectorL10n.tr("Vector", "user_verification_session_details_information_trusted_other_user_part2") 
  }
  /// Verify this session to mark it as trusted & grant it access to encrypted messages:
  public static var userVerificationSessionDetailsInformationUntrustedCurrentUser: String { 
    return VectorL10n.tr("Vector", "user_verification_session_details_information_untrusted_current_user") 
  }
  ///  signed in using a new session:
  public static var userVerificationSessionDetailsInformationUntrustedOtherUser: String { 
    return VectorL10n.tr("Vector", "user_verification_session_details_information_untrusted_other_user") 
  }
  /// Trusted
  public static var userVerificationSessionDetailsTrustedTitle: String { 
    return VectorL10n.tr("Vector", "user_verification_session_details_trusted_title") 
  }
  /// Not Trusted
  public static var userVerificationSessionDetailsUntrustedTitle: String { 
    return VectorL10n.tr("Vector", "user_verification_session_details_untrusted_title") 
  }
  /// Interactively Verify
  public static var userVerificationSessionDetailsVerifyActionCurrentUser: String { 
    return VectorL10n.tr("Vector", "user_verification_session_details_verify_action_current_user") 
  }
  /// Manually Verify by Text
  public static var userVerificationSessionDetailsVerifyActionCurrentUserManually: String { 
    return VectorL10n.tr("Vector", "user_verification_session_details_verify_action_current_user_manually") 
  }
  /// Manually verify
  public static var userVerificationSessionDetailsVerifyActionOtherUser: String { 
    return VectorL10n.tr("Vector", "user_verification_session_details_verify_action_other_user") 
  }
  /// Messages with this user in this room are end-to-end encrypted and can’t be read by third parties.
  public static var userVerificationSessionsListInformation: String { 
    return VectorL10n.tr("Vector", "user_verification_sessions_list_information") 
  }
  /// Trusted
  public static var userVerificationSessionsListSessionTrusted: String { 
    return VectorL10n.tr("Vector", "user_verification_sessions_list_session_trusted") 
  }
  /// Not trusted
  public static var userVerificationSessionsListSessionUntrusted: String { 
    return VectorL10n.tr("Vector", "user_verification_sessions_list_session_untrusted") 
  }
  /// Sessions
  public static var userVerificationSessionsListTableTitle: String { 
    return VectorL10n.tr("Vector", "user_verification_sessions_list_table_title") 
  }
  /// Trusted
  public static var userVerificationSessionsListUserTrustLevelTrustedTitle: String { 
    return VectorL10n.tr("Vector", "user_verification_sessions_list_user_trust_level_trusted_title") 
  }
  /// Unknown
  public static var userVerificationSessionsListUserTrustLevelUnknownTitle: String { 
    return VectorL10n.tr("Vector", "user_verification_sessions_list_user_trust_level_unknown_title") 
  }
  /// Warning
  public static var userVerificationSessionsListUserTrustLevelWarningTitle: String { 
    return VectorL10n.tr("Vector", "user_verification_sessions_list_user_trust_level_warning_title") 
  }
  /// To be secure, do this in person or use another way to communicate.
  public static var userVerificationStartAdditionalInformation: String { 
    return VectorL10n.tr("Vector", "user_verification_start_additional_information") 
  }
  /// For extra security, verify 
  public static var userVerificationStartInformationPart1: String { 
    return VectorL10n.tr("Vector", "user_verification_start_information_part1") 
  }
  ///  by checking a one-time code on both your devices.
  public static var userVerificationStartInformationPart2: String { 
    return VectorL10n.tr("Vector", "user_verification_start_information_part2") 
  }
  /// Start verification
  public static var userVerificationStartVerifyAction: String { 
    return VectorL10n.tr("Vector", "user_verification_start_verify_action") 
  }
  /// Waiting for %@…
  public static func userVerificationStartWaitingPartner(_ p1: String) -> String {
    return VectorL10n.tr("Vector", "user_verification_start_waiting_partner", p1)
  }
  /// We are no longer supporting %@ on iOS %@. To continue using %@ to its full potential, we advise you to upgrade your version of iOS.
  public static func versionCheckBannerSubtitleDeprecated(_ p1: String, _ p2: String, _ p3: String) -> String {
    return VectorL10n.tr("Vector", "version_check_banner_subtitle_deprecated", p1, p2, p3)
  }
  /// We will soon be ending support for %@ on iOS %@. To continue using %@ to its full potential, we advise you to upgrade your version of iOS.
  public static func versionCheckBannerSubtitleSupported(_ p1: String, _ p2: String, _ p3: String) -> String {
    return VectorL10n.tr("Vector", "version_check_banner_subtitle_supported", p1, p2, p3)
  }
  /// We’re no longer supporting iOS %@
  public static func versionCheckBannerTitleDeprecated(_ p1: String) -> String {
    return VectorL10n.tr("Vector", "version_check_banner_title_deprecated", p1)
  }
  /// We’re ending support for iOS %@
  public static func versionCheckBannerTitleSupported(_ p1: String) -> String {
    return VectorL10n.tr("Vector", "version_check_banner_title_supported", p1)
  }
  /// Find out how
  public static var versionCheckModalActionTitleDeprecated: String { 
    return VectorL10n.tr("Vector", "version_check_modal_action_title_deprecated") 
  }
  /// Got it
  public static var versionCheckModalActionTitleSupported: String { 
    return VectorL10n.tr("Vector", "version_check_modal_action_title_supported") 
  }
  /// We've been working on enhancing %@ for a faster and more polished experience. Unfortunately your current version of iOS is not  compatible with some of those fixes and is no longer supported.\nWe're advising you to upgrade your operating system to use %@ to its full potential.
  public static func versionCheckModalSubtitleDeprecated(_ p1: String, _ p2: String) -> String {
    return VectorL10n.tr("Vector", "version_check_modal_subtitle_deprecated", p1, p2)
  }
  /// We've been working on enhancing %@ for a faster and more polished experience. Unfortunately your current version of iOS is not compatible with some of those fixes and will no longer be supported.\nWe're advising you to upgrade your operating system to use %@ to its full potential.
  public static func versionCheckModalSubtitleSupported(_ p1: String, _ p2: String) -> String {
    return VectorL10n.tr("Vector", "version_check_modal_subtitle_supported", p1, p2)
  }
  /// We’re no longer supporting iOS %@
  public static func versionCheckModalTitleDeprecated(_ p1: String) -> String {
    return VectorL10n.tr("Vector", "version_check_modal_title_deprecated", p1)
  }
  /// We’re ending support for iOS %@
  public static func versionCheckModalTitleSupported(_ p1: String) -> String {
    return VectorL10n.tr("Vector", "version_check_modal_title_supported", p1)
  }
  /// Video
  public static var video: String { 
    return VectorL10n.tr("Vector", "video") 
  }
  /// View
  public static var view: String { 
    return VectorL10n.tr("Vector", "view") 
  }
  /// Voice
  public static var voice: String { 
    return VectorL10n.tr("Vector", "voice") 
  }
  /// Voice message
  public static var voiceMessageLockScreenPlaceholder: String { 
    return VectorL10n.tr("Vector", "voice_message_lock_screen_placeholder") 
  }
  /// Hold to record, release to send
  public static var voiceMessageReleaseToSend: String { 
    return VectorL10n.tr("Vector", "voice_message_release_to_send") 
  }
  /// %@s left
  public static func voiceMessageRemainingRecordingTime(_ p1: String) -> String {
    return VectorL10n.tr("Vector", "voice_message_remaining_recording_time", p1)
  }
  /// Tap on your recording to stop or listen
  public static var voiceMessageStopLockedModeRecording: String { 
    return VectorL10n.tr("Vector", "voice_message_stop_locked_mode_recording") 
  }
  /// Warning
  public static var warning: String { 
    return VectorL10n.tr("Vector", "warning") 
  }
  /// Widget creation has failed
  public static var widgetCreationFailure: String { 
    return VectorL10n.tr("Vector", "widget_creation_failure") 
  }
  /// Failed to send request.
  public static var widgetIntegrationFailedToSendRequest: String { 
    return VectorL10n.tr("Vector", "widget_integration_failed_to_send_request") 
  }
  /// You need to enable integration manager in settings
  public static var widgetIntegrationManagerDisabled: String { 
    return VectorL10n.tr("Vector", "widget_integration_manager_disabled") 
  }
  /// Missing room_id in request.
  public static var widgetIntegrationMissingRoomId: String { 
    return VectorL10n.tr("Vector", "widget_integration_missing_room_id") 
  }
  /// Missing user_id in request.
  public static var widgetIntegrationMissingUserId: String { 
    return VectorL10n.tr("Vector", "widget_integration_missing_user_id") 
  }
  /// You are not in this room.
  public static var widgetIntegrationMustBeInRoom: String { 
    return VectorL10n.tr("Vector", "widget_integration_must_be_in_room") 
  }
  /// You need to be able to invite users to do that.
  public static var widgetIntegrationNeedToBeAbleToInvite: String { 
    return VectorL10n.tr("Vector", "widget_integration_need_to_be_able_to_invite") 
  }
  /// You do not have permission to do that in this room.
  public static var widgetIntegrationNoPermissionInRoom: String { 
    return VectorL10n.tr("Vector", "widget_integration_no_permission_in_room") 
  }
  /// Power level must be positive integer.
  public static var widgetIntegrationPositivePowerLevel: String { 
    return VectorL10n.tr("Vector", "widget_integration_positive_power_level") 
  }
  /// This room is not recognised.
  public static var widgetIntegrationRoomNotRecognised: String { 
    return VectorL10n.tr("Vector", "widget_integration_room_not_recognised") 
  }
  /// Room %@ is not visible.
  public static func widgetIntegrationRoomNotVisible(_ p1: String) -> String {
    return VectorL10n.tr("Vector", "widget_integration_room_not_visible", p1)
  }
  /// Unable to create widget.
  public static var widgetIntegrationUnableToCreate: String { 
    return VectorL10n.tr("Vector", "widget_integration_unable_to_create") 
  }
  /// Failed to connect to integrations server
  public static var widgetIntegrationsServerFailedToConnect: String { 
    return VectorL10n.tr("Vector", "widget_integrations_server_failed_to_connect") 
  }
  /// Open in browser
  public static var widgetMenuOpenOutside: String { 
    return VectorL10n.tr("Vector", "widget_menu_open_outside") 
  }
  /// Refresh
  public static var widgetMenuRefresh: String { 
    return VectorL10n.tr("Vector", "widget_menu_refresh") 
  }
  /// Remove for everyone
  public static var widgetMenuRemove: String { 
    return VectorL10n.tr("Vector", "widget_menu_remove") 
  }
  /// Revoke access for me
  public static var widgetMenuRevokePermission: String { 
    return VectorL10n.tr("Vector", "widget_menu_revoke_permission") 
  }
  /// No integrations server configured
  public static var widgetNoIntegrationsServerConfigured: String { 
    return VectorL10n.tr("Vector", "widget_no_integrations_server_configured") 
  }
  /// You need permission to manage widgets in this room
  public static var widgetNoPowerToManage: String { 
    return VectorL10n.tr("Vector", "widget_no_power_to_manage") 
  }
  /// Manage integrations…
  public static var widgetPickerManageIntegrations: String { 
    return VectorL10n.tr("Vector", "widget_picker_manage_integrations") 
  }
  /// Integrations
  public static var widgetPickerTitle: String { 
    return VectorL10n.tr("Vector", "widget_picker_title") 
  }
  /// You don't currently have any stickerpacks enabled.
  public static var widgetStickerPickerNoStickerpacksAlert: String { 
    return VectorL10n.tr("Vector", "widget_sticker_picker_no_stickerpacks_alert") 
  }
  /// Add some now?
  public static var widgetStickerPickerNoStickerpacksAlertAddNow: String { 
    return VectorL10n.tr("Vector", "widget_sticker_picker_no_stickerpacks_alert_add_now") 
  }
  /// Yes
  public static var yes: String { 
    return VectorL10n.tr("Vector", "yes") 
  }
  /// Yesterday
  public static var yesterday: String { 
    return VectorL10n.tr("Vector", "yesterday") 
  }
  /// You
  public static var you: String { 
    return VectorL10n.tr("Vector", "you") 
  }
}
// swiftlint:enable function_parameter_count identifier_name line_length type_body_length

// MARK: - Implementation Details

extension VectorL10n {
  static func tr(_ table: String, _ key: String, _ args: CVarArg...) -> String {
    let format = NSLocalizedString(key, tableName: table, bundle: bundle, comment: "")
    let locale = LocaleProvider.locale ?? Locale.current    
    return String(format: format, locale: locale, arguments: args)
  }
  /// The bundle to load strings from. This will be the app's bundle unless running
  /// the UI tests target, in which case the strings are contained in the tests bundle.
  static let bundle: Bundle = {
    if ProcessInfo.processInfo.environment["XCTestConfigurationFilePath"] != nil {
      // The tests bundle is embedded inside a runner. Find the bundle for VectorL10n.
      return Bundle(for: VectorL10n.self)
    }
    return Bundle.app
  }()
}
<|MERGE_RESOLUTION|>--- conflicted
+++ resolved
@@ -199,7 +199,6 @@
   public static func allChatsEmptyViewTitle(_ p1: String) -> String {
     return VectorL10n.tr("Vector", "all_chats_empty_view_title", p1)
   }
-<<<<<<< HEAD
   /// Try adjusting your search.
   public static var allChatsNothingFoundPlaceholderMessage: String { 
     return VectorL10n.tr("Vector", "all_chats_nothing_found_placeholder_message") 
@@ -207,7 +206,7 @@
   /// Nothing found.
   public static var allChatsNothingFoundPlaceholderTitle: String { 
     return VectorL10n.tr("Vector", "all_chats_nothing_found_placeholder_title") 
-=======
+  }
   /// To simplify your Element, tabs are now optional. Manage them using the top-right menu.
   public static var allChatsOnboardingPageMessage1: String { 
     return VectorL10n.tr("Vector", "all_chats_onboarding_page_message1") 
@@ -239,7 +238,6 @@
   /// Try it out
   public static var allChatsOnboardingTryIt: String { 
     return VectorL10n.tr("Vector", "all_chats_onboarding_try_it") 
->>>>>>> de291a59
   }
   /// Chats
   public static var allChatsSectionTitle: String { 
