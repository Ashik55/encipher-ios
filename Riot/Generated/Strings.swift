// swiftlint:disable all
// Generated using SwiftGen, by O.Halligon — https://github.com/SwiftGen/SwiftGen

import Foundation

// swiftlint:disable superfluous_disable_command
// swiftlint:disable file_length

// MARK: - Strings

// swiftlint:disable function_parameter_count identifier_name line_length type_body_length
@objcMembers
public class VectorL10n: NSObject {
  /// Abort
  public static var abort: String { 
    return VectorL10n.tr("Vector", "abort") 
  }
  /// Accept
  public static var accept: String { 
    return VectorL10n.tr("Vector", "accept") 
  }
  /// button
  public static var accessibilityButtonLabel: String { 
    return VectorL10n.tr("Vector", "accessibility_button_label") 
  }
  /// checkbox
  public static var accessibilityCheckboxLabel: String { 
    return VectorL10n.tr("Vector", "accessibility_checkbox_label") 
  }
  /// Unable to verify email address. Please check your email and click on the link it contains. Once this is done, click continue
  public static var accountEmailValidationError: String { 
    return VectorL10n.tr("Vector", "account_email_validation_error") 
  }
  /// Please check your email and click on the link it contains. Once this is done, click continue.
  public static var accountEmailValidationMessage: String { 
    return VectorL10n.tr("Vector", "account_email_validation_message") 
  }
  /// Verification Pending
  public static var accountEmailValidationTitle: String { 
    return VectorL10n.tr("Vector", "account_email_validation_title") 
  }
  /// Display name change failed
  public static var accountErrorDisplayNameChangeFailed: String { 
    return VectorL10n.tr("Vector", "account_error_display_name_change_failed") 
  }
  /// This doesn't appear to be a valid email address
  public static var accountErrorEmailWrongDescription: String { 
    return VectorL10n.tr("Vector", "account_error_email_wrong_description") 
  }
  /// Invalid Email Address
  public static var accountErrorEmailWrongTitle: String { 
    return VectorL10n.tr("Vector", "account_error_email_wrong_title") 
  }
  /// Matrix session is not opened
  public static var accountErrorMatrixSessionIsNotOpened: String { 
    return VectorL10n.tr("Vector", "account_error_matrix_session_is_not_opened") 
  }
  /// This doesn't appear to be a valid phone number
  public static var accountErrorMsisdnWrongDescription: String { 
    return VectorL10n.tr("Vector", "account_error_msisdn_wrong_description") 
  }
  /// Invalid Phone Number
  public static var accountErrorMsisdnWrongTitle: String { 
    return VectorL10n.tr("Vector", "account_error_msisdn_wrong_title") 
  }
  /// Picture change failed
  public static var accountErrorPictureChangeFailed: String { 
    return VectorL10n.tr("Vector", "account_error_picture_change_failed") 
  }
  /// Notifications not allowed
  public static var accountErrorPushNotAllowed: String { 
    return VectorL10n.tr("Vector", "account_error_push_not_allowed") 
  }
  /// Link Email
  public static var accountLinkEmail: String { 
    return VectorL10n.tr("Vector", "account_link_email") 
  }
  /// Linked emails
  public static var accountLinkedEmails: String { 
    return VectorL10n.tr("Vector", "account_linked_emails") 
  }
  /// Logout all accounts
  public static var accountLogoutAll: String { 
    return VectorL10n.tr("Vector", "account_logout_all") 
  }
  /// Unable to verify phone number.
  public static var accountMsisdnValidationError: String { 
    return VectorL10n.tr("Vector", "account_msisdn_validation_error") 
  }
  /// We've sent an SMS with an activation code. Please enter this code below.
  public static var accountMsisdnValidationMessage: String { 
    return VectorL10n.tr("Vector", "account_msisdn_validation_message") 
  }
  /// Verification Pending
  public static var accountMsisdnValidationTitle: String { 
    return VectorL10n.tr("Vector", "account_msisdn_validation_title") 
  }
  /// Save changes
  public static var accountSaveChanges: String { 
    return VectorL10n.tr("Vector", "account_save_changes") 
  }
  /// Logout
  public static var actionLogout: String { 
    return VectorL10n.tr("Vector", "action_logout") 
  }
  /// Active Call
  public static var activeCall: String { 
    return VectorL10n.tr("Vector", "active_call") 
  }
  /// Active Call (%@)
  public static func activeCallDetails(_ p1: String) -> String {
    return VectorL10n.tr("Vector", "active_call_details", p1)
  }
  /// Add
  public static var add: String { 
    return VectorL10n.tr("Vector", "add") 
  }
  /// All
  public static var allChatsAllFilter: String { 
    return VectorL10n.tr("Vector", "all_chats_all_filter") 
  }
  /// Layout preferences
  public static var allChatsEditLayout: String { 
    return VectorL10n.tr("Vector", "all_chats_edit_layout") 
  }
  /// Sort by activity
  public static var allChatsEditLayoutActivityOrder: String { 
    return VectorL10n.tr("Vector", "all_chats_edit_layout_activity_order") 
  }
  /// Automatically filter your messages into the categories of your choice
  public static var allChatsEditLayoutAddFiltersMessage: String { 
    return VectorL10n.tr("Vector", "all_chats_edit_layout_add_filters_message") 
  }
  /// Filter your messages
  public static var allChatsEditLayoutAddFiltersTitle: String { 
    return VectorL10n.tr("Vector", "all_chats_edit_layout_add_filters_title") 
  }
  /// Pin sections to home for easy access
  public static var allChatsEditLayoutAddSectionMessage: String { 
    return VectorL10n.tr("Vector", "all_chats_edit_layout_add_section_message") 
  }
  /// Add section to home
  public static var allChatsEditLayoutAddSectionTitle: String { 
    return VectorL10n.tr("Vector", "all_chats_edit_layout_add_section_title") 
  }
  /// Sort A-Z
  public static var allChatsEditLayoutAlphabeticalOrder: String { 
    return VectorL10n.tr("Vector", "all_chats_edit_layout_alphabetical_order") 
  }
  /// Pin your spaces
  public static var allChatsEditLayoutPinSpacesTitle: String { 
    return VectorL10n.tr("Vector", "all_chats_edit_layout_pin_spaces_title") 
  }
  /// Recents
  public static var allChatsEditLayoutRecents: String { 
    return VectorL10n.tr("Vector", "all_chats_edit_layout_recents") 
  }
  /// Show filters
  public static var allChatsEditLayoutShowFilters: String { 
    return VectorL10n.tr("Vector", "all_chats_edit_layout_show_filters") 
  }
  /// Show recents
  public static var allChatsEditLayoutShowRecents: String { 
    return VectorL10n.tr("Vector", "all_chats_edit_layout_show_recents") 
  }
  /// Sort messages by
  public static var allChatsEditLayoutSortingOptionsTitle: String { 
    return VectorL10n.tr("Vector", "all_chats_edit_layout_sorting_options_title") 
  }
  /// Unreads
  public static var allChatsEditLayoutUnreads: String { 
    return VectorL10n.tr("Vector", "all_chats_edit_layout_unreads") 
  }
  /// Leave %@
  public static func allChatsEditMenuLeaveSpace(_ p1: String) -> String {
    return VectorL10n.tr("Vector", "all_chats_edit_menu_leave_space", p1)
  }
  /// Space settings
  public static var allChatsEditMenuSpaceSettings: String { 
    return VectorL10n.tr("Vector", "all_chats_edit_menu_space_settings") 
  }
  /// You’re all caught up.
  public static var allChatsEmptyListPlaceholderTitle: String { 
    return VectorL10n.tr("Vector", "all_chats_empty_list_placeholder_title") 
  }
  /// Spaces are a new way to group rooms and people. Add an existing room, or create a new one, using the bottom-right button.
  public static var allChatsEmptySpaceInformation: String { 
    return VectorL10n.tr("Vector", "all_chats_empty_space_information") 
  }
  /// This is where your unread messages will show up, when you have some.
  public static var allChatsEmptyUnreadsPlaceholderMessage: String { 
    return VectorL10n.tr("Vector", "all_chats_empty_unreads_placeholder_message") 
  }
  /// The all-in-one secure chat app for teams, friends and organisations. Create a chat, or join an existing room, to get started.
  public static var allChatsEmptyViewInformation: String { 
    return VectorL10n.tr("Vector", "all_chats_empty_view_information") 
  }
  /// %@\nis looking a little empty.
  public static func allChatsEmptyViewTitle(_ p1: String) -> String {
    return VectorL10n.tr("Vector", "all_chats_empty_view_title", p1)
  }
  /// Try adjusting your search.
  public static var allChatsNothingFoundPlaceholderMessage: String { 
    return VectorL10n.tr("Vector", "all_chats_nothing_found_placeholder_message") 
  }
  /// Nothing found.
  public static var allChatsNothingFoundPlaceholderTitle: String { 
    return VectorL10n.tr("Vector", "all_chats_nothing_found_placeholder_title") 
  }
  /// To simplify your Element, tabs are now optional. Manage them using the top-right menu.
  public static var allChatsOnboardingPageMessage1: String { 
    return VectorL10n.tr("Vector", "all_chats_onboarding_page_message1") 
  }
  /// Access your Spaces (bottom-left) faster and easier than ever before.
  public static var allChatsOnboardingPageMessage2: String { 
    return VectorL10n.tr("Vector", "all_chats_onboarding_page_message2") 
  }
  /// Tap your profile to let us know what you think.
  public static var allChatsOnboardingPageMessage3: String { 
    return VectorL10n.tr("Vector", "all_chats_onboarding_page_message3") 
  }
  /// Welcome to a new view!
  public static var allChatsOnboardingPageTitle1: String { 
    return VectorL10n.tr("Vector", "all_chats_onboarding_page_title1") 
  }
  /// Access Spaces
  public static var allChatsOnboardingPageTitle2: String { 
    return VectorL10n.tr("Vector", "all_chats_onboarding_page_title2") 
  }
  /// Give Feedback
  public static var allChatsOnboardingPageTitle3: String { 
    return VectorL10n.tr("Vector", "all_chats_onboarding_page_title3") 
  }
  /// What's new
  public static var allChatsOnboardingTitle: String { 
    return VectorL10n.tr("Vector", "all_chats_onboarding_title") 
  }
  /// Try it out
  public static var allChatsOnboardingTryIt: String { 
    return VectorL10n.tr("Vector", "all_chats_onboarding_try_it") 
  }
  /// Chats
  public static var allChatsSectionTitle: String { 
    return VectorL10n.tr("Vector", "all_chats_section_title") 
  }
  /// All chats
  public static var allChatsTitle: String { 
    return VectorL10n.tr("Vector", "all_chats_title") 
  }
  /// User menu
  public static var allChatsUserMenuAccessibilityLabel: String { 
    return VectorL10n.tr("Vector", "all_chats_user_menu_accessibility_label") 
  }
  /// User settings
  public static var allChatsUserMenuSettings: String { 
    return VectorL10n.tr("Vector", "all_chats_user_menu_settings") 
  }
  /// Help us identify issues and improve %@ by sharing anonymous usage data. To understand how people use multiple devices, we’ll generate a random identifier, shared by your devices.
  public static func analyticsPromptMessageNewUser(_ p1: String) -> String {
    return VectorL10n.tr("Vector", "analytics_prompt_message_new_user", p1)
  }
  /// You previously consented to share anonymous usage data with us. Now, to help understand how people use multiple devices, we’ll generate a random identifier, shared by your devices.
  public static var analyticsPromptMessageUpgrade: String { 
    return VectorL10n.tr("Vector", "analytics_prompt_message_upgrade") 
  }
  /// Not now
  public static var analyticsPromptNotNow: String { 
    return VectorL10n.tr("Vector", "analytics_prompt_not_now") 
  }
  /// We <b>don't</b> record or profile any account data
  public static var analyticsPromptPoint1: String { 
    return VectorL10n.tr("Vector", "analytics_prompt_point_1") 
  }
  /// We <b>don't</b> share information with third parties
  public static var analyticsPromptPoint2: String { 
    return VectorL10n.tr("Vector", "analytics_prompt_point_2") 
  }
  /// You can turn this off anytime in settings
  public static var analyticsPromptPoint3: String { 
    return VectorL10n.tr("Vector", "analytics_prompt_point_3") 
  }
  /// Stop sharing
  public static var analyticsPromptStop: String { 
    return VectorL10n.tr("Vector", "analytics_prompt_stop") 
  }
  /// here
  public static var analyticsPromptTermsLinkNewUser: String { 
    return VectorL10n.tr("Vector", "analytics_prompt_terms_link_new_user") 
  }
  /// here
  public static var analyticsPromptTermsLinkUpgrade: String { 
    return VectorL10n.tr("Vector", "analytics_prompt_terms_link_upgrade") 
  }
  /// You can read all our terms %@.
  public static func analyticsPromptTermsNewUser(_ p1: String) -> String {
    return VectorL10n.tr("Vector", "analytics_prompt_terms_new_user", p1)
  }
  /// Read all our terms %@. Is that OK?
  public static func analyticsPromptTermsUpgrade(_ p1: String) -> String {
    return VectorL10n.tr("Vector", "analytics_prompt_terms_upgrade", p1)
  }
  /// Help improve %@
  public static func analyticsPromptTitle(_ p1: String) -> String {
    return VectorL10n.tr("Vector", "analytics_prompt_title", p1)
  }
  /// Yes, that's fine
  public static var analyticsPromptYes: String { 
    return VectorL10n.tr("Vector", "analytics_prompt_yes") 
  }
  /// Answer Call
  public static var answerCall: String { 
    return VectorL10n.tr("Vector", "answer_call") 
  }
  /// Attach Media from Library
  public static var attachMedia: String { 
    return VectorL10n.tr("Vector", "attach_media") 
  }
  /// Cancel the download?
  public static var attachmentCancelDownload: String { 
    return VectorL10n.tr("Vector", "attachment_cancel_download") 
  }
  /// Cancel the upload?
  public static var attachmentCancelUpload: String { 
    return VectorL10n.tr("Vector", "attachment_cancel_upload") 
  }
  /// This file contains encryption keys exported from a Matrix client.\nDo you want to view the file content or import the keys it contains?
  public static var attachmentE2eKeysFilePrompt: String { 
    return VectorL10n.tr("Vector", "attachment_e2e_keys_file_prompt") 
  }
  /// Import...
  public static var attachmentE2eKeysImport: String { 
    return VectorL10n.tr("Vector", "attachment_e2e_keys_import") 
  }
  /// Large (~%@)
  public static func attachmentLarge(_ p1: String) -> String {
    return VectorL10n.tr("Vector", "attachment_large", p1)
  }
  /// Large %@ (~%@)
  public static func attachmentLargeWithResolution(_ p1: String, _ p2: String) -> String {
    return VectorL10n.tr("Vector", "attachment_large_with_resolution", p1, p2)
  }
  /// Medium (~%@)
  public static func attachmentMedium(_ p1: String) -> String {
    return VectorL10n.tr("Vector", "attachment_medium", p1)
  }
  /// Medium %@ (~%@)
  public static func attachmentMediumWithResolution(_ p1: String, _ p2: String) -> String {
    return VectorL10n.tr("Vector", "attachment_medium_with_resolution", p1, p2)
  }
  /// Actual Size
  public static var attachmentMultiselectionOriginal: String { 
    return VectorL10n.tr("Vector", "attachment_multiselection_original") 
  }
  /// Do you want to send images as:
  public static var attachmentMultiselectionSizePrompt: String { 
    return VectorL10n.tr("Vector", "attachment_multiselection_size_prompt") 
  }
  /// Actual Size (%@)
  public static func attachmentOriginal(_ p1: String) -> String {
    return VectorL10n.tr("Vector", "attachment_original", p1)
  }
  /// Do you want to send as:
  public static var attachmentSizePrompt: String { 
    return VectorL10n.tr("Vector", "attachment_size_prompt") 
  }
  /// You can turn this off in settings.
  public static var attachmentSizePromptMessage: String { 
    return VectorL10n.tr("Vector", "attachment_size_prompt_message") 
  }
  /// Confirm size to send
  public static var attachmentSizePromptTitle: String { 
    return VectorL10n.tr("Vector", "attachment_size_prompt_title") 
  }
  /// Small (~%@)
  public static func attachmentSmall(_ p1: String) -> String {
    return VectorL10n.tr("Vector", "attachment_small", p1)
  }
  /// Small %@ (~%@)
  public static func attachmentSmallWithResolution(_ p1: String, _ p2: String) -> String {
    return VectorL10n.tr("Vector", "attachment_small_with_resolution", p1, p2)
  }
  /// This file type is not supported.
  public static var attachmentUnsupportedPreviewMessage: String { 
    return VectorL10n.tr("Vector", "attachment_unsupported_preview_message") 
  }
  /// Unable to preview
  public static var attachmentUnsupportedPreviewTitle: String { 
    return VectorL10n.tr("Vector", "attachment_unsupported_preview_title") 
  }
  /// Please review and accept the policies of this homeserver:
  public static var authAcceptPolicies: String { 
    return VectorL10n.tr("Vector", "auth_accept_policies") 
  }
  /// Registration with email and phone number at once is not supported yet until the api exists. Only the phone number will be taken into account. You may add your email to your profile in settings.
  public static var authAddEmailAndPhoneWarning: String { 
    return VectorL10n.tr("Vector", "auth_add_email_and_phone_warning") 
  }
  /// Set an email for account recovery, and later to be optionally discoverable by people who know you.
  public static var authAddEmailMessage2: String { 
    return VectorL10n.tr("Vector", "auth_add_email_message_2") 
  }
  /// Set an email for account recovery. Use later email or phone to be optionally discoverable by people who know you.
  public static var authAddEmailPhoneMessage2: String { 
    return VectorL10n.tr("Vector", "auth_add_email_phone_message_2") 
  }
  /// Set a phone, and later to be optionally discoverable by people who know you.
  public static var authAddPhoneMessage2: String { 
    return VectorL10n.tr("Vector", "auth_add_phone_message_2") 
  }
  /// Invalid homeserver discovery response
  public static var authAutodiscoverInvalidResponse: String { 
    return VectorL10n.tr("Vector", "auth_autodiscover_invalid_response") 
  }
  /// This email address is already in use
  public static var authEmailInUse: String { 
    return VectorL10n.tr("Vector", "auth_email_in_use") 
  }
  /// No identity server is configured so you cannot add an email address in order to reset your Matrix account password in the future.
  public static var authEmailIsRequired: String { 
    return VectorL10n.tr("Vector", "auth_email_is_required") 
  }
  /// Failed to send email: This email address was not found
  public static var authEmailNotFound: String { 
    return VectorL10n.tr("Vector", "auth_email_not_found") 
  }
  /// Email address
  public static var authEmailPlaceholder: String { 
    return VectorL10n.tr("Vector", "auth_email_placeholder") 
  }
  /// Please check your email to continue registration
  public static var authEmailValidationMessage: String { 
    return VectorL10n.tr("Vector", "auth_email_validation_message") 
  }
  /// Forgot Matrix account password?
  public static var authForgotPassword: String { 
    return VectorL10n.tr("Vector", "auth_forgot_password") 
  }
  /// No identity server is configured: add one to reset your Matrix account password.
  public static var authForgotPasswordErrorNoConfiguredIdentityServer: String { 
    return VectorL10n.tr("Vector", "auth_forgot_password_error_no_configured_identity_server") 
  }
  /// URL (e.g. https://matrix.org)
  public static var authHomeServerPlaceholder: String { 
    return VectorL10n.tr("Vector", "auth_home_server_placeholder") 
  }
  /// URL (e.g. https://vector.im)
  public static var authIdentityServerPlaceholder: String { 
    return VectorL10n.tr("Vector", "auth_identity_server_placeholder") 
  }
  /// This doesn't look like a valid email address
  public static var authInvalidEmail: String { 
    return VectorL10n.tr("Vector", "auth_invalid_email") 
  }
  /// Incorrect username and/or password
  public static var authInvalidLoginParam: String { 
    return VectorL10n.tr("Vector", "auth_invalid_login_param") 
  }
  /// Password too short (min 6)
  public static var authInvalidPassword: String { 
    return VectorL10n.tr("Vector", "auth_invalid_password") 
  }
  /// This doesn't look like a valid phone number
  public static var authInvalidPhone: String { 
    return VectorL10n.tr("Vector", "auth_invalid_phone") 
  }
  /// User names may only contain letters, numbers, dots, hyphens and underscores
  public static var authInvalidUserName: String { 
    return VectorL10n.tr("Vector", "auth_invalid_user_name") 
  }
  /// Log in
  public static var authLogin: String { 
    return VectorL10n.tr("Vector", "auth_login") 
  }
  /// Sign In
  public static var authLoginSingleSignOn: String { 
    return VectorL10n.tr("Vector", "auth_login_single_sign_on") 
  }
  /// Missing email address
  public static var authMissingEmail: String { 
    return VectorL10n.tr("Vector", "auth_missing_email") 
  }
  /// Missing email address or phone number
  public static var authMissingEmailOrPhone: String { 
    return VectorL10n.tr("Vector", "auth_missing_email_or_phone") 
  }
  /// Missing password
  public static var authMissingPassword: String { 
    return VectorL10n.tr("Vector", "auth_missing_password") 
  }
  /// Missing phone number
  public static var authMissingPhone: String { 
    return VectorL10n.tr("Vector", "auth_missing_phone") 
  }
  /// Unable to verify phone number.
  public static var authMsisdnValidationError: String { 
    return VectorL10n.tr("Vector", "auth_msisdn_validation_error") 
  }
  /// We've sent an SMS with an activation code. Please enter this code below.
  public static var authMsisdnValidationMessage: String { 
    return VectorL10n.tr("Vector", "auth_msisdn_validation_message") 
  }
  /// Verification Pending
  public static var authMsisdnValidationTitle: String { 
    return VectorL10n.tr("Vector", "auth_msisdn_validation_title") 
  }
  /// New password
  public static var authNewPasswordPlaceholder: String { 
    return VectorL10n.tr("Vector", "auth_new_password_placeholder") 
  }
  /// Email address (optional)
  public static var authOptionalEmailPlaceholder: String { 
    return VectorL10n.tr("Vector", "auth_optional_email_placeholder") 
  }
  /// Phone number (optional)
  public static var authOptionalPhonePlaceholder: String { 
    return VectorL10n.tr("Vector", "auth_optional_phone_placeholder") 
  }
  /// Passwords don't match
  public static var authPasswordDontMatch: String { 
    return VectorL10n.tr("Vector", "auth_password_dont_match") 
  }
  /// Password
  public static var authPasswordPlaceholder: String { 
    return VectorL10n.tr("Vector", "auth_password_placeholder") 
  }
  /// This phone number is already in use
  public static var authPhoneInUse: String { 
    return VectorL10n.tr("Vector", "auth_phone_in_use") 
  }
  /// No identity server is configured so you cannot add a phone number in order to reset your Matrix account password in the future.
  public static var authPhoneIsRequired: String { 
    return VectorL10n.tr("Vector", "auth_phone_is_required") 
  }
  /// Phone number
  public static var authPhonePlaceholder: String { 
    return VectorL10n.tr("Vector", "auth_phone_placeholder") 
  }
  /// This homeserver would like to make sure you are not a robot
  public static var authRecaptchaMessage: String { 
    return VectorL10n.tr("Vector", "auth_recaptcha_message") 
  }
  /// Register
  public static var authRegister: String { 
    return VectorL10n.tr("Vector", "auth_register") 
  }
  /// Confirm your new Matrix account password
  public static var authRepeatNewPasswordPlaceholder: String { 
    return VectorL10n.tr("Vector", "auth_repeat_new_password_placeholder") 
  }
  /// Repeat password
  public static var authRepeatPasswordPlaceholder: String { 
    return VectorL10n.tr("Vector", "auth_repeat_password_placeholder") 
  }
  /// An email has been sent to %@. Once you've followed the link it contains, click below.
  public static func authResetPasswordEmailValidationMessage(_ p1: String) -> String {
    return VectorL10n.tr("Vector", "auth_reset_password_email_validation_message", p1)
  }
  /// No identity server is configured: add one in server options to reset your Matrix account password.
  public static var authResetPasswordErrorIsRequired: String { 
    return VectorL10n.tr("Vector", "auth_reset_password_error_is_required") 
  }
  /// Your email address does not appear to be associated with a Matrix ID on this homeserver.
  public static var authResetPasswordErrorNotFound: String { 
    return VectorL10n.tr("Vector", "auth_reset_password_error_not_found") 
  }
  /// Failed to verify email address: make sure you clicked the link in the email
  public static var authResetPasswordErrorUnauthorized: String { 
    return VectorL10n.tr("Vector", "auth_reset_password_error_unauthorized") 
  }
  /// To reset your Matrix account password, enter the email address linked to your account:
  public static var authResetPasswordMessage: String { 
    return VectorL10n.tr("Vector", "auth_reset_password_message") 
  }
  /// The email address linked to your account must be entered.
  public static var authResetPasswordMissingEmail: String { 
    return VectorL10n.tr("Vector", "auth_reset_password_missing_email") 
  }
  /// A new password must be entered.
  public static var authResetPasswordMissingPassword: String { 
    return VectorL10n.tr("Vector", "auth_reset_password_missing_password") 
  }
  /// I have verified my email address
  public static var authResetPasswordNextStepButton: String { 
    return VectorL10n.tr("Vector", "auth_reset_password_next_step_button") 
  }
  /// Your Matrix account password has been reset.\n\nYou have been logged out of all sessions and will no longer receive push notifications. To re-enable notifications, re-log in on each device.
  public static var authResetPasswordSuccessMessage: String { 
    return VectorL10n.tr("Vector", "auth_reset_password_success_message") 
  }
  /// Return to login screen
  public static var authReturnToLogin: String { 
    return VectorL10n.tr("Vector", "auth_return_to_login") 
  }
  /// Send Reset Email
  public static var authSendResetEmail: String { 
    return VectorL10n.tr("Vector", "auth_send_reset_email") 
  }
  /// Skip
  public static var authSkip: String { 
    return VectorL10n.tr("Vector", "auth_skip") 
  }
  /// Clear personal data
  public static var authSoftlogoutClearData: String { 
    return VectorL10n.tr("Vector", "auth_softlogout_clear_data") 
  }
  /// Clear all data
  public static var authSoftlogoutClearDataButton: String { 
    return VectorL10n.tr("Vector", "auth_softlogout_clear_data_button") 
  }
  /// Warning: Your personal data (including encryption keys) is still stored on this device.
  public static var authSoftlogoutClearDataMessage1: String { 
    return VectorL10n.tr("Vector", "auth_softlogout_clear_data_message_1") 
  }
  /// Clear it if you're finished using this device, or want to sign in to another account.
  public static var authSoftlogoutClearDataMessage2: String { 
    return VectorL10n.tr("Vector", "auth_softlogout_clear_data_message_2") 
  }
  /// Sign out
  public static var authSoftlogoutClearDataSignOut: String { 
    return VectorL10n.tr("Vector", "auth_softlogout_clear_data_sign_out") 
  }
  /// Are you sure you want to clear all data currently stored on this device? Sign in again to access your account data and messages.
  public static var authSoftlogoutClearDataSignOutMsg: String { 
    return VectorL10n.tr("Vector", "auth_softlogout_clear_data_sign_out_msg") 
  }
  /// Are you sure?
  public static var authSoftlogoutClearDataSignOutTitle: String { 
    return VectorL10n.tr("Vector", "auth_softlogout_clear_data_sign_out_title") 
  }
  /// Your homeserver (%1$@) admin has signed you out of your account %2$@ (%3$@).
  public static func authSoftlogoutReason(_ p1: String, _ p2: String, _ p3: String) -> String {
    return VectorL10n.tr("Vector", "auth_softlogout_reason", p1, p2, p3)
  }
  /// Sign in to recover encryption keys stored exclusively on this device. You need them to read all of your secure messages on any device.
  public static var authSoftlogoutRecoverEncryptionKeys: String { 
    return VectorL10n.tr("Vector", "auth_softlogout_recover_encryption_keys") 
  }
  /// Sign In
  public static var authSoftlogoutSignIn: String { 
    return VectorL10n.tr("Vector", "auth_softlogout_sign_in") 
  }
  /// You’re signed out
  public static var authSoftlogoutSignedOut: String { 
    return VectorL10n.tr("Vector", "auth_softlogout_signed_out") 
  }
  /// Submit
  public static var authSubmit: String { 
    return VectorL10n.tr("Vector", "auth_submit") 
  }
  /// The identity server is not trusted
  public static var authUntrustedIdServer: String { 
    return VectorL10n.tr("Vector", "auth_untrusted_id_server") 
  }
  /// Use custom server options (advanced)
  public static var authUseServerOptions: String { 
    return VectorL10n.tr("Vector", "auth_use_server_options") 
  }
  /// Email or user name
  public static var authUserIdPlaceholder: String { 
    return VectorL10n.tr("Vector", "auth_user_id_placeholder") 
  }
  /// User name
  public static var authUserNamePlaceholder: String { 
    return VectorL10n.tr("Vector", "auth_user_name_placeholder") 
  }
  /// Username in use
  public static var authUsernameInUse: String { 
    return VectorL10n.tr("Vector", "auth_username_in_use") 
  }
  /// This app does not support the authentication mechanism on your homeserver.
  public static var authenticatedSessionFlowNotSupported: String { 
    return VectorL10n.tr("Vector", "authenticated_session_flow_not_supported") 
  }
  /// Your account is not created yet. Stop the registration process?
  public static var authenticationCancelFlowConfirmationMessage: String { 
    return VectorL10n.tr("Vector", "authentication_cancel_flow_confirmation_message") 
  }
  /// Make sure it’s 8 characters or more
  public static var authenticationChoosePasswordInputMessage: String { 
    return VectorL10n.tr("Vector", "authentication_choose_password_input_message") 
  }
  /// Choose a new password
  public static var authenticationChoosePasswordInputTitle: String { 
    return VectorL10n.tr("Vector", "authentication_choose_password_input_title") 
  }
  /// Check your inbox
  public static var authenticationChoosePasswordNotVerifiedMessage: String { 
    return VectorL10n.tr("Vector", "authentication_choose_password_not_verified_message") 
  }
  /// Email not verified
  public static var authenticationChoosePasswordNotVerifiedTitle: String { 
    return VectorL10n.tr("Vector", "authentication_choose_password_not_verified_title") 
  }
  /// Sign out of all devices
  public static var authenticationChoosePasswordSignoutAllDevices: String { 
    return VectorL10n.tr("Vector", "authentication_choose_password_signout_all_devices") 
  }
  /// Reset Password
  public static var authenticationChoosePasswordSubmitButton: String { 
    return VectorL10n.tr("Vector", "authentication_choose_password_submit_button") 
  }
  /// New Password
  public static var authenticationChoosePasswordTextFieldPlaceholder: String { 
    return VectorL10n.tr("Vector", "authentication_choose_password_text_field_placeholder") 
  }
  /// %@ will send you a verification link
  public static func authenticationForgotPasswordInputMessage(_ p1: String) -> String {
    return VectorL10n.tr("Vector", "authentication_forgot_password_input_message", p1)
  }
  /// Enter your email
  public static var authenticationForgotPasswordInputTitle: String { 
    return VectorL10n.tr("Vector", "authentication_forgot_password_input_title") 
  }
  /// Email
  public static var authenticationForgotPasswordTextFieldPlaceholder: String { 
    return VectorL10n.tr("Vector", "authentication_forgot_password_text_field_placeholder") 
  }
  /// Resend email
  public static var authenticationForgotPasswordWaitingButton: String { 
    return VectorL10n.tr("Vector", "authentication_forgot_password_waiting_button") 
  }
  /// Follow the instructions sent to %@
  public static func authenticationForgotPasswordWaitingMessage(_ p1: String) -> String {
    return VectorL10n.tr("Vector", "authentication_forgot_password_waiting_message", p1)
  }
  /// Check your email.
  public static var authenticationForgotPasswordWaitingTitle: String { 
    return VectorL10n.tr("Vector", "authentication_forgot_password_waiting_title") 
  }
  /// Forgot password
  public static var authenticationLoginForgotPassword: String { 
    return VectorL10n.tr("Vector", "authentication_login_forgot_password") 
  }
  /// Welcome back!
  public static var authenticationLoginTitle: String { 
    return VectorL10n.tr("Vector", "authentication_login_title") 
  }
  /// Username / Email / Phone
  public static var authenticationLoginUsername: String { 
    return VectorL10n.tr("Vector", "authentication_login_username") 
  }
  /// Are you a human?
  public static var authenticationRecaptchaTitle: String { 
    return VectorL10n.tr("Vector", "authentication_recaptcha_title") 
  }
  /// Must be 8 characters or more
  public static var authenticationRegistrationPasswordFooter: String { 
    return VectorL10n.tr("Vector", "authentication_registration_password_footer") 
  }
  /// Create your account
  public static var authenticationRegistrationTitle: String { 
    return VectorL10n.tr("Vector", "authentication_registration_title") 
  }
  /// Username
  public static var authenticationRegistrationUsername: String { 
    return VectorL10n.tr("Vector", "authentication_registration_username") 
  }
  /// You can’t change this later
  public static var authenticationRegistrationUsernameFooter: String { 
    return VectorL10n.tr("Vector", "authentication_registration_username_footer") 
  }
  /// Others can discover you %@
  public static func authenticationRegistrationUsernameFooterAvailable(_ p1: String) -> String {
    return VectorL10n.tr("Vector", "authentication_registration_username_footer_available", p1)
  }
  /// Where your conversations will live
  public static var authenticationServerInfoTitle: String { 
    return VectorL10n.tr("Vector", "authentication_server_info_title") 
  }
  /// Where your conversations live
  public static var authenticationServerInfoTitleLogin: String { 
    return VectorL10n.tr("Vector", "authentication_server_info_title_login") 
  }
  /// Cannot find a server at this URL, please check it is correct.
  public static var authenticationServerSelectionGenericError: String { 
    return VectorL10n.tr("Vector", "authentication_server_selection_generic_error") 
  }
  /// What is the address of your server?
  public static var authenticationServerSelectionLoginMessage: String { 
    return VectorL10n.tr("Vector", "authentication_server_selection_login_message") 
  }
  /// Connect to homeserver
  public static var authenticationServerSelectionLoginTitle: String { 
    return VectorL10n.tr("Vector", "authentication_server_selection_login_title") 
  }
  /// What is the address of your server? This is like a home for all your data
  public static var authenticationServerSelectionRegisterMessage: String { 
    return VectorL10n.tr("Vector", "authentication_server_selection_register_message") 
  }
  /// Select your homeserver
  public static var authenticationServerSelectionRegisterTitle: String { 
    return VectorL10n.tr("Vector", "authentication_server_selection_register_title") 
  }
  /// Homeserver URL
  public static var authenticationServerSelectionServerUrl: String { 
    return VectorL10n.tr("Vector", "authentication_server_selection_server_url") 
  }
  /// Please read %@’s terms and policies
  public static func authenticationTermsMessage(_ p1: String) -> String {
    return VectorL10n.tr("Vector", "authentication_terms_message", p1)
  }
  /// Unable to find the selected policy. Please try again later.
  public static var authenticationTermsPolicyUrlError: String { 
    return VectorL10n.tr("Vector", "authentication_terms_policy_url_error") 
  }
  /// Privacy policies
  public static var authenticationTermsTitle: String { 
    return VectorL10n.tr("Vector", "authentication_terms_title") 
  }
  /// %@ needs to verify your account
  public static func authenticationVerifyEmailInputMessage(_ p1: String) -> String {
    return VectorL10n.tr("Vector", "authentication_verify_email_input_message", p1)
  }
  /// Enter your email
  public static var authenticationVerifyEmailInputTitle: String { 
    return VectorL10n.tr("Vector", "authentication_verify_email_input_title") 
  }
  /// Email
  public static var authenticationVerifyEmailTextFieldPlaceholder: String { 
    return VectorL10n.tr("Vector", "authentication_verify_email_text_field_placeholder") 
  }
  /// Resend email
  public static var authenticationVerifyEmailWaitingButton: String { 
    return VectorL10n.tr("Vector", "authentication_verify_email_waiting_button") 
  }
  /// Did not receive an email?
  public static var authenticationVerifyEmailWaitingHint: String { 
    return VectorL10n.tr("Vector", "authentication_verify_email_waiting_hint") 
  }
  /// Follow the instructions sent to %@
  public static func authenticationVerifyEmailWaitingMessage(_ p1: String) -> String {
    return VectorL10n.tr("Vector", "authentication_verify_email_waiting_message", p1)
  }
  /// Verify your email.
  public static var authenticationVerifyEmailWaitingTitle: String { 
    return VectorL10n.tr("Vector", "authentication_verify_email_waiting_title") 
  }
  /// %@ needs to verify your account
  public static func authenticationVerifyMsisdnInputMessage(_ p1: String) -> String {
    return VectorL10n.tr("Vector", "authentication_verify_msisdn_input_message", p1)
  }
  /// Enter your phone number
  public static var authenticationVerifyMsisdnInputTitle: String { 
    return VectorL10n.tr("Vector", "authentication_verify_msisdn_input_title") 
  }
  /// Invalid phone number
  public static var authenticationVerifyMsisdnInvalidPhoneNumber: String { 
    return VectorL10n.tr("Vector", "authentication_verify_msisdn_invalid_phone_number") 
  }
  /// Confirmation Code
  public static var authenticationVerifyMsisdnOtpTextFieldPlaceholder: String { 
    return VectorL10n.tr("Vector", "authentication_verify_msisdn_otp_text_field_placeholder") 
  }
  /// Phone Number
  public static var authenticationVerifyMsisdnTextFieldPlaceholder: String { 
    return VectorL10n.tr("Vector", "authentication_verify_msisdn_text_field_placeholder") 
  }
  /// Resend code
  public static var authenticationVerifyMsisdnWaitingButton: String { 
    return VectorL10n.tr("Vector", "authentication_verify_msisdn_waiting_button") 
  }
  /// A code was sent to %@
  public static func authenticationVerifyMsisdnWaitingMessage(_ p1: String) -> String {
    return VectorL10n.tr("Vector", "authentication_verify_msisdn_waiting_message", p1)
  }
  /// Verify your phone number
  public static var authenticationVerifyMsisdnWaitingTitle: String { 
    return VectorL10n.tr("Vector", "authentication_verify_msisdn_waiting_title") 
  }
  /// Back
  public static var back: String { 
    return VectorL10n.tr("Vector", "back") 
  }
  /// Ban
  public static var ban: String { 
    return VectorL10n.tr("Vector", "ban") 
  }
  /// Log back in
  public static var biometricsCantUnlockedAlertMessageLogin: String { 
    return VectorL10n.tr("Vector", "biometrics_cant_unlocked_alert_message_login") 
  }
  /// Retry
  public static var biometricsCantUnlockedAlertMessageRetry: String { 
    return VectorL10n.tr("Vector", "biometrics_cant_unlocked_alert_message_retry") 
  }
  /// To unlock, use %@ or log back in and enable %@ again
  public static func biometricsCantUnlockedAlertMessageX(_ p1: String, _ p2: String) -> String {
    return VectorL10n.tr("Vector", "biometrics_cant_unlocked_alert_message_x", p1, p2)
  }
  /// Can't unlock app
  public static var biometricsCantUnlockedAlertTitle: String { 
    return VectorL10n.tr("Vector", "biometrics_cant_unlocked_alert_title") 
  }
  /// Disable %@
  public static func biometricsDesetupDisableButtonTitleX(_ p1: String) -> String {
    return VectorL10n.tr("Vector", "biometrics_desetup_disable_button_title_x", p1)
  }
  /// Disable %@
  public static func biometricsDesetupTitleX(_ p1: String) -> String {
    return VectorL10n.tr("Vector", "biometrics_desetup_title_x", p1)
  }
  /// Face ID
  public static var biometricsModeFaceId: String { 
    return VectorL10n.tr("Vector", "biometrics_mode_face_id") 
  }
  /// Touch ID
  public static var biometricsModeTouchId: String { 
    return VectorL10n.tr("Vector", "biometrics_mode_touch_id") 
  }
  /// Enable %@
  public static func biometricsSettingsEnableX(_ p1: String) -> String {
    return VectorL10n.tr("Vector", "biometrics_settings_enable_x", p1)
  }
  /// Enable %@
  public static func biometricsSetupEnableButtonTitleX(_ p1: String) -> String {
    return VectorL10n.tr("Vector", "biometrics_setup_enable_button_title_x", p1)
  }
  /// Save yourself time
  public static var biometricsSetupSubtitle: String { 
    return VectorL10n.tr("Vector", "biometrics_setup_subtitle") 
  }
  /// Enable %@
  public static func biometricsSetupTitleX(_ p1: String) -> String {
    return VectorL10n.tr("Vector", "biometrics_setup_title_x", p1)
  }
  /// Authentication is needed to access your app
  public static var biometricsUsageReason: String { 
    return VectorL10n.tr("Vector", "biometrics_usage_reason") 
  }
  /// Please describe what you did before the crash:
  public static var bugCrashReportDescription: String { 
    return VectorL10n.tr("Vector", "bug_crash_report_description") 
  }
  /// Crash Report
  public static var bugCrashReportTitle: String { 
    return VectorL10n.tr("Vector", "bug_crash_report_title") 
  }
  /// Continue in background
  public static var bugReportBackgroundMode: String { 
    return VectorL10n.tr("Vector", "bug_report_background_mode") 
  }
  /// Please describe the bug. What did you do? What did you expect to happen? What actually happened?
  public static var bugReportDescription: String { 
    return VectorL10n.tr("Vector", "bug_report_description") 
  }
  /// In order to diagnose problems, logs from this client will be sent with this bug report. If you would prefer to only send the text above, please untick:
  public static var bugReportLogsDescription: String { 
    return VectorL10n.tr("Vector", "bug_report_logs_description") 
  }
  /// Uploading report
  public static var bugReportProgressUploading: String { 
    return VectorL10n.tr("Vector", "bug_report_progress_uploading") 
  }
  /// Collecting logs
  public static var bugReportProgressZipping: String { 
    return VectorL10n.tr("Vector", "bug_report_progress_zipping") 
  }
  /// The application has crashed last time. Would you like to submit a crash report?
  public static var bugReportPrompt: String { 
    return VectorL10n.tr("Vector", "bug_report_prompt") 
  }
  /// Send
  public static var bugReportSend: String { 
    return VectorL10n.tr("Vector", "bug_report_send") 
  }
  /// Send logs
  public static var bugReportSendLogs: String { 
    return VectorL10n.tr("Vector", "bug_report_send_logs") 
  }
  /// Send screenshot
  public static var bugReportSendScreenshot: String { 
    return VectorL10n.tr("Vector", "bug_report_send_screenshot") 
  }
  /// Bug Report
  public static var bugReportTitle: String { 
    return VectorL10n.tr("Vector", "bug_report_title") 
  }
  /// Resume
  public static var callActionsUnhold: String { 
    return VectorL10n.tr("Vector", "call_actions_unhold") 
  }
  /// There is already a call in progress.
  public static var callAlreadyDisplayed: String { 
    return VectorL10n.tr("Vector", "call_already_displayed") 
  }
  /// Connecting…
  public static var callConnecting: String { 
    return VectorL10n.tr("Vector", "call_connecting") 
  }
  /// Consulting with %@
  public static func callConsultingWithUser(_ p1: String) -> String {
    return VectorL10n.tr("Vector", "call_consulting_with_user", p1)
  }
  /// Call ended
  public static var callEnded: String { 
    return VectorL10n.tr("Vector", "call_ended") 
  }
  /// You held the call
  public static var callHolded: String { 
    return VectorL10n.tr("Vector", "call_holded") 
  }
  /// Incoming video call…
  public static var callIncomingVideo: String { 
    return VectorL10n.tr("Vector", "call_incoming_video") 
  }
  /// Incoming video call from %@
  public static func callIncomingVideoPrompt(_ p1: String) -> String {
    return VectorL10n.tr("Vector", "call_incoming_video_prompt", p1)
  }
  /// Incoming call…
  public static var callIncomingVoice: String { 
    return VectorL10n.tr("Vector", "call_incoming_voice") 
  }
  /// Incoming voice call from %@
  public static func callIncomingVoicePrompt(_ p1: String) -> String {
    return VectorL10n.tr("Vector", "call_incoming_voice_prompt", p1)
  }
  /// Call Invite Expired
  public static var callInviteExpired: String { 
    return VectorL10n.tr("Vector", "call_invite_expired") 
  }
  /// Failed to join the conference call.
  public static var callJitsiError: String { 
    return VectorL10n.tr("Vector", "call_jitsi_error") 
  }
  /// Unable to start conference call
  public static var callJitsiUnableToStart: String { 
    return VectorL10n.tr("Vector", "call_jitsi_unable_to_start") 
  }
  /// Device Speaker
  public static var callMoreActionsAudioUseDevice: String { 
    return VectorL10n.tr("Vector", "call_more_actions_audio_use_device") 
  }
  /// Change Audio Device
  public static var callMoreActionsChangeAudioDevice: String { 
    return VectorL10n.tr("Vector", "call_more_actions_change_audio_device") 
  }
  /// Dial pad
  public static var callMoreActionsDialpad: String { 
    return VectorL10n.tr("Vector", "call_more_actions_dialpad") 
  }
  /// Hold
  public static var callMoreActionsHold: String { 
    return VectorL10n.tr("Vector", "call_more_actions_hold") 
  }
  /// Transfer
  public static var callMoreActionsTransfer: String { 
    return VectorL10n.tr("Vector", "call_more_actions_transfer") 
  }
  /// Resume
  public static var callMoreActionsUnhold: String { 
    return VectorL10n.tr("Vector", "call_more_actions_unhold") 
  }
  /// Please ask the administrator of your homeserver %@ to configure a TURN server in order for calls to work reliably.
  public static func callNoStunServerErrorMessage1(_ p1: String) -> String {
    return VectorL10n.tr("Vector", "call_no_stun_server_error_message_1", p1)
  }
  /// Alternatively, you can try to use the public server at %@, but this will not be as reliable, and it will share your IP address with that server. You can also manage this in Settings
  public static func callNoStunServerErrorMessage2(_ p1: String) -> String {
    return VectorL10n.tr("Vector", "call_no_stun_server_error_message_2", p1)
  }
  /// Call failed due to misconfigured server
  public static var callNoStunServerErrorTitle: String { 
    return VectorL10n.tr("Vector", "call_no_stun_server_error_title") 
  }
  /// Try using %@
  public static func callNoStunServerErrorUseFallbackButton(_ p1: String) -> String {
    return VectorL10n.tr("Vector", "call_no_stun_server_error_use_fallback_button", p1)
  }
  /// %@ held the call
  public static func callRemoteHolded(_ p1: String) -> String {
    return VectorL10n.tr("Vector", "call_remote_holded", p1)
  }
  /// Ringing…
  public static var callRinging: String { 
    return VectorL10n.tr("Vector", "call_ringing") 
  }
  /// All
  public static var callTransferContactsAll: String { 
    return VectorL10n.tr("Vector", "call_transfer_contacts_all") 
  }
  /// Recent
  public static var callTransferContactsRecent: String { 
    return VectorL10n.tr("Vector", "call_transfer_contacts_recent") 
  }
  /// Dial pad
  public static var callTransferDialpad: String { 
    return VectorL10n.tr("Vector", "call_transfer_dialpad") 
  }
  /// Call transfer failed
  public static var callTransferErrorMessage: String { 
    return VectorL10n.tr("Vector", "call_transfer_error_message") 
  }
  /// Error
  public static var callTransferErrorTitle: String { 
    return VectorL10n.tr("Vector", "call_transfer_error_title") 
  }
  /// Transfer
  public static var callTransferTitle: String { 
    return VectorL10n.tr("Vector", "call_transfer_title") 
  }
  /// Transfer to %@
  public static func callTransferToUser(_ p1: String) -> String {
    return VectorL10n.tr("Vector", "call_transfer_to_user", p1)
  }
  /// Users
  public static var callTransferUsers: String { 
    return VectorL10n.tr("Vector", "call_transfer_users") 
  }
  /// Video call with %@
  public static func callVideoWithUser(_ p1: String) -> String {
    return VectorL10n.tr("Vector", "call_video_with_user", p1)
  }
  /// Voice call with %@
  public static func callVoiceWithUser(_ p1: String) -> String {
    return VectorL10n.tr("Vector", "call_voice_with_user", p1)
  }
  /// 1 active call (%@) · %@ paused calls
  public static func callbarActiveAndMultiplePaused(_ p1: String, _ p2: String) -> String {
    return VectorL10n.tr("Vector", "callbar_active_and_multiple_paused", p1, p2)
  }
  /// 1 active call (%@) · 1 paused call
  public static func callbarActiveAndSinglePaused(_ p1: String) -> String {
    return VectorL10n.tr("Vector", "callbar_active_and_single_paused", p1)
  }
  /// %@ paused calls
  public static func callbarOnlyMultiplePaused(_ p1: String) -> String {
    return VectorL10n.tr("Vector", "callbar_only_multiple_paused", p1)
  }
  /// Tap to return to the call (%@)
  public static func callbarOnlySingleActive(_ p1: String) -> String {
    return VectorL10n.tr("Vector", "callbar_only_single_active", p1)
  }
  /// Tap to Join the group call (%@)
  public static func callbarOnlySingleActiveGroup(_ p1: String) -> String {
    return VectorL10n.tr("Vector", "callbar_only_single_active_group", p1)
  }
  /// Paused call
  public static var callbarOnlySinglePaused: String { 
    return VectorL10n.tr("Vector", "callbar_only_single_paused") 
  }
  /// Return
  public static var callbarReturn: String { 
    return VectorL10n.tr("Vector", "callbar_return") 
  }
  /// Camera
  public static var camera: String { 
    return VectorL10n.tr("Vector", "camera") 
  }
  /// %@ doesn't have permission to use Camera, please change privacy settings
  public static func cameraAccessNotGranted(_ p1: String) -> String {
    return VectorL10n.tr("Vector", "camera_access_not_granted", p1)
  }
  /// Video calls require access to the Camera but %@ doesn't have permission to use it
  public static func cameraAccessNotGrantedForCall(_ p1: String) -> String {
    return VectorL10n.tr("Vector", "camera_access_not_granted_for_call", p1)
  }
  /// The camera is unavailable on your device
  public static var cameraUnavailable: String { 
    return VectorL10n.tr("Vector", "camera_unavailable") 
  }
  /// Cancel
  public static var cancel: String { 
    return VectorL10n.tr("Vector", "cancel") 
  }
  /// Cancel Download
  public static var cancelDownload: String { 
    return VectorL10n.tr("Vector", "cancel_download") 
  }
  /// Cancel Upload
  public static var cancelUpload: String { 
    return VectorL10n.tr("Vector", "cancel_upload") 
  }
  /// Take Photo/Video
  public static var captureMedia: String { 
    return VectorL10n.tr("Vector", "capture_media") 
  }
  /// Close
  public static var close: String { 
    return VectorL10n.tr("Vector", "close") 
  }
  /// collapse
  public static var collapse: String { 
    return VectorL10n.tr("Vector", "collapse") 
  }
  /// Confirm
  public static var confirm: String { 
    return VectorL10n.tr("Vector", "confirm") 
  }
  /// Local Contacts
  public static var contactLocalContacts: String { 
    return VectorL10n.tr("Vector", "contact_local_contacts") 
  }
  /// Matrix Users
  public static var contactMxUsers: String { 
    return VectorL10n.tr("Vector", "contact_mx_users") 
  }
  /// Matrix users only
  public static var contactsAddressBookMatrixUsersToggle: String { 
    return VectorL10n.tr("Vector", "contacts_address_book_matrix_users_toggle") 
  }
  /// No local contacts
  public static var contactsAddressBookNoContact: String { 
    return VectorL10n.tr("Vector", "contacts_address_book_no_contact") 
  }
  /// No identity server configured
  public static var contactsAddressBookNoIdentityServer: String { 
    return VectorL10n.tr("Vector", "contacts_address_book_no_identity_server") 
  }
  /// You didn't allow %@ to access your local contacts
  public static func contactsAddressBookPermissionDenied(_ p1: String) -> String {
    return VectorL10n.tr("Vector", "contacts_address_book_permission_denied", p1)
  }
  /// To enable contacts, go to your device settings.
  public static var contactsAddressBookPermissionDeniedAlertMessage: String { 
    return VectorL10n.tr("Vector", "contacts_address_book_permission_denied_alert_message") 
  }
  /// Contacts disabled
  public static var contactsAddressBookPermissionDeniedAlertTitle: String { 
    return VectorL10n.tr("Vector", "contacts_address_book_permission_denied_alert_title") 
  }
  /// Permission required to access local contacts
  public static var contactsAddressBookPermissionRequired: String { 
    return VectorL10n.tr("Vector", "contacts_address_book_permission_required") 
  }
  /// LOCAL CONTACTS
  public static var contactsAddressBookSection: String { 
    return VectorL10n.tr("Vector", "contacts_address_book_section") 
  }
  /// USER DIRECTORY (offline)
  public static var contactsUserDirectoryOfflineSection: String { 
    return VectorL10n.tr("Vector", "contacts_user_directory_offline_section") 
  }
  /// USER DIRECTORY
  public static var contactsUserDirectorySection: String { 
    return VectorL10n.tr("Vector", "contacts_user_directory_section") 
  }
  /// Continue
  public static var `continue`: String { 
    return VectorL10n.tr("Vector", "continue") 
  }
  /// Copy
  public static var copyButtonName: String { 
    return VectorL10n.tr("Vector", "copy_button_name") 
  }
  /// Choose a country
  public static var countryPickerTitle: String { 
    return VectorL10n.tr("Vector", "country_picker_title") 
  }
  /// Create
  public static var create: String { 
    return VectorL10n.tr("Vector", "create") 
  }
  /// Create Account
  public static var createAccount: String { 
    return VectorL10n.tr("Vector", "create_account") 
  }
  /// Create Room
  public static var createRoom: String { 
    return VectorL10n.tr("Vector", "create_room") 
  }
  /// Enable Encryption
  public static var createRoomEnableEncryption: String { 
    return VectorL10n.tr("Vector", "create_room_enable_encryption") 
  }
  /// #testroom:matrix.org
  public static var createRoomPlaceholderAddress: String { 
    return VectorL10n.tr("Vector", "create_room_placeholder_address") 
  }
  /// Name
  public static var createRoomPlaceholderName: String { 
    return VectorL10n.tr("Vector", "create_room_placeholder_name") 
  }
  /// What is this room about?
  public static var createRoomPlaceholderTopic: String { 
    return VectorL10n.tr("Vector", "create_room_placeholder_topic") 
  }
  /// Creating room
  public static var createRoomProcessing: String { 
    return VectorL10n.tr("Vector", "create_room_processing") 
  }
  /// PROMOTION
  public static var createRoomPromotionHeader: String { 
    return VectorL10n.tr("Vector", "create_room_promotion_header") 
  }
  /// Encryption can’t be disabled afterwards.
  public static var createRoomSectionFooterEncryption: String { 
    return VectorL10n.tr("Vector", "create_room_section_footer_encryption") 
  }
  /// Only people invited can find and join.
  public static var createRoomSectionFooterTypePrivate: String { 
    return VectorL10n.tr("Vector", "create_room_section_footer_type_private") 
  }
  /// Only people invited can find and join, not just people in Space name.
  public static var createRoomSectionFooterTypePublic: String { 
    return VectorL10n.tr("Vector", "create_room_section_footer_type_public") 
  }
  /// Anyone in Space name can find and join.
  public static var createRoomSectionFooterTypeRestricted: String { 
    return VectorL10n.tr("Vector", "create_room_section_footer_type_restricted") 
  }
  /// ADDRESS
  public static var createRoomSectionHeaderAddress: String { 
    return VectorL10n.tr("Vector", "create_room_section_header_address") 
  }
  /// ENCRYPTION
  public static var createRoomSectionHeaderEncryption: String { 
    return VectorL10n.tr("Vector", "create_room_section_header_encryption") 
  }
  /// NAME
  public static var createRoomSectionHeaderName: String { 
    return VectorL10n.tr("Vector", "create_room_section_header_name") 
  }
  /// TOPIC (OPTIONAL)
  public static var createRoomSectionHeaderTopic: String { 
    return VectorL10n.tr("Vector", "create_room_section_header_topic") 
  }
  /// WHO CAN ACCESS
  public static var createRoomSectionHeaderType: String { 
    return VectorL10n.tr("Vector", "create_room_section_header_type") 
  }
  /// Show in room directory
  public static var createRoomShowInDirectory: String { 
    return VectorL10n.tr("Vector", "create_room_show_in_directory") 
  }
  /// This will help people find and join.
  public static var createRoomShowInDirectoryFooter: String { 
    return VectorL10n.tr("Vector", "create_room_show_in_directory_footer") 
  }
  /// Suggest to space members
  public static var createRoomSuggestRoom: String { 
    return VectorL10n.tr("Vector", "create_room_suggest_room") 
  }
  /// Suggested rooms are promoted to space members as good to join.
  public static var createRoomSuggestRoomFooter: String { 
    return VectorL10n.tr("Vector", "create_room_suggest_room_footer") 
  }
  /// New Room
  public static var createRoomTitle: String { 
    return VectorL10n.tr("Vector", "create_room_title") 
  }
  /// Private Room (invite only)
  public static var createRoomTypePrivate: String { 
    return VectorL10n.tr("Vector", "create_room_type_private") 
  }
  /// Public Room (anyone)
  public static var createRoomTypePublic: String { 
    return VectorL10n.tr("Vector", "create_room_type_public") 
  }
  /// Space members
  public static var createRoomTypeRestricted: String { 
    return VectorL10n.tr("Vector", "create_room_type_restricted") 
  }
  /// Verify your other devices easier
  public static var crossSigningSetupBannerSubtitle: String { 
    return VectorL10n.tr("Vector", "cross_signing_setup_banner_subtitle") 
  }
  /// Set up encryption
  public static var crossSigningSetupBannerTitle: String { 
    return VectorL10n.tr("Vector", "cross_signing_setup_banner_title") 
  }
  /// Please forget all messages I have sent when my account is deactivated (
  public static var deactivateAccountForgetMessagesInformationPart1: String { 
    return VectorL10n.tr("Vector", "deactivate_account_forget_messages_information_part1") 
  }
  /// Warning
  public static var deactivateAccountForgetMessagesInformationPart2Emphasize: String { 
    return VectorL10n.tr("Vector", "deactivate_account_forget_messages_information_part2_emphasize") 
  }
  /// : this will cause future users to see an incomplete view of conversations)
  public static var deactivateAccountForgetMessagesInformationPart3: String { 
    return VectorL10n.tr("Vector", "deactivate_account_forget_messages_information_part3") 
  }
  /// This will make your account permanently unusable. You will not be able to log in, and no one will be able to re-register the same user ID.  This will cause your account to leave all rooms it is participating in, and it will remove your account details from your identity server. 
  public static var deactivateAccountInformationsPart1: String { 
    return VectorL10n.tr("Vector", "deactivate_account_informations_part1") 
  }
  /// This action is irreversible.
  public static var deactivateAccountInformationsPart2Emphasize: String { 
    return VectorL10n.tr("Vector", "deactivate_account_informations_part2_emphasize") 
  }
  /// \n\nDeactivating your account 
  public static var deactivateAccountInformationsPart3: String { 
    return VectorL10n.tr("Vector", "deactivate_account_informations_part3") 
  }
  /// does not by default cause us to forget messages you have sent. 
  public static var deactivateAccountInformationsPart4Emphasize: String { 
    return VectorL10n.tr("Vector", "deactivate_account_informations_part4_emphasize") 
  }
  /// If you would like us to forget your messages, please tick the box below\n\nMessage visibility in Matrix is similar to email. Our forgetting your messages means that messages you have sent will not be shared with any new or unregistered users, but registered users who already have access to these messages will still have access to their copy.
  public static var deactivateAccountInformationsPart5: String { 
    return VectorL10n.tr("Vector", "deactivate_account_informations_part5") 
  }
  /// To continue, please enter your Matrix account password
  public static var deactivateAccountPasswordAlertMessage: String { 
    return VectorL10n.tr("Vector", "deactivate_account_password_alert_message") 
  }
  /// Deactivate Account
  public static var deactivateAccountPasswordAlertTitle: String { 
    return VectorL10n.tr("Vector", "deactivate_account_password_alert_title") 
  }
  /// Deactivate Account
  public static var deactivateAccountTitle: String { 
    return VectorL10n.tr("Vector", "deactivate_account_title") 
  }
  /// Deactivate account
  public static var deactivateAccountValidateAction: String { 
    return VectorL10n.tr("Vector", "deactivate_account_validate_action") 
  }
  /// Decline
  public static var decline: String { 
    return VectorL10n.tr("Vector", "decline") 
  }
  /// default
  public static var `default`: String { 
    return VectorL10n.tr("Vector", "default") 
  }
  /// Delete
  public static var delete: String { 
    return VectorL10n.tr("Vector", "delete") 
  }
  /// This operation requires additional authentication.\nTo continue, please enter your password.
  public static var deviceDetailsDeletePromptMessage: String { 
    return VectorL10n.tr("Vector", "device_details_delete_prompt_message") 
  }
  /// Authentication
  public static var deviceDetailsDeletePromptTitle: String { 
    return VectorL10n.tr("Vector", "device_details_delete_prompt_title") 
  }
  /// ID\n
  public static var deviceDetailsIdentifier: String { 
    return VectorL10n.tr("Vector", "device_details_identifier") 
  }
  /// Last seen\n
  public static var deviceDetailsLastSeen: String { 
    return VectorL10n.tr("Vector", "device_details_last_seen") 
  }
  /// %@ @ %@\n
  public static func deviceDetailsLastSeenFormat(_ p1: String, _ p2: String) -> String {
    return VectorL10n.tr("Vector", "device_details_last_seen_format", p1, p2)
  }
  /// Public Name\n
  public static var deviceDetailsName: String { 
    return VectorL10n.tr("Vector", "device_details_name") 
  }
  /// A session's public name is visible to people you communicate with
  public static var deviceDetailsRenamePromptMessage: String { 
    return VectorL10n.tr("Vector", "device_details_rename_prompt_message") 
  }
  /// Session Name
  public static var deviceDetailsRenamePromptTitle: String { 
    return VectorL10n.tr("Vector", "device_details_rename_prompt_title") 
  }
  /// Session information\n
  public static var deviceDetailsTitle: String { 
    return VectorL10n.tr("Vector", "device_details_title") 
  }
  /// %@ Desktop
  public static func deviceNameDesktop(_ p1: String) -> String {
    return VectorL10n.tr("Vector", "device_name_desktop", p1)
  }
  /// %@ Mobile
  public static func deviceNameMobile(_ p1: String) -> String {
    return VectorL10n.tr("Vector", "device_name_mobile", p1)
  }
  /// Unknown client
  public static var deviceNameUnknown: String { 
    return VectorL10n.tr("Vector", "device_name_unknown") 
  }
  /// %@ Web
  public static func deviceNameWeb(_ p1: String) -> String {
    return VectorL10n.tr("Vector", "device_name_web", p1)
  }
  /// The other party cancelled the verification.
  public static var deviceVerificationCancelled: String { 
    return VectorL10n.tr("Vector", "device_verification_cancelled") 
  }
  /// The verification has been cancelled. Reason: %@
  public static func deviceVerificationCancelledByMe(_ p1: String) -> String {
    return VectorL10n.tr("Vector", "device_verification_cancelled_by_me", p1)
  }
  /// Aeroplane
  public static var deviceVerificationEmojiAeroplane: String { 
    return VectorL10n.tr("Vector", "device_verification_emoji_aeroplane") 
  }
  /// Anchor
  public static var deviceVerificationEmojiAnchor: String { 
    return VectorL10n.tr("Vector", "device_verification_emoji_anchor") 
  }
  /// Apple
  public static var deviceVerificationEmojiApple: String { 
    return VectorL10n.tr("Vector", "device_verification_emoji_apple") 
  }
  /// Ball
  public static var deviceVerificationEmojiBall: String { 
    return VectorL10n.tr("Vector", "device_verification_emoji_ball") 
  }
  /// Banana
  public static var deviceVerificationEmojiBanana: String { 
    return VectorL10n.tr("Vector", "device_verification_emoji_banana") 
  }
  /// Bell
  public static var deviceVerificationEmojiBell: String { 
    return VectorL10n.tr("Vector", "device_verification_emoji_bell") 
  }
  /// Bicycle
  public static var deviceVerificationEmojiBicycle: String { 
    return VectorL10n.tr("Vector", "device_verification_emoji_bicycle") 
  }
  /// Book
  public static var deviceVerificationEmojiBook: String { 
    return VectorL10n.tr("Vector", "device_verification_emoji_book") 
  }
  /// Butterfly
  public static var deviceVerificationEmojiButterfly: String { 
    return VectorL10n.tr("Vector", "device_verification_emoji_butterfly") 
  }
  /// Cactus
  public static var deviceVerificationEmojiCactus: String { 
    return VectorL10n.tr("Vector", "device_verification_emoji_cactus") 
  }
  /// Cake
  public static var deviceVerificationEmojiCake: String { 
    return VectorL10n.tr("Vector", "device_verification_emoji_cake") 
  }
  /// Cat
  public static var deviceVerificationEmojiCat: String { 
    return VectorL10n.tr("Vector", "device_verification_emoji_cat") 
  }
  /// Clock
  public static var deviceVerificationEmojiClock: String { 
    return VectorL10n.tr("Vector", "device_verification_emoji_clock") 
  }
  /// Cloud
  public static var deviceVerificationEmojiCloud: String { 
    return VectorL10n.tr("Vector", "device_verification_emoji_cloud") 
  }
  /// Corn
  public static var deviceVerificationEmojiCorn: String { 
    return VectorL10n.tr("Vector", "device_verification_emoji_corn") 
  }
  /// Dog
  public static var deviceVerificationEmojiDog: String { 
    return VectorL10n.tr("Vector", "device_verification_emoji_dog") 
  }
  /// Elephant
  public static var deviceVerificationEmojiElephant: String { 
    return VectorL10n.tr("Vector", "device_verification_emoji_elephant") 
  }
  /// Fire
  public static var deviceVerificationEmojiFire: String { 
    return VectorL10n.tr("Vector", "device_verification_emoji_fire") 
  }
  /// Fish
  public static var deviceVerificationEmojiFish: String { 
    return VectorL10n.tr("Vector", "device_verification_emoji_fish") 
  }
  /// Flag
  public static var deviceVerificationEmojiFlag: String { 
    return VectorL10n.tr("Vector", "device_verification_emoji_flag") 
  }
  /// Flower
  public static var deviceVerificationEmojiFlower: String { 
    return VectorL10n.tr("Vector", "device_verification_emoji_flower") 
  }
  /// Folder
  public static var deviceVerificationEmojiFolder: String { 
    return VectorL10n.tr("Vector", "device_verification_emoji_folder") 
  }
  /// Gift
  public static var deviceVerificationEmojiGift: String { 
    return VectorL10n.tr("Vector", "device_verification_emoji_gift") 
  }
  /// Glasses
  public static var deviceVerificationEmojiGlasses: String { 
    return VectorL10n.tr("Vector", "device_verification_emoji_glasses") 
  }
  /// Globe
  public static var deviceVerificationEmojiGlobe: String { 
    return VectorL10n.tr("Vector", "device_verification_emoji_globe") 
  }
  /// Guitar
  public static var deviceVerificationEmojiGuitar: String { 
    return VectorL10n.tr("Vector", "device_verification_emoji_guitar") 
  }
  /// Hammer
  public static var deviceVerificationEmojiHammer: String { 
    return VectorL10n.tr("Vector", "device_verification_emoji_hammer") 
  }
  /// Hat
  public static var deviceVerificationEmojiHat: String { 
    return VectorL10n.tr("Vector", "device_verification_emoji_hat") 
  }
  /// Headphones
  public static var deviceVerificationEmojiHeadphones: String { 
    return VectorL10n.tr("Vector", "device_verification_emoji_headphones") 
  }
  /// Heart
  public static var deviceVerificationEmojiHeart: String { 
    return VectorL10n.tr("Vector", "device_verification_emoji_heart") 
  }
  /// Horse
  public static var deviceVerificationEmojiHorse: String { 
    return VectorL10n.tr("Vector", "device_verification_emoji_horse") 
  }
  /// Hourglass
  public static var deviceVerificationEmojiHourglass: String { 
    return VectorL10n.tr("Vector", "device_verification_emoji_hourglass") 
  }
  /// Key
  public static var deviceVerificationEmojiKey: String { 
    return VectorL10n.tr("Vector", "device_verification_emoji_key") 
  }
  /// Light Bulb
  public static var deviceVerificationEmojiLightBulb: String { 
    return VectorL10n.tr("Vector", "device_verification_emoji_light bulb") 
  }
  /// Lion
  public static var deviceVerificationEmojiLion: String { 
    return VectorL10n.tr("Vector", "device_verification_emoji_lion") 
  }
  /// Lock
  public static var deviceVerificationEmojiLock: String { 
    return VectorL10n.tr("Vector", "device_verification_emoji_lock") 
  }
  /// Moon
  public static var deviceVerificationEmojiMoon: String { 
    return VectorL10n.tr("Vector", "device_verification_emoji_moon") 
  }
  /// Mushroom
  public static var deviceVerificationEmojiMushroom: String { 
    return VectorL10n.tr("Vector", "device_verification_emoji_mushroom") 
  }
  /// Octopus
  public static var deviceVerificationEmojiOctopus: String { 
    return VectorL10n.tr("Vector", "device_verification_emoji_octopus") 
  }
  /// Panda
  public static var deviceVerificationEmojiPanda: String { 
    return VectorL10n.tr("Vector", "device_verification_emoji_panda") 
  }
  /// Paperclip
  public static var deviceVerificationEmojiPaperclip: String { 
    return VectorL10n.tr("Vector", "device_verification_emoji_paperclip") 
  }
  /// Pencil
  public static var deviceVerificationEmojiPencil: String { 
    return VectorL10n.tr("Vector", "device_verification_emoji_pencil") 
  }
  /// Penguin
  public static var deviceVerificationEmojiPenguin: String { 
    return VectorL10n.tr("Vector", "device_verification_emoji_penguin") 
  }
  /// Pig
  public static var deviceVerificationEmojiPig: String { 
    return VectorL10n.tr("Vector", "device_verification_emoji_pig") 
  }
  /// Pin
  public static var deviceVerificationEmojiPin: String { 
    return VectorL10n.tr("Vector", "device_verification_emoji_pin") 
  }
  /// Pizza
  public static var deviceVerificationEmojiPizza: String { 
    return VectorL10n.tr("Vector", "device_verification_emoji_pizza") 
  }
  /// Rabbit
  public static var deviceVerificationEmojiRabbit: String { 
    return VectorL10n.tr("Vector", "device_verification_emoji_rabbit") 
  }
  /// Robot
  public static var deviceVerificationEmojiRobot: String { 
    return VectorL10n.tr("Vector", "device_verification_emoji_robot") 
  }
  /// Rocket
  public static var deviceVerificationEmojiRocket: String { 
    return VectorL10n.tr("Vector", "device_verification_emoji_rocket") 
  }
  /// Rooster
  public static var deviceVerificationEmojiRooster: String { 
    return VectorL10n.tr("Vector", "device_verification_emoji_rooster") 
  }
  /// Santa
  public static var deviceVerificationEmojiSanta: String { 
    return VectorL10n.tr("Vector", "device_verification_emoji_santa") 
  }
  /// Scissors
  public static var deviceVerificationEmojiScissors: String { 
    return VectorL10n.tr("Vector", "device_verification_emoji_scissors") 
  }
  /// Smiley
  public static var deviceVerificationEmojiSmiley: String { 
    return VectorL10n.tr("Vector", "device_verification_emoji_smiley") 
  }
  /// Spanner
  public static var deviceVerificationEmojiSpanner: String { 
    return VectorL10n.tr("Vector", "device_verification_emoji_spanner") 
  }
  /// Strawberry
  public static var deviceVerificationEmojiStrawberry: String { 
    return VectorL10n.tr("Vector", "device_verification_emoji_strawberry") 
  }
  /// Telephone
  public static var deviceVerificationEmojiTelephone: String { 
    return VectorL10n.tr("Vector", "device_verification_emoji_telephone") 
  }
  /// Thumbs up
  public static var deviceVerificationEmojiThumbsUp: String { 
    return VectorL10n.tr("Vector", "device_verification_emoji_thumbs up") 
  }
  /// Train
  public static var deviceVerificationEmojiTrain: String { 
    return VectorL10n.tr("Vector", "device_verification_emoji_train") 
  }
  /// Tree
  public static var deviceVerificationEmojiTree: String { 
    return VectorL10n.tr("Vector", "device_verification_emoji_tree") 
  }
  /// Trophy
  public static var deviceVerificationEmojiTrophy: String { 
    return VectorL10n.tr("Vector", "device_verification_emoji_trophy") 
  }
  /// Trumpet
  public static var deviceVerificationEmojiTrumpet: String { 
    return VectorL10n.tr("Vector", "device_verification_emoji_trumpet") 
  }
  /// Turtle
  public static var deviceVerificationEmojiTurtle: String { 
    return VectorL10n.tr("Vector", "device_verification_emoji_turtle") 
  }
  /// Umbrella
  public static var deviceVerificationEmojiUmbrella: String { 
    return VectorL10n.tr("Vector", "device_verification_emoji_umbrella") 
  }
  /// Unicorn
  public static var deviceVerificationEmojiUnicorn: String { 
    return VectorL10n.tr("Vector", "device_verification_emoji_unicorn") 
  }
  /// Cannot load session information.
  public static var deviceVerificationErrorCannotLoadDevice: String { 
    return VectorL10n.tr("Vector", "device_verification_error_cannot_load_device") 
  }
  /// Verify this session to mark it as trusted. Trusting sessions of partners gives you extra peace of mind when using end-to-end encrypted messages.
  public static var deviceVerificationIncomingDescription1: String { 
    return VectorL10n.tr("Vector", "device_verification_incoming_description_1") 
  }
  /// Verifying this session will mark it as trusted, and also mark your session as trusted to the partner.
  public static var deviceVerificationIncomingDescription2: String { 
    return VectorL10n.tr("Vector", "device_verification_incoming_description_2") 
  }
  /// Incoming Verification Request
  public static var deviceVerificationIncomingTitle: String { 
    return VectorL10n.tr("Vector", "device_verification_incoming_title") 
  }
  /// Compare the unique emoji, ensuring they appear in the same order.
  public static var deviceVerificationSecurityAdviceEmoji: String { 
    return VectorL10n.tr("Vector", "device_verification_security_advice_emoji") 
  }
  /// Compare the numbers, ensuring they appear in the same order.
  public static var deviceVerificationSecurityAdviceNumber: String { 
    return VectorL10n.tr("Vector", "device_verification_security_advice_number") 
  }
  /// Verify the new login accessing your account: %@
  public static func deviceVerificationSelfVerifyAlertMessage(_ p1: String) -> String {
    return VectorL10n.tr("Vector", "device_verification_self_verify_alert_message", p1)
  }
  /// New login. Was this you?
  public static var deviceVerificationSelfVerifyAlertTitle: String { 
    return VectorL10n.tr("Vector", "device_verification_self_verify_alert_title") 
  }
  /// Verify
  public static var deviceVerificationSelfVerifyAlertValidateAction: String { 
    return VectorL10n.tr("Vector", "device_verification_self_verify_alert_validate_action") 
  }
  /// Use this session to verify your new one, granting it access to encrypted messages.
  public static var deviceVerificationSelfVerifyStartInformation: String { 
    return VectorL10n.tr("Vector", "device_verification_self_verify_start_information") 
  }
  /// Start verification
  public static var deviceVerificationSelfVerifyStartVerifyAction: String { 
    return VectorL10n.tr("Vector", "device_verification_self_verify_start_verify_action") 
  }
  /// Waiting…
  public static var deviceVerificationSelfVerifyStartWaiting: String { 
    return VectorL10n.tr("Vector", "device_verification_self_verify_start_waiting") 
  }
  /// This works with %@ and other cross-signing capable Matrix clients.
  public static func deviceVerificationSelfVerifyWaitAdditionalInformation(_ p1: String) -> String {
    return VectorL10n.tr("Vector", "device_verification_self_verify_wait_additional_information", p1)
  }
  /// Verify this session from one of your other sessions, granting it access to encrypted messages.\n\nUse the latest %@ on your other devices:
  public static func deviceVerificationSelfVerifyWaitInformation(_ p1: String) -> String {
    return VectorL10n.tr("Vector", "device_verification_self_verify_wait_information", p1)
  }
  /// Verify this login
  public static var deviceVerificationSelfVerifyWaitNewSignInTitle: String { 
    return VectorL10n.tr("Vector", "device_verification_self_verify_wait_new_sign_in_title") 
  }
  /// If you can't access an existing session
  public static var deviceVerificationSelfVerifyWaitRecoverSecretsAdditionalInformation: String { 
    return VectorL10n.tr("Vector", "device_verification_self_verify_wait_recover_secrets_additional_information") 
  }
  /// Checking for other verification capabilities ...
  public static var deviceVerificationSelfVerifyWaitRecoverSecretsCheckingAvailability: String { 
    return VectorL10n.tr("Vector", "device_verification_self_verify_wait_recover_secrets_checking_availability") 
  }
  /// Use Security Phrase or Key
  public static var deviceVerificationSelfVerifyWaitRecoverSecretsWithPassphrase: String { 
    return VectorL10n.tr("Vector", "device_verification_self_verify_wait_recover_secrets_with_passphrase") 
  }
  /// Use Security Key
  public static var deviceVerificationSelfVerifyWaitRecoverSecretsWithoutPassphrase: String { 
    return VectorL10n.tr("Vector", "device_verification_self_verify_wait_recover_secrets_without_passphrase") 
  }
  /// Complete security
  public static var deviceVerificationSelfVerifyWaitTitle: String { 
    return VectorL10n.tr("Vector", "device_verification_self_verify_wait_title") 
  }
  /// Verify by comparing a short text string
  public static var deviceVerificationStartTitle: String { 
    return VectorL10n.tr("Vector", "device_verification_start_title") 
  }
  /// Nothing appearing? Not all clients support interactive verification yet. Use legacy verification.
  public static var deviceVerificationStartUseLegacy: String { 
    return VectorL10n.tr("Vector", "device_verification_start_use_legacy") 
  }
  /// Use Legacy Verification
  public static var deviceVerificationStartUseLegacyAction: String { 
    return VectorL10n.tr("Vector", "device_verification_start_use_legacy_action") 
  }
  /// Begin Verifying
  public static var deviceVerificationStartVerifyButton: String { 
    return VectorL10n.tr("Vector", "device_verification_start_verify_button") 
  }
  /// Waiting for partner to accept…
  public static var deviceVerificationStartWaitPartner: String { 
    return VectorL10n.tr("Vector", "device_verification_start_wait_partner") 
  }
  /// Got it
  public static var deviceVerificationVerifiedGotItButton: String { 
    return VectorL10n.tr("Vector", "device_verification_verified_got_it_button") 
  }
  /// Verified!
  public static var deviceVerificationVerifiedTitle: String { 
    return VectorL10n.tr("Vector", "device_verification_verified_title") 
  }
  /// Waiting for partner to confirm…
  public static var deviceVerificationVerifyWaitPartner: String { 
    return VectorL10n.tr("Vector", "device_verification_verify_wait_partner") 
  }
  /// Dial pad
  public static var dialpadTitle: String { 
    return VectorL10n.tr("Vector", "dialpad_title") 
  }
  /// %tu rooms
  public static func directoryCellDescription(_ p1: Int) -> String {
    return VectorL10n.tr("Vector", "directory_cell_description", p1)
  }
  /// Browse directory
  public static var directoryCellTitle: String { 
    return VectorL10n.tr("Vector", "directory_cell_title") 
  }
  /// Failed to fetch data
  public static var directorySearchFail: String { 
    return VectorL10n.tr("Vector", "directory_search_fail") 
  }
  /// %1$tu results found for %2$@
  public static func directorySearchResults(_ p1: Int, _ p2: String) -> String {
    return VectorL10n.tr("Vector", "directory_search_results", p1, p2)
  }
  /// >%1$tu results found for %2$@
  public static func directorySearchResultsMoreThan(_ p1: Int, _ p2: String) -> String {
    return VectorL10n.tr("Vector", "directory_search_results_more_than", p1, p2)
  }
  /// Browse directory results
  public static var directorySearchResultsTitle: String { 
    return VectorL10n.tr("Vector", "directory_search_results_title") 
  }
  /// Searching directory…
  public static var directorySearchingTitle: String { 
    return VectorL10n.tr("Vector", "directory_searching_title") 
  }
  /// All native Matrix rooms
  public static var directoryServerAllNativeRooms: String { 
    return VectorL10n.tr("Vector", "directory_server_all_native_rooms") 
  }
  /// All rooms on %@ server
  public static func directoryServerAllRooms(_ p1: String) -> String {
    return VectorL10n.tr("Vector", "directory_server_all_rooms", p1)
  }
  /// Select a directory
  public static var directoryServerPickerTitle: String { 
    return VectorL10n.tr("Vector", "directory_server_picker_title") 
  }
  /// matrix.org
  public static var directoryServerPlaceholder: String { 
    return VectorL10n.tr("Vector", "directory_server_placeholder") 
  }
  /// Type a homeserver to list public rooms from
  public static var directoryServerTypeHomeserver: String { 
    return VectorL10n.tr("Vector", "directory_server_type_homeserver") 
  }
  /// Directory
  public static var directoryTitle: String { 
    return VectorL10n.tr("Vector", "directory_title") 
  }
  /// Discard
  public static var discard: String { 
    return VectorL10n.tr("Vector", "discard") 
  }
  /// Dismiss
  public static var dismiss: String { 
    return VectorL10n.tr("Vector", "dismiss") 
  }
  /// Do not ask again
  public static var doNotAskAgain: String { 
    return VectorL10n.tr("Vector", "do_not_ask_again") 
  }
  /// Done
  public static var done: String { 
    return VectorL10n.tr("Vector", "done") 
  }
  /// %@ now supports end-to-end encryption but you need to log in again to enable it.\n\nYou can do it now or later from the application settings.
  public static func e2eEnablingOnAppUpdate(_ p1: String) -> String {
    return VectorL10n.tr("Vector", "e2e_enabling_on_app_update", p1)
  }
  /// Export
  public static var e2eExport: String { 
    return VectorL10n.tr("Vector", "e2e_export") 
  }
  /// This process allows you to export the keys for messages you have received in encrypted rooms to a local file. You will then be able to import the file into another Matrix client in the future, so that client will also be able to decrypt these messages.\nThe exported file will allow anyone who can read it to decrypt any encrypted messages that you can see, so you should be careful to keep it secure.
  public static var e2eExportPrompt: String { 
    return VectorL10n.tr("Vector", "e2e_export_prompt") 
  }
  /// Export room keys
  public static var e2eExportRoomKeys: String { 
    return VectorL10n.tr("Vector", "e2e_export_room_keys") 
  }
  /// Import
  public static var e2eImport: String { 
    return VectorL10n.tr("Vector", "e2e_import") 
  }
  /// This process allows you to import encryption keys that you had previously exported from another Matrix client. You will then be able to decrypt any messages that the other client could decrypt.\nThe export file is protected with a passphrase. You should enter the passphrase here, to decrypt the file.
  public static var e2eImportPrompt: String { 
    return VectorL10n.tr("Vector", "e2e_import_prompt") 
  }
  /// Import room keys
  public static var e2eImportRoomKeys: String { 
    return VectorL10n.tr("Vector", "e2e_import_room_keys") 
  }
  /// A new secure message key backup has been detected.\n\nIf this wasn’t you, set a new Security Phrase in Settings.
  public static var e2eKeyBackupWrongVersion: String { 
    return VectorL10n.tr("Vector", "e2e_key_backup_wrong_version") 
  }
  /// Settings
  public static var e2eKeyBackupWrongVersionButtonSettings: String { 
    return VectorL10n.tr("Vector", "e2e_key_backup_wrong_version_button_settings") 
  }
  /// It was me
  public static var e2eKeyBackupWrongVersionButtonWasme: String { 
    return VectorL10n.tr("Vector", "e2e_key_backup_wrong_version_button_wasme") 
  }
  /// New Key Backup
  public static var e2eKeyBackupWrongVersionTitle: String { 
    return VectorL10n.tr("Vector", "e2e_key_backup_wrong_version_title") 
  }
  /// You need to log back in to generate end-to-end encryption keys for this session and submit the public key to your homeserver.\nThis is a once off; sorry for the inconvenience.
  public static var e2eNeedLogInAgain: String { 
    return VectorL10n.tr("Vector", "e2e_need_log_in_again") 
  }
  /// Confirm passphrase
  public static var e2ePassphraseConfirm: String { 
    return VectorL10n.tr("Vector", "e2e_passphrase_confirm") 
  }
  /// Create passphrase
  public static var e2ePassphraseCreate: String { 
    return VectorL10n.tr("Vector", "e2e_passphrase_create") 
  }
  /// Passphrase must not be empty
  public static var e2ePassphraseEmpty: String { 
    return VectorL10n.tr("Vector", "e2e_passphrase_empty") 
  }
  /// Enter passphrase
  public static var e2ePassphraseEnter: String { 
    return VectorL10n.tr("Vector", "e2e_passphrase_enter") 
  }
  /// Passphrases must match
  public static var e2ePassphraseNotMatch: String { 
    return VectorL10n.tr("Vector", "e2e_passphrase_not_match") 
  }
  /// Passphrase too short (It must be at a minimum %d characters in length)
  public static func e2ePassphraseTooShort(_ p1: Int) -> String {
    return VectorL10n.tr("Vector", "e2e_passphrase_too_short", p1)
  }
  /// Ignore request
  public static var e2eRoomKeyRequestIgnoreRequest: String { 
    return VectorL10n.tr("Vector", "e2e_room_key_request_ignore_request") 
  }
  /// Your unverified session '%@' is requesting encryption keys.
  public static func e2eRoomKeyRequestMessage(_ p1: String) -> String {
    return VectorL10n.tr("Vector", "e2e_room_key_request_message", p1)
  }
  /// You added a new session '%@', which is requesting encryption keys.
  public static func e2eRoomKeyRequestMessageNewDevice(_ p1: String) -> String {
    return VectorL10n.tr("Vector", "e2e_room_key_request_message_new_device", p1)
  }
  /// Share without verifying
  public static var e2eRoomKeyRequestShareWithoutVerifying: String { 
    return VectorL10n.tr("Vector", "e2e_room_key_request_share_without_verifying") 
  }
  /// Start verification…
  public static var e2eRoomKeyRequestStartVerification: String { 
    return VectorL10n.tr("Vector", "e2e_room_key_request_start_verification") 
  }
  /// Encryption key request
  public static var e2eRoomKeyRequestTitle: String { 
    return VectorL10n.tr("Vector", "e2e_room_key_request_title") 
  }
  /// Edit
  public static var edit: String { 
    return VectorL10n.tr("Vector", "edit") 
  }
  /// Activities
  public static var emojiPickerActivityCategory: String { 
    return VectorL10n.tr("Vector", "emoji_picker_activity_category") 
  }
  /// Flags
  public static var emojiPickerFlagsCategory: String { 
    return VectorL10n.tr("Vector", "emoji_picker_flags_category") 
  }
  /// Food & Drink
  public static var emojiPickerFoodsCategory: String { 
    return VectorL10n.tr("Vector", "emoji_picker_foods_category") 
  }
  /// Animals & Nature
  public static var emojiPickerNatureCategory: String { 
    return VectorL10n.tr("Vector", "emoji_picker_nature_category") 
  }
  /// Objects
  public static var emojiPickerObjectsCategory: String { 
    return VectorL10n.tr("Vector", "emoji_picker_objects_category") 
  }
  /// Smileys & People
  public static var emojiPickerPeopleCategory: String { 
    return VectorL10n.tr("Vector", "emoji_picker_people_category") 
  }
  /// Travel & Places
  public static var emojiPickerPlacesCategory: String { 
    return VectorL10n.tr("Vector", "emoji_picker_places_category") 
  }
  /// Symbols
  public static var emojiPickerSymbolsCategory: String { 
    return VectorL10n.tr("Vector", "emoji_picker_symbols_category") 
  }
  /// Reactions
  public static var emojiPickerTitle: String { 
    return VectorL10n.tr("Vector", "emoji_picker_title") 
  }
  /// Enable
  public static var enable: String { 
    return VectorL10n.tr("Vector", "enable") 
  }
  /// Send an encrypted message…
  public static var encryptedRoomMessagePlaceholder: String { 
    return VectorL10n.tr("Vector", "encrypted_room_message_placeholder") 
  }
  /// Send an encrypted reply…
  public static var encryptedRoomMessageReplyToPlaceholder: String { 
    return VectorL10n.tr("Vector", "encrypted_room_message_reply_to_placeholder") 
  }
  /// End Call
  public static var endCall: String { 
    return VectorL10n.tr("Vector", "end_call") 
  }
  /// Error
  public static var error: String { 
    return VectorL10n.tr("Vector", "error") 
  }
  /// An error occured. Please try again later.
  public static var errorCommonMessage: String { 
    return VectorL10n.tr("Vector", "error_common_message") 
  }
  /// Add an identity server in your settings to invite by email.
  public static var errorInvite3pidWithNoIdentityServer: String { 
    return VectorL10n.tr("Vector", "error_invite_3pid_with_no_identity_server") 
  }
  /// You can't do this from %@ mobile.
  public static func errorNotSupportedOnMobile(_ p1: String) -> String {
    return VectorL10n.tr("Vector", "error_not_supported_on_mobile", p1)
  }
  /// It looks like you’re trying to connect to another homeserver. Do you want to sign out?
  public static var errorUserAlreadyLoggedIn: String { 
    return VectorL10n.tr("Vector", "error_user_already_logged_in") 
  }
  /// Active video call
  public static var eventFormatterCallActiveVideo: String { 
    return VectorL10n.tr("Vector", "event_formatter_call_active_video") 
  }
  /// Active voice call
  public static var eventFormatterCallActiveVoice: String { 
    return VectorL10n.tr("Vector", "event_formatter_call_active_voice") 
  }
  /// Answer
  public static var eventFormatterCallAnswer: String { 
    return VectorL10n.tr("Vector", "event_formatter_call_answer") 
  }
  /// Call back
  public static var eventFormatterCallBack: String { 
    return VectorL10n.tr("Vector", "event_formatter_call_back") 
  }
  /// Connecting…
  public static var eventFormatterCallConnecting: String { 
    return VectorL10n.tr("Vector", "event_formatter_call_connecting") 
  }
  /// Connection failed
  public static var eventFormatterCallConnectionFailed: String { 
    return VectorL10n.tr("Vector", "event_formatter_call_connection_failed") 
  }
  /// Decline
  public static var eventFormatterCallDecline: String { 
    return VectorL10n.tr("Vector", "event_formatter_call_decline") 
  }
  /// End call
  public static var eventFormatterCallEndCall: String { 
    return VectorL10n.tr("Vector", "event_formatter_call_end_call") 
  }
  /// Call ended
  public static var eventFormatterCallHasEnded: String { 
    return VectorL10n.tr("Vector", "event_formatter_call_has_ended") 
  }
  /// Call ended • %@
  public static func eventFormatterCallHasEndedWithTime(_ p1: String) -> String {
    return VectorL10n.tr("Vector", "event_formatter_call_has_ended_with_time", p1)
  }
  /// Incoming video call
  public static var eventFormatterCallIncomingVideo: String { 
    return VectorL10n.tr("Vector", "event_formatter_call_incoming_video") 
  }
  /// Incoming voice call
  public static var eventFormatterCallIncomingVoice: String { 
    return VectorL10n.tr("Vector", "event_formatter_call_incoming_voice") 
  }
  /// Missed video call
  public static var eventFormatterCallMissedVideo: String { 
    return VectorL10n.tr("Vector", "event_formatter_call_missed_video") 
  }
  /// Missed voice call
  public static var eventFormatterCallMissedVoice: String { 
    return VectorL10n.tr("Vector", "event_formatter_call_missed_voice") 
  }
  /// Retry
  public static var eventFormatterCallRetry: String { 
    return VectorL10n.tr("Vector", "event_formatter_call_retry") 
  }
  /// Ringing…
  public static var eventFormatterCallRinging: String { 
    return VectorL10n.tr("Vector", "event_formatter_call_ringing") 
  }
  /// Call declined
  public static var eventFormatterCallYouDeclined: String { 
    return VectorL10n.tr("Vector", "event_formatter_call_you_declined") 
  }
  /// Group call
  public static var eventFormatterGroupCall: String { 
    return VectorL10n.tr("Vector", "event_formatter_group_call") 
  }
  /// %@ in %@
  public static func eventFormatterGroupCallIncoming(_ p1: String, _ p2: String) -> String {
    return VectorL10n.tr("Vector", "event_formatter_group_call_incoming", p1, p2)
  }
  /// Join
  public static var eventFormatterGroupCallJoin: String { 
    return VectorL10n.tr("Vector", "event_formatter_group_call_join") 
  }
  /// Leave
  public static var eventFormatterGroupCallLeave: String { 
    return VectorL10n.tr("Vector", "event_formatter_group_call_leave") 
  }
  /// VoIP conference added by %@
  public static func eventFormatterJitsiWidgetAdded(_ p1: String) -> String {
    return VectorL10n.tr("Vector", "event_formatter_jitsi_widget_added", p1)
  }
  /// You added VoIP conference
  public static var eventFormatterJitsiWidgetAddedByYou: String { 
    return VectorL10n.tr("Vector", "event_formatter_jitsi_widget_added_by_you") 
  }
  /// VoIP conference removed by %@
  public static func eventFormatterJitsiWidgetRemoved(_ p1: String) -> String {
    return VectorL10n.tr("Vector", "event_formatter_jitsi_widget_removed", p1)
  }
  /// You removed VoIP conference
  public static var eventFormatterJitsiWidgetRemovedByYou: String { 
    return VectorL10n.tr("Vector", "event_formatter_jitsi_widget_removed_by_you") 
  }
  /// %tu membership changes
  public static func eventFormatterMemberUpdates(_ p1: Int) -> String {
    return VectorL10n.tr("Vector", "event_formatter_member_updates", p1)
  }
  /// Message deleted
  public static var eventFormatterMessageDeleted: String { 
    return VectorL10n.tr("Vector", "event_formatter_message_deleted") 
  }
  /// (edited)
  public static var eventFormatterMessageEditedMention: String { 
    return VectorL10n.tr("Vector", "event_formatter_message_edited_mention") 
  }
  /// Re-request encryption keys
  public static var eventFormatterRerequestKeysPart1Link: String { 
    return VectorL10n.tr("Vector", "event_formatter_rerequest_keys_part1_link") 
  }
  ///  from your other sessions.
  public static var eventFormatterRerequestKeysPart2: String { 
    return VectorL10n.tr("Vector", "event_formatter_rerequest_keys_part2") 
  }
  /// %@ widget added by %@
  public static func eventFormatterWidgetAdded(_ p1: String, _ p2: String) -> String {
    return VectorL10n.tr("Vector", "event_formatter_widget_added", p1, p2)
  }
  /// You added the widget: %@
  public static func eventFormatterWidgetAddedByYou(_ p1: String) -> String {
    return VectorL10n.tr("Vector", "event_formatter_widget_added_by_you", p1)
  }
  /// %@ widget removed by %@
  public static func eventFormatterWidgetRemoved(_ p1: String, _ p2: String) -> String {
    return VectorL10n.tr("Vector", "event_formatter_widget_removed", p1, p2)
  }
  /// You removed the widget: %@
  public static func eventFormatterWidgetRemovedByYou(_ p1: String) -> String {
    return VectorL10n.tr("Vector", "event_formatter_widget_removed_by_you", p1)
  }
  /// Existing
  public static var existing: String { 
    return VectorL10n.tr("Vector", "existing") 
  }
  /// The link %@ is taking you to another site: %@\n\nAre you sure you want to continue?
  public static func externalLinkConfirmationMessage(_ p1: String, _ p2: String) -> String {
    return VectorL10n.tr("Vector", "external_link_confirmation_message", p1, p2)
  }
  /// Double-check this link
  public static var externalLinkConfirmationTitle: String { 
    return VectorL10n.tr("Vector", "external_link_confirmation_title") 
  }
  /// You can favourite a few ways - the quickest is just to press and hold. Tap the star and they’ll automatically appear here for safe keeping.
  public static var favouritesEmptyViewInformation: String { 
    return VectorL10n.tr("Vector", "favourites_empty_view_information") 
  }
  /// Favourite rooms and people
  public static var favouritesEmptyViewTitle: String { 
    return VectorL10n.tr("Vector", "favourites_empty_view_title") 
  }
  /// File upload
  public static var fileUploadErrorTitle: String { 
    return VectorL10n.tr("Vector", "file_upload_error_title") 
  }
  /// File type not supported.
  public static var fileUploadErrorUnsupportedFileTypeMessage: String { 
    return VectorL10n.tr("Vector", "file_upload_error_unsupported_file_type_message") 
  }
  /// Find your contacts
  public static var findYourContactsButtonTitle: String { 
    return VectorL10n.tr("Vector", "find_your_contacts_button_title") 
  }
  /// This can be disabled anytime from settings.
  public static var findYourContactsFooter: String { 
    return VectorL10n.tr("Vector", "find_your_contacts_footer") 
  }
  /// Unable to connect to the identity server.
  public static var findYourContactsIdentityServiceError: String { 
    return VectorL10n.tr("Vector", "find_your_contacts_identity_service_error") 
  }
  /// Let %@ show your contacts so you can quickly start chatting with those you know best.
  public static func findYourContactsMessage(_ p1: String) -> String {
    return VectorL10n.tr("Vector", "find_your_contacts_message", p1)
  }
  /// Start by listing your contacts
  public static var findYourContactsTitle: String { 
    return VectorL10n.tr("Vector", "find_your_contacts_title") 
  }
  /// d
  public static var formatTimeD: String { 
    return VectorL10n.tr("Vector", "format_time_d") 
  }
  /// h
  public static var formatTimeH: String { 
    return VectorL10n.tr("Vector", "format_time_h") 
  }
  /// m
  public static var formatTimeM: String { 
    return VectorL10n.tr("Vector", "format_time_m") 
  }
  /// s
  public static var formatTimeS: String { 
    return VectorL10n.tr("Vector", "format_time_s") 
  }
  /// To continue using the %@ homeserver you must review and agree to the terms and conditions.
  public static func gdprConsentNotGivenAlertMessage(_ p1: String) -> String {
    return VectorL10n.tr("Vector", "gdpr_consent_not_given_alert_message", p1)
  }
  /// Review now
  public static var gdprConsentNotGivenAlertReviewNowAction: String { 
    return VectorL10n.tr("Vector", "gdpr_consent_not_given_alert_review_now_action") 
  }
  /// Home
  public static var groupDetailsHome: String { 
    return VectorL10n.tr("Vector", "group_details_home") 
  }
  /// People
  public static var groupDetailsPeople: String { 
    return VectorL10n.tr("Vector", "group_details_people") 
  }
  /// Rooms
  public static var groupDetailsRooms: String { 
    return VectorL10n.tr("Vector", "group_details_rooms") 
  }
  /// Community Details
  public static var groupDetailsTitle: String { 
    return VectorL10n.tr("Vector", "group_details_title") 
  }
  /// %tu members
  public static func groupHomeMultiMembersFormat(_ p1: Int) -> String {
    return VectorL10n.tr("Vector", "group_home_multi_members_format", p1)
  }
  /// %tu rooms
  public static func groupHomeMultiRoomsFormat(_ p1: Int) -> String {
    return VectorL10n.tr("Vector", "group_home_multi_rooms_format", p1)
  }
  /// 1 member
  public static var groupHomeOneMemberFormat: String { 
    return VectorL10n.tr("Vector", "group_home_one_member_format") 
  }
  /// 1 room
  public static var groupHomeOneRoomFormat: String { 
    return VectorL10n.tr("Vector", "group_home_one_room_format") 
  }
  /// %@ has invited you to join this community
  public static func groupInvitationFormat(_ p1: String) -> String {
    return VectorL10n.tr("Vector", "group_invitation_format", p1)
  }
  /// INVITES
  public static var groupInviteSection: String { 
    return VectorL10n.tr("Vector", "group_invite_section") 
  }
  /// Add participant
  public static var groupParticipantsAddParticipant: String { 
    return VectorL10n.tr("Vector", "group_participants_add_participant") 
  }
  /// Filter community members
  public static var groupParticipantsFilterMembers: String { 
    return VectorL10n.tr("Vector", "group_participants_filter_members") 
  }
  /// Search / invite by User ID or Name
  public static var groupParticipantsInviteAnotherUser: String { 
    return VectorL10n.tr("Vector", "group_participants_invite_another_user") 
  }
  /// Malformed ID. Should be a Matrix ID like '@localpart:domain'
  public static var groupParticipantsInviteMalformedId: String { 
    return VectorL10n.tr("Vector", "group_participants_invite_malformed_id") 
  }
  /// Invite Error
  public static var groupParticipantsInviteMalformedIdTitle: String { 
    return VectorL10n.tr("Vector", "group_participants_invite_malformed_id_title") 
  }
  /// Are you sure you want to invite %@ to this group?
  public static func groupParticipantsInvitePromptMsg(_ p1: String) -> String {
    return VectorL10n.tr("Vector", "group_participants_invite_prompt_msg", p1)
  }
  /// Confirmation
  public static var groupParticipantsInvitePromptTitle: String { 
    return VectorL10n.tr("Vector", "group_participants_invite_prompt_title") 
  }
  /// INVITED
  public static var groupParticipantsInvitedSection: String { 
    return VectorL10n.tr("Vector", "group_participants_invited_section") 
  }
  /// Are you sure you want to leave the group?
  public static var groupParticipantsLeavePromptMsg: String { 
    return VectorL10n.tr("Vector", "group_participants_leave_prompt_msg") 
  }
  /// Leave group
  public static var groupParticipantsLeavePromptTitle: String { 
    return VectorL10n.tr("Vector", "group_participants_leave_prompt_title") 
  }
  /// Are you sure you want to remove %@ from this group?
  public static func groupParticipantsRemovePromptMsg(_ p1: String) -> String {
    return VectorL10n.tr("Vector", "group_participants_remove_prompt_msg", p1)
  }
  /// Confirmation
  public static var groupParticipantsRemovePromptTitle: String { 
    return VectorL10n.tr("Vector", "group_participants_remove_prompt_title") 
  }
  /// Filter community rooms
  public static var groupRoomsFilterRooms: String { 
    return VectorL10n.tr("Vector", "group_rooms_filter_rooms") 
  }
  /// COMMUNITIES
  public static var groupSection: String { 
    return VectorL10n.tr("Vector", "group_section") 
  }
  /// Favourite
  public static var homeContextMenuFavourite: String { 
    return VectorL10n.tr("Vector", "home_context_menu_favourite") 
  }
  /// Leave
  public static var homeContextMenuLeave: String { 
    return VectorL10n.tr("Vector", "home_context_menu_leave") 
  }
  /// Low priority
  public static var homeContextMenuLowPriority: String { 
    return VectorL10n.tr("Vector", "home_context_menu_low_priority") 
  }
  /// Move to People
  public static var homeContextMenuMakeDm: String { 
    return VectorL10n.tr("Vector", "home_context_menu_make_dm") 
  }
  /// Move to Rooms
  public static var homeContextMenuMakeRoom: String { 
    return VectorL10n.tr("Vector", "home_context_menu_make_room") 
  }
  /// Mark as read
  public static var homeContextMenuMarkAsRead: String { 
    return VectorL10n.tr("Vector", "home_context_menu_mark_as_read") 
  }
  /// Mute
  public static var homeContextMenuMute: String { 
    return VectorL10n.tr("Vector", "home_context_menu_mute") 
  }
  /// Normal priority
  public static var homeContextMenuNormalPriority: String { 
    return VectorL10n.tr("Vector", "home_context_menu_normal_priority") 
  }
  /// Notifications
  public static var homeContextMenuNotifications: String { 
    return VectorL10n.tr("Vector", "home_context_menu_notifications") 
  }
  /// Remove from Favourites
  public static var homeContextMenuUnfavourite: String { 
    return VectorL10n.tr("Vector", "home_context_menu_unfavourite") 
  }
  /// Unmute
  public static var homeContextMenuUnmute: String { 
    return VectorL10n.tr("Vector", "home_context_menu_unmute") 
  }
  /// The all-in-one secure chat app for teams, friends and organisations. Tap the + button below to add people and rooms.
  public static var homeEmptyViewInformation: String { 
    return VectorL10n.tr("Vector", "home_empty_view_information") 
  }
  /// Welcome to %@,\n%@
  public static func homeEmptyViewTitle(_ p1: String, _ p2: String) -> String {
    return VectorL10n.tr("Vector", "home_empty_view_title", p1, p2)
  }
  /// Syncing
  public static var homeSyncing: String { 
    return VectorL10n.tr("Vector", "home_syncing") 
  }
  /// Could not connect to the homeserver.
  public static var homeserverConnectionLost: String { 
    return VectorL10n.tr("Vector", "homeserver_connection_lost") 
  }
  /// Add
  public static var identityServerSettingsAdd: String { 
    return VectorL10n.tr("Vector", "identity_server_settings_add") 
  }
  /// Disconnect from the identity server %1$@ and connect to %2$@ instead?
  public static func identityServerSettingsAlertChange(_ p1: String, _ p2: String) -> String {
    return VectorL10n.tr("Vector", "identity_server_settings_alert_change", p1, p2)
  }
  /// Change identity server
  public static var identityServerSettingsAlertChangeTitle: String { 
    return VectorL10n.tr("Vector", "identity_server_settings_alert_change_title") 
  }
  /// Disconnect from the identity server %@?
  public static func identityServerSettingsAlertDisconnect(_ p1: String) -> String {
    return VectorL10n.tr("Vector", "identity_server_settings_alert_disconnect", p1)
  }
  /// Disconnect
  public static var identityServerSettingsAlertDisconnectButton: String { 
    return VectorL10n.tr("Vector", "identity_server_settings_alert_disconnect_button") 
  }
  /// You are still sharing your personal data on the identity server %@.\n\nWe recommend that you remove your email addresses and phone numbers from the identity server before disconnecting.
  public static func identityServerSettingsAlertDisconnectStillSharing3pid(_ p1: String) -> String {
    return VectorL10n.tr("Vector", "identity_server_settings_alert_disconnect_still_sharing_3pid", p1)
  }
  /// Disconnect anyway
  public static var identityServerSettingsAlertDisconnectStillSharing3pidButton: String { 
    return VectorL10n.tr("Vector", "identity_server_settings_alert_disconnect_still_sharing_3pid_button") 
  }
  /// Disconnect identity server
  public static var identityServerSettingsAlertDisconnectTitle: String { 
    return VectorL10n.tr("Vector", "identity_server_settings_alert_disconnect_title") 
  }
  /// %@ is not a valid identity server.
  public static func identityServerSettingsAlertErrorInvalidIdentityServer(_ p1: String) -> String {
    return VectorL10n.tr("Vector", "identity_server_settings_alert_error_invalid_identity_server", p1)
  }
  /// You must accept terms of %@ to set it as identity server.
  public static func identityServerSettingsAlertErrorTermsNotAccepted(_ p1: String) -> String {
    return VectorL10n.tr("Vector", "identity_server_settings_alert_error_terms_not_accepted", p1)
  }
  /// The identity server you have chosen does not have any terms of service. Only continue if you trust the owner of the server.
  public static var identityServerSettingsAlertNoTerms: String { 
    return VectorL10n.tr("Vector", "identity_server_settings_alert_no_terms") 
  }
  /// Identity server has no terms of services
  public static var identityServerSettingsAlertNoTermsTitle: String { 
    return VectorL10n.tr("Vector", "identity_server_settings_alert_no_terms_title") 
  }
  /// Change
  public static var identityServerSettingsChange: String { 
    return VectorL10n.tr("Vector", "identity_server_settings_change") 
  }
  /// You are currently using %@ to discover and be discoverable by existing contacts you know.
  public static func identityServerSettingsDescription(_ p1: String) -> String {
    return VectorL10n.tr("Vector", "identity_server_settings_description", p1)
  }
  /// Disconnect
  public static var identityServerSettingsDisconnect: String { 
    return VectorL10n.tr("Vector", "identity_server_settings_disconnect") 
  }
  /// Disconnecting from your identity server will mean you won’t be discoverable by other users and be able to invite others by email or phone.
  public static var identityServerSettingsDisconnectInfo: String { 
    return VectorL10n.tr("Vector", "identity_server_settings_disconnect_info") 
  }
  /// You are not currently using an identity server. To discover and be discoverable by existing contacts, add one above.
  public static var identityServerSettingsNoIsDescription: String { 
    return VectorL10n.tr("Vector", "identity_server_settings_no_is_description") 
  }
  /// Enter an identity server
  public static var identityServerSettingsPlaceHolder: String { 
    return VectorL10n.tr("Vector", "identity_server_settings_place_holder") 
  }
  /// Identity server
  public static var identityServerSettingsTitle: String { 
    return VectorL10n.tr("Vector", "identity_server_settings_title") 
  }
  /// Ignore
  public static var ignore: String { 
    return VectorL10n.tr("Vector", "ignore") 
  }
  /// Ignore User
  public static var ignoreUser: String { 
    return VectorL10n.tr("Vector", "ignore_user") 
  }
  /// Take photo
  public static var imagePickerActionCamera: String { 
    return VectorL10n.tr("Vector", "image_picker_action_camera") 
  }
  /// Choose from library
  public static var imagePickerActionLibrary: String { 
    return VectorL10n.tr("Vector", "image_picker_action_library") 
  }
  /// Incoming Video Call
  public static var incomingVideoCall: String { 
    return VectorL10n.tr("Vector", "incoming_video_call") 
  }
  /// Incoming Voice Call
  public static var incomingVoiceCall: String { 
    return VectorL10n.tr("Vector", "incoming_voice_call") 
  }
  /// I'd like to chat with you with matrix. Please, visit the website http://matrix.org to have more information.
  public static var invitationMessage: String { 
    return VectorL10n.tr("Vector", "invitation_message") 
  }
  /// Invite
  public static var invite: String { 
    return VectorL10n.tr("Vector", "invite") 
  }
  /// Invite friends to %@
  public static func inviteFriendsAction(_ p1: String) -> String {
    return VectorL10n.tr("Vector", "invite_friends_action", p1)
  }
  /// Hey, talk to me on %@: %@
  public static func inviteFriendsShareText(_ p1: String, _ p2: String) -> String {
    return VectorL10n.tr("Vector", "invite_friends_share_text", p1, p2)
  }
  /// Invite to %@
  public static func inviteTo(_ p1: String) -> String {
    return VectorL10n.tr("Vector", "invite_to", p1)
  }
  /// Invite matrix User
  public static var inviteUser: String { 
    return VectorL10n.tr("Vector", "invite_user") 
  }
  /// Join
  public static var join: String { 
    return VectorL10n.tr("Vector", "join") 
  }
  /// Joined
  public static var joined: String { 
    return VectorL10n.tr("Vector", "joined") 
  }
  /// Joining
  public static var joining: String { 
    return VectorL10n.tr("Vector", "joining") 
  }
  /// Done
  public static var keyBackupRecoverDoneAction: String { 
    return VectorL10n.tr("Vector", "key_backup_recover_done_action") 
  }
  /// Use your Security Phrase to unlock your secure message history
  public static var keyBackupRecoverFromPassphraseInfo: String { 
    return VectorL10n.tr("Vector", "key_backup_recover_from_passphrase_info") 
  }
  /// Don’t know your Security Phrase? You can 
  public static var keyBackupRecoverFromPassphraseLostPassphraseActionPart1: String { 
    return VectorL10n.tr("Vector", "key_backup_recover_from_passphrase_lost_passphrase_action_part1") 
  }
  /// use your Security Key
  public static var keyBackupRecoverFromPassphraseLostPassphraseActionPart2: String { 
    return VectorL10n.tr("Vector", "key_backup_recover_from_passphrase_lost_passphrase_action_part2") 
  }
  /// .
  public static var keyBackupRecoverFromPassphraseLostPassphraseActionPart3: String { 
    return VectorL10n.tr("Vector", "key_backup_recover_from_passphrase_lost_passphrase_action_part3") 
  }
  /// Enter Phrase
  public static var keyBackupRecoverFromPassphrasePassphrasePlaceholder: String { 
    return VectorL10n.tr("Vector", "key_backup_recover_from_passphrase_passphrase_placeholder") 
  }
  /// Enter
  public static var keyBackupRecoverFromPassphrasePassphraseTitle: String { 
    return VectorL10n.tr("Vector", "key_backup_recover_from_passphrase_passphrase_title") 
  }
  /// Unlock History
  public static var keyBackupRecoverFromPassphraseRecoverAction: String { 
    return VectorL10n.tr("Vector", "key_backup_recover_from_passphrase_recover_action") 
  }
  /// Restoring backup…
  public static var keyBackupRecoverFromPrivateKeyInfo: String { 
    return VectorL10n.tr("Vector", "key_backup_recover_from_private_key_info") 
  }
  /// Use your Security Key to unlock your secure message history
  public static var keyBackupRecoverFromRecoveryKeyInfo: String { 
    return VectorL10n.tr("Vector", "key_backup_recover_from_recovery_key_info") 
  }
  /// Lost your Security Key You can set up a new one in settings.
  public static var keyBackupRecoverFromRecoveryKeyLostRecoveryKeyAction: String { 
    return VectorL10n.tr("Vector", "key_backup_recover_from_recovery_key_lost_recovery_key_action") 
  }
  /// Unlock History
  public static var keyBackupRecoverFromRecoveryKeyRecoverAction: String { 
    return VectorL10n.tr("Vector", "key_backup_recover_from_recovery_key_recover_action") 
  }
  /// Enter Security Key
  public static var keyBackupRecoverFromRecoveryKeyRecoveryKeyPlaceholder: String { 
    return VectorL10n.tr("Vector", "key_backup_recover_from_recovery_key_recovery_key_placeholder") 
  }
  /// Enter
  public static var keyBackupRecoverFromRecoveryKeyRecoveryKeyTitle: String { 
    return VectorL10n.tr("Vector", "key_backup_recover_from_recovery_key_recovery_key_title") 
  }
  /// Backup could not be decrypted with this phrase: please verify that you entered the correct Security Phrase.
  public static var keyBackupRecoverInvalidPassphrase: String { 
    return VectorL10n.tr("Vector", "key_backup_recover_invalid_passphrase") 
  }
  /// Incorrect Security Phrase
  public static var keyBackupRecoverInvalidPassphraseTitle: String { 
    return VectorL10n.tr("Vector", "key_backup_recover_invalid_passphrase_title") 
  }
  /// Backup could not be decrypted with this key: please verify that you entered the correct Security Key.
  public static var keyBackupRecoverInvalidRecoveryKey: String { 
    return VectorL10n.tr("Vector", "key_backup_recover_invalid_recovery_key") 
  }
  /// Security Key Mismatch
  public static var keyBackupRecoverInvalidRecoveryKeyTitle: String { 
    return VectorL10n.tr("Vector", "key_backup_recover_invalid_recovery_key_title") 
  }
  /// Backup Restored!
  public static var keyBackupRecoverSuccessInfo: String { 
    return VectorL10n.tr("Vector", "key_backup_recover_success_info") 
  }
  /// Secure Messages
  public static var keyBackupRecoverTitle: String { 
    return VectorL10n.tr("Vector", "key_backup_recover_title") 
  }
  /// Messages in encrypted rooms are secured with end-to-end encryption. Only you and the recipient(s) have the keys to read these messages.\n\nSecurely back up your keys to avoid losing them.
  public static var keyBackupSetupIntroInfo: String { 
    return VectorL10n.tr("Vector", "key_backup_setup_intro_info") 
  }
  /// Manually export keys
  public static var keyBackupSetupIntroManualExportAction: String { 
    return VectorL10n.tr("Vector", "key_backup_setup_intro_manual_export_action") 
  }
  /// (Advanced)
  public static var keyBackupSetupIntroManualExportInfo: String { 
    return VectorL10n.tr("Vector", "key_backup_setup_intro_manual_export_info") 
  }
  /// Start using Key Backup
  public static var keyBackupSetupIntroSetupActionWithoutExistingBackup: String { 
    return VectorL10n.tr("Vector", "key_backup_setup_intro_setup_action_without_existing_backup") 
  }
  /// Connect this device to Key Backup
  public static var keyBackupSetupIntroSetupConnectActionWithExistingBackup: String { 
    return VectorL10n.tr("Vector", "key_backup_setup_intro_setup_connect_action_with_existing_backup") 
  }
  /// Never lose encrypted messages
  public static var keyBackupSetupIntroTitle: String { 
    return VectorL10n.tr("Vector", "key_backup_setup_intro_title") 
  }
  /// phrase doesn’t match
  public static var keyBackupSetupPassphraseConfirmPassphraseInvalid: String { 
    return VectorL10n.tr("Vector", "key_backup_setup_passphrase_confirm_passphrase_invalid") 
  }
  /// Confirm phrase
  public static var keyBackupSetupPassphraseConfirmPassphrasePlaceholder: String { 
    return VectorL10n.tr("Vector", "key_backup_setup_passphrase_confirm_passphrase_placeholder") 
  }
  /// Confirm
  public static var keyBackupSetupPassphraseConfirmPassphraseTitle: String { 
    return VectorL10n.tr("Vector", "key_backup_setup_passphrase_confirm_passphrase_title") 
  }
  /// Great!
  public static var keyBackupSetupPassphraseConfirmPassphraseValid: String { 
    return VectorL10n.tr("Vector", "key_backup_setup_passphrase_confirm_passphrase_valid") 
  }
  /// We'll store an encrypted copy of your keys on our server. Protect your backup with a phrase to keep it secure.\n\nFor maximum security, this should be different from your Matrix account password.
  public static var keyBackupSetupPassphraseInfo: String { 
    return VectorL10n.tr("Vector", "key_backup_setup_passphrase_info") 
  }
  /// Try adding a word
  public static var keyBackupSetupPassphrasePassphraseInvalid: String { 
    return VectorL10n.tr("Vector", "key_backup_setup_passphrase_passphrase_invalid") 
  }
  /// Enter phrase
  public static var keyBackupSetupPassphrasePassphrasePlaceholder: String { 
    return VectorL10n.tr("Vector", "key_backup_setup_passphrase_passphrase_placeholder") 
  }
  /// Enter
  public static var keyBackupSetupPassphrasePassphraseTitle: String { 
    return VectorL10n.tr("Vector", "key_backup_setup_passphrase_passphrase_title") 
  }
  /// Great!
  public static var keyBackupSetupPassphrasePassphraseValid: String { 
    return VectorL10n.tr("Vector", "key_backup_setup_passphrase_passphrase_valid") 
  }
  /// Set Phrase
  public static var keyBackupSetupPassphraseSetPassphraseAction: String { 
    return VectorL10n.tr("Vector", "key_backup_setup_passphrase_set_passphrase_action") 
  }
  /// (Advanced) Set up with Security Key
  public static var keyBackupSetupPassphraseSetupRecoveryKeyAction: String { 
    return VectorL10n.tr("Vector", "key_backup_setup_passphrase_setup_recovery_key_action") 
  }
  /// Or, secure your backup with a Security Key, saving it somewhere safe.
  public static var keyBackupSetupPassphraseSetupRecoveryKeyInfo: String { 
    return VectorL10n.tr("Vector", "key_backup_setup_passphrase_setup_recovery_key_info") 
  }
  /// Secure your backup with a Security Phrase
  public static var keyBackupSetupPassphraseTitle: String { 
    return VectorL10n.tr("Vector", "key_backup_setup_passphrase_title") 
  }
  /// You may lose secure messages if you log out or lose your device.
  public static var keyBackupSetupSkipAlertMessage: String { 
    return VectorL10n.tr("Vector", "key_backup_setup_skip_alert_message") 
  }
  /// Skip
  public static var keyBackupSetupSkipAlertSkipAction: String { 
    return VectorL10n.tr("Vector", "key_backup_setup_skip_alert_skip_action") 
  }
  /// Are you sure?
  public static var keyBackupSetupSkipAlertTitle: String { 
    return VectorL10n.tr("Vector", "key_backup_setup_skip_alert_title") 
  }
  /// Done
  public static var keyBackupSetupSuccessFromPassphraseDoneAction: String { 
    return VectorL10n.tr("Vector", "key_backup_setup_success_from_passphrase_done_action") 
  }
  /// Your keys are being backed up.\n\nYour Security Key is a safety net - you can use it to restore access to your encrypted messages if you forget your passphrase.\n\nKeep your Security Key somewhere very secure, like a password manager (or a safe).
  public static var keyBackupSetupSuccessFromPassphraseInfo: String { 
    return VectorL10n.tr("Vector", "key_backup_setup_success_from_passphrase_info") 
  }
  /// Save Security Key
  public static var keyBackupSetupSuccessFromPassphraseSaveRecoveryKeyAction: String { 
    return VectorL10n.tr("Vector", "key_backup_setup_success_from_passphrase_save_recovery_key_action") 
  }
  /// Your keys are being backed up.\n\nMake a copy of this Security Key and keep it safe.
  public static var keyBackupSetupSuccessFromRecoveryKeyInfo: String { 
    return VectorL10n.tr("Vector", "key_backup_setup_success_from_recovery_key_info") 
  }
  /// I've made a copy
  public static var keyBackupSetupSuccessFromRecoveryKeyMadeCopyAction: String { 
    return VectorL10n.tr("Vector", "key_backup_setup_success_from_recovery_key_made_copy_action") 
  }
  /// Make a Copy
  public static var keyBackupSetupSuccessFromRecoveryKeyMakeCopyAction: String { 
    return VectorL10n.tr("Vector", "key_backup_setup_success_from_recovery_key_make_copy_action") 
  }
  /// Security Key
  public static var keyBackupSetupSuccessFromRecoveryKeyRecoveryKeyTitle: String { 
    return VectorL10n.tr("Vector", "key_backup_setup_success_from_recovery_key_recovery_key_title") 
  }
  /// Your keys are being backed up.
  public static var keyBackupSetupSuccessFromSecureBackupInfo: String { 
    return VectorL10n.tr("Vector", "key_backup_setup_success_from_secure_backup_info") 
  }
  /// Success!
  public static var keyBackupSetupSuccessTitle: String { 
    return VectorL10n.tr("Vector", "key_backup_setup_success_title") 
  }
  /// Key Backup
  public static var keyBackupSetupTitle: String { 
    return VectorL10n.tr("Vector", "key_backup_setup_title") 
  }
  /// You need to bootstrap cross-signing first.
  public static var keyVerificationBootstrapNotSetupMessage: String { 
    return VectorL10n.tr("Vector", "key_verification_bootstrap_not_setup_message") 
  }
  /// Error
  public static var keyVerificationBootstrapNotSetupTitle: String { 
    return VectorL10n.tr("Vector", "key_verification_bootstrap_not_setup_title") 
  }
  /// %@ wants to verify
  public static func keyVerificationIncomingRequestIncomingAlertMessage(_ p1: String) -> String {
    return VectorL10n.tr("Vector", "key_verification_incoming_request_incoming_alert_message", p1)
  }
  /// If they don't match, the security of your communication may be compromised.
  public static var keyVerificationManuallyVerifyDeviceAdditionalInformation: String { 
    return VectorL10n.tr("Vector", "key_verification_manually_verify_device_additional_information") 
  }
  /// Session ID
  public static var keyVerificationManuallyVerifyDeviceIdTitle: String { 
    return VectorL10n.tr("Vector", "key_verification_manually_verify_device_id_title") 
  }
  /// Confirm by comparing the following with the User Settings in your other session:
  public static var keyVerificationManuallyVerifyDeviceInstruction: String { 
    return VectorL10n.tr("Vector", "key_verification_manually_verify_device_instruction") 
  }
  /// Session key
  public static var keyVerificationManuallyVerifyDeviceKeyTitle: String { 
    return VectorL10n.tr("Vector", "key_verification_manually_verify_device_key_title") 
  }
  /// Session name
  public static var keyVerificationManuallyVerifyDeviceNameTitle: String { 
    return VectorL10n.tr("Vector", "key_verification_manually_verify_device_name_title") 
  }
  /// Manually Verify by Text
  public static var keyVerificationManuallyVerifyDeviceTitle: String { 
    return VectorL10n.tr("Vector", "key_verification_manually_verify_device_title") 
  }
  /// Verify
  public static var keyVerificationManuallyVerifyDeviceValidateAction: String { 
    return VectorL10n.tr("Vector", "key_verification_manually_verify_device_validate_action") 
  }
  /// Verify your new session
  public static var keyVerificationNewSessionTitle: String { 
    return VectorL10n.tr("Vector", "key_verification_new_session_title") 
  }
  /// Verify session
  public static var keyVerificationOtherSessionTitle: String { 
    return VectorL10n.tr("Vector", "key_verification_other_session_title") 
  }
  /// Is the other device showing the same shield?
  public static var keyVerificationScanConfirmationScannedDeviceInformation: String { 
    return VectorL10n.tr("Vector", "key_verification_scan_confirmation_scanned_device_information") 
  }
  /// Almost there!
  public static var keyVerificationScanConfirmationScannedTitle: String { 
    return VectorL10n.tr("Vector", "key_verification_scan_confirmation_scanned_title") 
  }
  /// Is %@ showing the same shield?
  public static func keyVerificationScanConfirmationScannedUserInformation(_ p1: String) -> String {
    return VectorL10n.tr("Vector", "key_verification_scan_confirmation_scanned_user_information", p1)
  }
  /// Waiting for other device…
  public static var keyVerificationScanConfirmationScanningDeviceWaitingOther: String { 
    return VectorL10n.tr("Vector", "key_verification_scan_confirmation_scanning_device_waiting_other") 
  }
  /// Almost there! Waiting for confirmation…
  public static var keyVerificationScanConfirmationScanningTitle: String { 
    return VectorL10n.tr("Vector", "key_verification_scan_confirmation_scanning_title") 
  }
  /// Waiting for %@…
  public static func keyVerificationScanConfirmationScanningUserWaitingOther(_ p1: String) -> String {
    return VectorL10n.tr("Vector", "key_verification_scan_confirmation_scanning_user_waiting_other", p1)
  }
  /// Other users may not trust it.
  public static var keyVerificationSelfVerifyCurrentSessionAlertMessage: String { 
    return VectorL10n.tr("Vector", "key_verification_self_verify_current_session_alert_message") 
  }
  /// Verify this session
  public static var keyVerificationSelfVerifyCurrentSessionAlertTitle: String { 
    return VectorL10n.tr("Vector", "key_verification_self_verify_current_session_alert_title") 
  }
  /// Verify
  public static var keyVerificationSelfVerifyCurrentSessionAlertValidateAction: String { 
    return VectorL10n.tr("Vector", "key_verification_self_verify_current_session_alert_validate_action") 
  }
  /// Verify all your sessions to ensure your account & messages are safe.
  public static var keyVerificationSelfVerifyUnverifiedSessionsAlertMessage: String { 
    return VectorL10n.tr("Vector", "key_verification_self_verify_unverified_sessions_alert_message") 
  }
  /// Review where you're logged in
  public static var keyVerificationSelfVerifyUnverifiedSessionsAlertTitle: String { 
    return VectorL10n.tr("Vector", "key_verification_self_verify_unverified_sessions_alert_title") 
  }
  /// Review
  public static var keyVerificationSelfVerifyUnverifiedSessionsAlertValidateAction: String { 
    return VectorL10n.tr("Vector", "key_verification_self_verify_unverified_sessions_alert_validate_action") 
  }
  /// Verify this session
  public static var keyVerificationThisSessionTitle: String { 
    return VectorL10n.tr("Vector", "key_verification_this_session_title") 
  }
  /// Verified
  public static var keyVerificationTileConclusionDoneTitle: String { 
    return VectorL10n.tr("Vector", "key_verification_tile_conclusion_done_title") 
  }
  /// Unstrusted sign in
  public static var keyVerificationTileConclusionWarningTitle: String { 
    return VectorL10n.tr("Vector", "key_verification_tile_conclusion_warning_title") 
  }
  /// Accept
  public static var keyVerificationTileRequestIncomingApprovalAccept: String { 
    return VectorL10n.tr("Vector", "key_verification_tile_request_incoming_approval_accept") 
  }
  /// Decline
  public static var keyVerificationTileRequestIncomingApprovalDecline: String { 
    return VectorL10n.tr("Vector", "key_verification_tile_request_incoming_approval_decline") 
  }
  /// Verification request
  public static var keyVerificationTileRequestIncomingTitle: String { 
    return VectorL10n.tr("Vector", "key_verification_tile_request_incoming_title") 
  }
  /// Verification sent
  public static var keyVerificationTileRequestOutgoingTitle: String { 
    return VectorL10n.tr("Vector", "key_verification_tile_request_outgoing_title") 
  }
  /// You accepted
  public static var keyVerificationTileRequestStatusAccepted: String { 
    return VectorL10n.tr("Vector", "key_verification_tile_request_status_accepted") 
  }
  /// %@ cancelled
  public static func keyVerificationTileRequestStatusCancelled(_ p1: String) -> String {
    return VectorL10n.tr("Vector", "key_verification_tile_request_status_cancelled", p1)
  }
  /// You cancelled
  public static var keyVerificationTileRequestStatusCancelledByMe: String { 
    return VectorL10n.tr("Vector", "key_verification_tile_request_status_cancelled_by_me") 
  }
  /// Data loading…
  public static var keyVerificationTileRequestStatusDataLoading: String { 
    return VectorL10n.tr("Vector", "key_verification_tile_request_status_data_loading") 
  }
  /// Expired
  public static var keyVerificationTileRequestStatusExpired: String { 
    return VectorL10n.tr("Vector", "key_verification_tile_request_status_expired") 
  }
  /// Waiting…
  public static var keyVerificationTileRequestStatusWaiting: String { 
    return VectorL10n.tr("Vector", "key_verification_tile_request_status_waiting") 
  }
  /// Verify them
  public static var keyVerificationUserTitle: String { 
    return VectorL10n.tr("Vector", "key_verification_user_title") 
  }
  /// You can now read secure messages on your new device, and other users will know they can trust it.
  public static var keyVerificationVerifiedNewSessionInformation: String { 
    return VectorL10n.tr("Vector", "key_verification_verified_new_session_information") 
  }
  /// New session verified!
  public static var keyVerificationVerifiedNewSessionTitle: String { 
    return VectorL10n.tr("Vector", "key_verification_verified_new_session_title") 
  }
  /// You can now read secure messages on your other session, and other users will know they can trust it.
  public static var keyVerificationVerifiedOtherSessionInformation: String { 
    return VectorL10n.tr("Vector", "key_verification_verified_other_session_information") 
  }
  /// You can now read secure messages on this device, and other users will know they can trust it.
  public static var keyVerificationVerifiedThisSessionInformation: String { 
    return VectorL10n.tr("Vector", "key_verification_verified_this_session_information") 
  }
  /// Messages with this user are end-to-end encrypted and can't be read by third parties.
  public static var keyVerificationVerifiedUserInformation: String { 
    return VectorL10n.tr("Vector", "key_verification_verified_user_information") 
  }
  /// Can't scan?
  public static var keyVerificationVerifyQrCodeCannotScanAction: String { 
    return VectorL10n.tr("Vector", "key_verification_verify_qr_code_cannot_scan_action") 
  }
  /// Verify by comparing unique emoji.
  public static var keyVerificationVerifyQrCodeEmojiInformation: String { 
    return VectorL10n.tr("Vector", "key_verification_verify_qr_code_emoji_information") 
  }
  /// Scan the code to securely verify each other.
  public static var keyVerificationVerifyQrCodeInformation: String { 
    return VectorL10n.tr("Vector", "key_verification_verify_qr_code_information") 
  }
  /// Scan the code below to verify:
  public static var keyVerificationVerifyQrCodeInformationOtherDevice: String { 
    return VectorL10n.tr("Vector", "key_verification_verify_qr_code_information_other_device") 
  }
  /// Did the other user successfully scan the QR code?
  public static var keyVerificationVerifyQrCodeOtherScanMyCodeTitle: String { 
    return VectorL10n.tr("Vector", "key_verification_verify_qr_code_other_scan_my_code_title") 
  }
  /// Scan their code
  public static var keyVerificationVerifyQrCodeScanCodeAction: String { 
    return VectorL10n.tr("Vector", "key_verification_verify_qr_code_scan_code_action") 
  }
  /// Scan with this device
  public static var keyVerificationVerifyQrCodeScanCodeOtherDeviceAction: String { 
    return VectorL10n.tr("Vector", "key_verification_verify_qr_code_scan_code_other_device_action") 
  }
  /// QR code has been successfully validated.
  public static var keyVerificationVerifyQrCodeScanOtherCodeSuccessMessage: String { 
    return VectorL10n.tr("Vector", "key_verification_verify_qr_code_scan_other_code_success_message") 
  }
  /// Code validated!
  public static var keyVerificationVerifyQrCodeScanOtherCodeSuccessTitle: String { 
    return VectorL10n.tr("Vector", "key_verification_verify_qr_code_scan_other_code_success_title") 
  }
  /// Verify by emoji
  public static var keyVerificationVerifyQrCodeStartEmojiAction: String { 
    return VectorL10n.tr("Vector", "key_verification_verify_qr_code_start_emoji_action") 
  }
  /// Verify by scanning
  public static var keyVerificationVerifyQrCodeTitle: String { 
    return VectorL10n.tr("Vector", "key_verification_verify_qr_code_title") 
  }
  /// For ultimate security, use another trusted means of communication or do this in person.
  public static var keyVerificationVerifySasAdditionalInformation: String { 
    return VectorL10n.tr("Vector", "key_verification_verify_sas_additional_information") 
  }
  /// They don't match
  public static var keyVerificationVerifySasCancelAction: String { 
    return VectorL10n.tr("Vector", "key_verification_verify_sas_cancel_action") 
  }
  /// Compare emoji
  public static var keyVerificationVerifySasTitleEmoji: String { 
    return VectorL10n.tr("Vector", "key_verification_verify_sas_title_emoji") 
  }
  /// Compare numbers
  public static var keyVerificationVerifySasTitleNumber: String { 
    return VectorL10n.tr("Vector", "key_verification_verify_sas_title_number") 
  }
  /// They match
  public static var keyVerificationVerifySasValidateAction: String { 
    return VectorL10n.tr("Vector", "key_verification_verify_sas_validate_action") 
  }
  /// Remove from chat
  public static var kick: String { 
    return VectorL10n.tr("Vector", "kick") 
  }
  /// Default (%@)
  public static func languagePickerDefaultLanguage(_ p1: String) -> String {
    return VectorL10n.tr("Vector", "language_picker_default_language", p1)
  }
  /// Choose a language
  public static var languagePickerTitle: String { 
    return VectorL10n.tr("Vector", "language_picker_title") 
  }
  /// %.1fK
  public static func largeBadgeValueKFormat(_ p1: Float) -> String {
    return VectorL10n.tr("Vector", "large_badge_value_k_format", p1)
  }
  /// Later
  public static var later: String { 
    return VectorL10n.tr("Vector", "later") 
  }
  /// Leave
  public static var leave: String { 
    return VectorL10n.tr("Vector", "leave") 
  }
  /// Leave space
  public static var leaveSpaceAction: String { 
    return VectorL10n.tr("Vector", "leave_space_action") 
  }
  /// Leave all rooms and spaces
  public static var leaveSpaceAndAllRoomsAction: String { 
    return VectorL10n.tr("Vector", "leave_space_and_all_rooms_action") 
  }
  /// Leave space and %@ rooms
  public static func leaveSpaceAndMoreRooms(_ p1: String) -> String {
    return VectorL10n.tr("Vector", "leave_space_and_more_rooms", p1)
  }
  /// Leave space and 1 room
  public static var leaveSpaceAndOneRoom: String { 
    return VectorL10n.tr("Vector", "leave_space_and_one_room") 
  }
  /// Are you sure you want to leave %@? Do you also want to leave all rooms and spaces of this space?
  public static func leaveSpaceMessage(_ p1: String) -> String {
    return VectorL10n.tr("Vector", "leave_space_message", p1)
  }
  /// You are admin of this space, ensure that you have transferred admin right to another member before leaving.
  public static var leaveSpaceMessageAdminWarning: String { 
    return VectorL10n.tr("Vector", "leave_space_message_admin_warning") 
  }
  /// Don't leave any rooms
  public static var leaveSpaceOnlyAction: String { 
    return VectorL10n.tr("Vector", "leave_space_only_action") 
  }
  /// Select all rooms
  public static var leaveSpaceSelectionAllRooms: String { 
    return VectorL10n.tr("Vector", "leave_space_selection_all_rooms") 
  }
  /// Select no rooms
  public static var leaveSpaceSelectionNoRooms: String { 
    return VectorL10n.tr("Vector", "leave_space_selection_no_rooms") 
  }
  /// SELECT ROOMS
  public static var leaveSpaceSelectionTitle: String { 
    return VectorL10n.tr("Vector", "leave_space_selection_title") 
  }
  /// Leave %@
  public static func leaveSpaceTitle(_ p1: String) -> String {
    return VectorL10n.tr("Vector", "leave_space_title", p1)
  }
  /// Less
  public static var less: String { 
    return VectorL10n.tr("Vector", "less") 
  }
  /// Stop
  public static var liveLocationSharingBannerStop: String { 
    return VectorL10n.tr("Vector", "live_location_sharing_banner_stop") 
  }
  /// Live location enabled
  public static var liveLocationSharingBannerTitle: String { 
    return VectorL10n.tr("Vector", "live_location_sharing_banner_title") 
  }
  /// Live location ended
  public static var liveLocationSharingEnded: String { 
    return VectorL10n.tr("Vector", "live_location_sharing_ended") 
  }
  /// Loading
  public static var loading: String { 
    return VectorL10n.tr("Vector", "loading") 
  }
  /// To discover contacts already using Matrix, %@ can send email addresses and phone numbers in your address book to your chosen Matrix identity server. Where supported, personal data is hashed before sending - please check your identity server's privacy policy for more details.
  public static func localContactsAccessDiscoveryWarning(_ p1: String) -> String {
    return VectorL10n.tr("Vector", "local_contacts_access_discovery_warning", p1)
  }
  /// Users discovery
  public static var localContactsAccessDiscoveryWarningTitle: String { 
    return VectorL10n.tr("Vector", "local_contacts_access_discovery_warning_title") 
  }
  /// Users discovery from local contacts requires access to you contacts but %@ doesn't have permission to use it
  public static func localContactsAccessNotGranted(_ p1: String) -> String {
    return VectorL10n.tr("Vector", "local_contacts_access_not_granted", p1)
  }
  /// Not now
  public static var locationSharingAllowBackgroundLocationCancelAction: String { 
    return VectorL10n.tr("Vector", "location_sharing_allow_background_location_cancel_action") 
  }
  /// If you’d like to share your Live location, Element needs location access when the app is in the background.\nTo enable access, tap Settings> Location and select Always
  public static var locationSharingAllowBackgroundLocationMessage: String { 
    return VectorL10n.tr("Vector", "location_sharing_allow_background_location_message") 
  }
  /// Allow access
  public static var locationSharingAllowBackgroundLocationTitle: String { 
    return VectorL10n.tr("Vector", "location_sharing_allow_background_location_title") 
  }
  /// Settings
  public static var locationSharingAllowBackgroundLocationValidateAction: String { 
    return VectorL10n.tr("Vector", "location_sharing_allow_background_location_validate_action") 
  }
  /// Close
  public static var locationSharingCloseAction: String { 
    return VectorL10n.tr("Vector", "location_sharing_close_action") 
  }
  /// %@ does not have permission to access your location. You can enable access in Settings > Location
  public static func locationSharingInvalidAuthorizationErrorTitle(_ p1: String) -> String {
    return VectorL10n.tr("Vector", "location_sharing_invalid_authorization_error_title", p1)
  }
  /// Not now
  public static var locationSharingInvalidAuthorizationNotNow: String { 
    return VectorL10n.tr("Vector", "location_sharing_invalid_authorization_not_now") 
  }
  /// Settings
  public static var locationSharingInvalidAuthorizationSettings: String { 
    return VectorL10n.tr("Vector", "location_sharing_invalid_authorization_settings") 
  }
  /// You need to have the right permissions in order to share live location in this room.
  public static var locationSharingInvalidPowerLevelMessage: String { 
    return VectorL10n.tr("Vector", "location_sharing_invalid_power_level_message") 
  }
  /// You don’t have permission to share live location
  public static var locationSharingInvalidPowerLevelTitle: String { 
    return VectorL10n.tr("Vector", "location_sharing_invalid_power_level_title") 
  }
  /// Live location error
  public static var locationSharingLiveError: String { 
    return VectorL10n.tr("Vector", "location_sharing_live_error") 
  }
  /// Enable live location sharing
  public static var locationSharingLiveLabPromotionActivation: String { 
    return VectorL10n.tr("Vector", "location_sharing_live_lab_promotion_activation") 
  }
  /// Please note: this is a labs feature using a temporary implementation that allows the history of your shared location to be permanently visible to other people in the room.
  public static var locationSharingLiveLabPromotionText: String { 
    return VectorL10n.tr("Vector", "location_sharing_live_lab_promotion_text") 
  }
  /// Live location sharing
  public static var locationSharingLiveLabPromotionTitle: String { 
    return VectorL10n.tr("Vector", "location_sharing_live_lab_promotion_title") 
  }
  /// You
  public static var locationSharingLiveListItemCurrentUserDisplayName: String { 
    return VectorL10n.tr("Vector", "location_sharing_live_list_item_current_user_display_name") 
  }
  /// Updated %@ ago
  public static func locationSharingLiveListItemLastUpdate(_ p1: String) -> String {
    return VectorL10n.tr("Vector", "location_sharing_live_list_item_last_update", p1)
  }
  /// Unknown last update
  public static var locationSharingLiveListItemLastUpdateInvalid: String { 
    return VectorL10n.tr("Vector", "location_sharing_live_list_item_last_update_invalid") 
  }
  /// Sharing expired
  public static var locationSharingLiveListItemSharingExpired: String { 
    return VectorL10n.tr("Vector", "location_sharing_live_list_item_sharing_expired") 
  }
  /// Stop
  public static var locationSharingLiveListItemStopSharingAction: String { 
    return VectorL10n.tr("Vector", "location_sharing_live_list_item_stop_sharing_action") 
  }
  /// %@ left
  public static func locationSharingLiveListItemTimeLeft(_ p1: String) -> String {
    return VectorL10n.tr("Vector", "location_sharing_live_list_item_time_left", p1)
  }
  /// Loading Live location...
  public static var locationSharingLiveLoading: String { 
    return VectorL10n.tr("Vector", "location_sharing_live_loading") 
  }
  /// Share location
  public static var locationSharingLiveMapCalloutTitle: String { 
    return VectorL10n.tr("Vector", "location_sharing_live_map_callout_title") 
  }
  /// No user locations available
  public static var locationSharingLiveNoUserLocationsErrorTitle: String { 
    return VectorL10n.tr("Vector", "location_sharing_live_no_user_locations_error_title") 
  }
  /// Share live location
  public static var locationSharingLiveShareTitle: String { 
    return VectorL10n.tr("Vector", "location_sharing_live_share_title") 
  }
  /// Fail to stop sharing location
  public static var locationSharingLiveStopSharingError: String { 
    return VectorL10n.tr("Vector", "location_sharing_live_stop_sharing_error") 
  }
  /// Stop location sharing
  public static var locationSharingLiveStopSharingProgress: String { 
    return VectorL10n.tr("Vector", "location_sharing_live_stop_sharing_progress") 
  }
  /// Live until %@
  public static func locationSharingLiveTimerIncoming(_ p1: String) -> String {
    return VectorL10n.tr("Vector", "location_sharing_live_timer_incoming", p1)
  }
  /// for 8 hours
  public static var locationSharingLiveTimerSelectorLong: String { 
    return VectorL10n.tr("Vector", "location_sharing_live_timer_selector_long") 
  }
  /// for 1 hour
  public static var locationSharingLiveTimerSelectorMedium: String { 
    return VectorL10n.tr("Vector", "location_sharing_live_timer_selector_medium") 
  }
  /// for 15 minutes
  public static var locationSharingLiveTimerSelectorShort: String { 
    return VectorL10n.tr("Vector", "location_sharing_live_timer_selector_short") 
  }
  /// Choose for how long others will see your accurate location.
  public static var locationSharingLiveTimerSelectorTitle: String { 
    return VectorL10n.tr("Vector", "location_sharing_live_timer_selector_title") 
  }
  /// Location
  public static var locationSharingLiveViewerTitle: String { 
    return VectorL10n.tr("Vector", "location_sharing_live_viewer_title") 
  }
  /// %@ could not load the map. Please try again later.
  public static func locationSharingLoadingMapErrorTitle(_ p1: String) -> String {
    return VectorL10n.tr("Vector", "location_sharing_loading_map_error_title", p1)
  }
  /// %@ could not access your location. Please try again later.
  public static func locationSharingLocatingUserErrorTitle(_ p1: String) -> String {
    return VectorL10n.tr("Vector", "location_sharing_locating_user_error_title", p1)
  }
  /// © Copyright
  public static var locationSharingMapCreditsTitle: String { 
    return VectorL10n.tr("Vector", "location_sharing_map_credits_title") 
  }
  /// Unable to load map\nThis homeserver is not configured to display maps
  public static var locationSharingMapLoadingError: String { 
    return VectorL10n.tr("Vector", "location_sharing_map_loading_error") 
  }
  /// Open in Apple Maps
  public static var locationSharingOpenAppleMaps: String { 
    return VectorL10n.tr("Vector", "location_sharing_open_apple_maps") 
  }
  /// Open in Google Maps
  public static var locationSharingOpenGoogleMaps: String { 
    return VectorL10n.tr("Vector", "location_sharing_open_google_maps") 
  }
  /// Open in OpenStreetMap
  public static var locationSharingOpenOpenStreetMaps: String { 
    return VectorL10n.tr("Vector", "location_sharing_open_open_street_maps") 
  }
  /// Send this location
  public static var locationSharingPinDropShareTitle: String { 
    return VectorL10n.tr("Vector", "location_sharing_pin_drop_share_title") 
  }
  /// %@ could not send your location. Please try again later.
  public static func locationSharingPostFailureSubtitle(_ p1: String) -> String {
    return VectorL10n.tr("Vector", "location_sharing_post_failure_subtitle", p1)
  }
  /// We couldn’t send your location
  public static var locationSharingPostFailureTitle: String { 
    return VectorL10n.tr("Vector", "location_sharing_post_failure_title") 
  }
  /// Location sharing
  public static var locationSharingSettingsHeader: String { 
    return VectorL10n.tr("Vector", "location_sharing_settings_header") 
  }
  /// Enable location sharing
  public static var locationSharingSettingsToggleTitle: String { 
    return VectorL10n.tr("Vector", "location_sharing_settings_toggle_title") 
  }
  /// Send my current location
  public static var locationSharingStaticShareTitle: String { 
    return VectorL10n.tr("Vector", "location_sharing_static_share_title") 
  }
  /// Location
  public static var locationSharingTitle: String { 
    return VectorL10n.tr("Vector", "location_sharing_title") 
  }
  /// Login
  public static var login: String { 
    return VectorL10n.tr("Vector", "login") 
  }
  /// Create account:
  public static var loginCreateAccount: String { 
    return VectorL10n.tr("Vector", "login_create_account") 
  }
  /// Desktop
  public static var loginDesktopDevice: String { 
    return VectorL10n.tr("Vector", "login_desktop_device") 
  }
  /// Display name (e.g. Bob Obson)
  public static var loginDisplayNamePlaceholder: String { 
    return VectorL10n.tr("Vector", "login_display_name_placeholder") 
  }
  /// Specify an email address lets other users find you on Matrix more easily, and will give you a way to reset your password in the future.
  public static var loginEmailInfo: String { 
    return VectorL10n.tr("Vector", "login_email_info") 
  }
  /// Email address
  public static var loginEmailPlaceholder: String { 
    return VectorL10n.tr("Vector", "login_email_placeholder") 
  }
  /// Already logged in
  public static var loginErrorAlreadyLoggedIn: String { 
    return VectorL10n.tr("Vector", "login_error_already_logged_in") 
  }
  /// Malformed JSON
  public static var loginErrorBadJson: String { 
    return VectorL10n.tr("Vector", "login_error_bad_json") 
  }
  /// Currently we do not support any or all login flows defined by this homeserver
  public static var loginErrorDoNotSupportLoginFlows: String { 
    return VectorL10n.tr("Vector", "login_error_do_not_support_login_flows") 
  }
  /// Invalid username/password
  public static var loginErrorForbidden: String { 
    return VectorL10n.tr("Vector", "login_error_forbidden") 
  }
  /// Forgot password is not currently supported
  public static var loginErrorForgotPasswordIsNotSupported: String { 
    return VectorL10n.tr("Vector", "login_error_forgot_password_is_not_supported") 
  }
  /// Too many requests have been sent
  public static var loginErrorLimitExceeded: String { 
    return VectorL10n.tr("Vector", "login_error_limit_exceeded") 
  }
  /// The email link which has not been clicked yet
  public static var loginErrorLoginEmailNotYet: String { 
    return VectorL10n.tr("Vector", "login_error_login_email_not_yet") 
  }
  /// URL must start with http[s]://
  public static var loginErrorMustStartHttp: String { 
    return VectorL10n.tr("Vector", "login_error_must_start_http") 
  }
  /// We failed to retrieve authentication information from this homeserver
  public static var loginErrorNoLoginFlow: String { 
    return VectorL10n.tr("Vector", "login_error_no_login_flow") 
  }
  /// Did not contain valid JSON
  public static var loginErrorNotJson: String { 
    return VectorL10n.tr("Vector", "login_error_not_json") 
  }
  /// Registration is not currently supported
  public static var loginErrorRegistrationIsNotSupported: String { 
    return VectorL10n.tr("Vector", "login_error_registration_is_not_supported") 
  }
  /// Contact Administrator
  public static var loginErrorResourceLimitExceededContactButton: String { 
    return VectorL10n.tr("Vector", "login_error_resource_limit_exceeded_contact_button") 
  }
  /// \n\nPlease contact your service administrator to continue using this service.
  public static var loginErrorResourceLimitExceededMessageContact: String { 
    return VectorL10n.tr("Vector", "login_error_resource_limit_exceeded_message_contact") 
  }
  /// This homeserver has exceeded one of its resource limits.
  public static var loginErrorResourceLimitExceededMessageDefault: String { 
    return VectorL10n.tr("Vector", "login_error_resource_limit_exceeded_message_default") 
  }
  /// This homeserver has hit its Monthly Active User limit.
  public static var loginErrorResourceLimitExceededMessageMonthlyActiveUser: String { 
    return VectorL10n.tr("Vector", "login_error_resource_limit_exceeded_message_monthly_active_user") 
  }
  /// Resource Limit Exceeded
  public static var loginErrorResourceLimitExceededTitle: String { 
    return VectorL10n.tr("Vector", "login_error_resource_limit_exceeded_title") 
  }
  /// Login Failed
  public static var loginErrorTitle: String { 
    return VectorL10n.tr("Vector", "login_error_title") 
  }
  /// The access token specified was not recognised
  public static var loginErrorUnknownToken: String { 
    return VectorL10n.tr("Vector", "login_error_unknown_token") 
  }
  /// This user name is already used
  public static var loginErrorUserInUse: String { 
    return VectorL10n.tr("Vector", "login_error_user_in_use") 
  }
  /// Your homeserver stores all your conversations and account data
  public static var loginHomeServerInfo: String { 
    return VectorL10n.tr("Vector", "login_home_server_info") 
  }
  /// Homeserver URL:
  public static var loginHomeServerTitle: String { 
    return VectorL10n.tr("Vector", "login_home_server_title") 
  }
  /// Matrix provides identity servers to track which emails etc. belong to which Matrix IDs. Only https://matrix.org currently exists.
  public static var loginIdentityServerInfo: String { 
    return VectorL10n.tr("Vector", "login_identity_server_info") 
  }
  /// Identity server URL:
  public static var loginIdentityServerTitle: String { 
    return VectorL10n.tr("Vector", "login_identity_server_title") 
  }
  /// Invalid parameter
  public static var loginInvalidParam: String { 
    return VectorL10n.tr("Vector", "login_invalid_param") 
  }
  /// Cancel
  public static var loginLeaveFallback: String { 
    return VectorL10n.tr("Vector", "login_leave_fallback") 
  }
  /// Mobile
  public static var loginMobileDevice: String { 
    return VectorL10n.tr("Vector", "login_mobile_device") 
  }
  /// optional
  public static var loginOptionalField: String { 
    return VectorL10n.tr("Vector", "login_optional_field") 
  }
  /// Password
  public static var loginPasswordPlaceholder: String { 
    return VectorL10n.tr("Vector", "login_password_placeholder") 
  }
  /// Please enter your email validation token:
  public static var loginPromptEmailToken: String { 
    return VectorL10n.tr("Vector", "login_prompt_email_token") 
  }
  /// URL (e.g. https://matrix.org)
  public static var loginServerUrlPlaceholder: String { 
    return VectorL10n.tr("Vector", "login_server_url_placeholder") 
  }
  /// Tablet
  public static var loginTabletDevice: String { 
    return VectorL10n.tr("Vector", "login_tablet_device") 
  }
  /// Use fallback page
  public static var loginUseFallback: String { 
    return VectorL10n.tr("Vector", "login_use_fallback") 
  }
  /// Matrix ID (e.g. @bob:matrix.org or bob)
  public static var loginUserIdPlaceholder: String { 
    return VectorL10n.tr("Vector", "login_user_id_placeholder") 
  }
  /// Got it
  public static var majorUpdateDoneAction: String { 
    return VectorL10n.tr("Vector", "major_update_done_action") 
  }
  /// We're excited to announce we've changed name! Your app is up to date and you're signed in to your account.
  public static var majorUpdateInformation: String { 
    return VectorL10n.tr("Vector", "major_update_information") 
  }
  /// Learn more
  public static var majorUpdateLearnMoreAction: String { 
    return VectorL10n.tr("Vector", "major_update_learn_more_action") 
  }
  /// Riot is now %@
  public static func majorUpdateTitle(_ p1: String) -> String {
    return VectorL10n.tr("Vector", "major_update_title", p1)
  }
  /// SESSION INFO
  public static var manageSessionInfo: String { 
    return VectorL10n.tr("Vector", "manage_session_info") 
  }
  /// Session name
  public static var manageSessionName: String { 
    return VectorL10n.tr("Vector", "manage_session_name") 
  }
  /// Not trusted
  public static var manageSessionNotTrusted: String { 
    return VectorL10n.tr("Vector", "manage_session_not_trusted") 
  }
  /// Sign out of this session
  public static var manageSessionSignOut: String { 
    return VectorL10n.tr("Vector", "manage_session_sign_out") 
  }
  /// Manage session
  public static var manageSessionTitle: String { 
    return VectorL10n.tr("Vector", "manage_session_title") 
  }
  /// Trusted by you
  public static var manageSessionTrusted: String { 
    return VectorL10n.tr("Vector", "manage_session_trusted") 
  }
  /// Matrix
  public static var matrix: String { 
    return VectorL10n.tr("Vector", "matrix") 
  }
  /// Library
  public static var mediaPickerLibrary: String { 
    return VectorL10n.tr("Vector", "media_picker_library") 
  }
  /// Select
  public static var mediaPickerSelect: String { 
    return VectorL10n.tr("Vector", "media_picker_select") 
  }
  /// Media library
  public static var mediaPickerTitle: String { 
    return VectorL10n.tr("Vector", "media_picker_title") 
  }
  /// Audio
  public static var mediaTypeAccessibilityAudio: String { 
    return VectorL10n.tr("Vector", "media_type_accessibility_audio") 
  }
  /// File
  public static var mediaTypeAccessibilityFile: String { 
    return VectorL10n.tr("Vector", "media_type_accessibility_file") 
  }
  /// Image
  public static var mediaTypeAccessibilityImage: String { 
    return VectorL10n.tr("Vector", "media_type_accessibility_image") 
  }
  /// Location
  public static var mediaTypeAccessibilityLocation: String { 
    return VectorL10n.tr("Vector", "media_type_accessibility_location") 
  }
  /// Sticker
  public static var mediaTypeAccessibilitySticker: String { 
    return VectorL10n.tr("Vector", "media_type_accessibility_sticker") 
  }
  /// Video
  public static var mediaTypeAccessibilityVideo: String { 
    return VectorL10n.tr("Vector", "media_type_accessibility_video") 
  }
  /// Banned
  public static var membershipBan: String { 
    return VectorL10n.tr("Vector", "membership_ban") 
  }
  /// Invited
  public static var membershipInvite: String { 
    return VectorL10n.tr("Vector", "membership_invite") 
  }
  /// Left
  public static var membershipLeave: String { 
    return VectorL10n.tr("Vector", "membership_leave") 
  }
  /// Mention
  public static var mention: String { 
    return VectorL10n.tr("Vector", "mention") 
  }
  /// From a thread
  public static var messageFromAThread: String { 
    return VectorL10n.tr("Vector", "message_from_a_thread") 
  }
  /// In reply to
  public static var messageReplyToMessageToReplyToPrefix: String { 
    return VectorL10n.tr("Vector", "message_reply_to_message_to_reply_to_prefix") 
  }
  /// sent a file.
  public static var messageReplyToSenderSentAFile: String { 
    return VectorL10n.tr("Vector", "message_reply_to_sender_sent_a_file") 
  }
  /// sent a video.
  public static var messageReplyToSenderSentAVideo: String { 
    return VectorL10n.tr("Vector", "message_reply_to_sender_sent_a_video") 
  }
  /// sent a voice message.
  public static var messageReplyToSenderSentAVoiceMessage: String { 
    return VectorL10n.tr("Vector", "message_reply_to_sender_sent_a_voice_message") 
  }
  /// sent an audio file.
  public static var messageReplyToSenderSentAnAudioFile: String { 
    return VectorL10n.tr("Vector", "message_reply_to_sender_sent_an_audio_file") 
  }
  /// sent an image.
  public static var messageReplyToSenderSentAnImage: String { 
    return VectorL10n.tr("Vector", "message_reply_to_sender_sent_an_image") 
  }
  /// Live location.
  public static var messageReplyToSenderSentTheirLiveLocation: String { 
    return VectorL10n.tr("Vector", "message_reply_to_sender_sent_their_live_location") 
  }
  /// has shared their location.
  public static var messageReplyToSenderSentTheirLocation: String { 
    return VectorL10n.tr("Vector", "message_reply_to_sender_sent_their_location") 
  }
  /// There are unsaved changes. Leaving will discard them.
  public static var messageUnsavedChanges: String { 
    return VectorL10n.tr("Vector", "message_unsaved_changes") 
  }
  /// Calls require access to the Microphone but %@ doesn't have permission to use it
  public static func microphoneAccessNotGrantedForCall(_ p1: String) -> String {
    return VectorL10n.tr("Vector", "microphone_access_not_granted_for_call", p1)
  }
  /// Voice messages require access to the Microphone but %@ doesn't have permission to use it
  public static func microphoneAccessNotGrantedForVoiceMessage(_ p1: String) -> String {
    return VectorL10n.tr("Vector", "microphone_access_not_granted_for_voice_message", p1)
  }
  /// More
  public static var more: String { 
    return VectorL10n.tr("Vector", "more") 
  }
  /// Please check your network connectivity
  public static var networkErrorNotReachable: String { 
    return VectorL10n.tr("Vector", "network_error_not_reachable") 
  }
  /// You're offline, check your connection.
  public static var networkOfflineMessage: String { 
    return VectorL10n.tr("Vector", "network_offline_message") 
  }
  /// The Internet connection appears to be offline.
  public static var networkOfflinePrompt: String { 
    return VectorL10n.tr("Vector", "network_offline_prompt") 
  }
  /// You're offline
  public static var networkOfflineTitle: String { 
    return VectorL10n.tr("Vector", "network_offline_title") 
  }
  /// New
  public static var newWord: String { 
    return VectorL10n.tr("Vector", "new_word") 
  }
  /// Next
  public static var next: String { 
    return VectorL10n.tr("Vector", "next") 
  }
  /// No
  public static var no: String { 
    return VectorL10n.tr("Vector", "no") 
  }
  /// %@ is calling you but %@ does not support calls yet.\nYou can ignore this notification and answer the call from another device or you can reject it.
  public static func noVoip(_ p1: String, _ p2: String) -> String {
    return VectorL10n.tr("Vector", "no_voip", p1, p2)
  }
  /// Incoming call
  public static var noVoipTitle: String { 
    return VectorL10n.tr("Vector", "no_voip_title") 
  }
  /// Not supported yet
  public static var notSupportedYet: String { 
    return VectorL10n.tr("Vector", "not_supported_yet") 
  }
  /// %@ answered the call
  public static func noticeAnsweredVideoCall(_ p1: String) -> String {
    return VectorL10n.tr("Vector", "notice_answered_video_call", p1)
  }
  /// You answered the call
  public static var noticeAnsweredVideoCallByYou: String { 
    return VectorL10n.tr("Vector", "notice_answered_video_call_by_you") 
  }
  /// audio attachment
  public static var noticeAudioAttachment: String { 
    return VectorL10n.tr("Vector", "notice_audio_attachment") 
  }
  /// (avatar was changed too)
  public static var noticeAvatarChangedToo: String { 
    return VectorL10n.tr("Vector", "notice_avatar_changed_too") 
  }
  /// %@ changed their avatar
  public static func noticeAvatarUrlChanged(_ p1: String) -> String {
    return VectorL10n.tr("Vector", "notice_avatar_url_changed", p1)
  }
  /// You changed your avatar
  public static var noticeAvatarUrlChangedByYou: String { 
    return VectorL10n.tr("Vector", "notice_avatar_url_changed_by_you") 
  }
  /// VoIP conference finished
  public static var noticeConferenceCallFinished: String { 
    return VectorL10n.tr("Vector", "notice_conference_call_finished") 
  }
  /// %@ requested a VoIP conference
  public static func noticeConferenceCallRequest(_ p1: String) -> String {
    return VectorL10n.tr("Vector", "notice_conference_call_request", p1)
  }
  /// You requested a VoIP conference
  public static var noticeConferenceCallRequestByYou: String { 
    return VectorL10n.tr("Vector", "notice_conference_call_request_by_you") 
  }
  /// VoIP conference started
  public static var noticeConferenceCallStarted: String { 
    return VectorL10n.tr("Vector", "notice_conference_call_started") 
  }
  /// The sender's session has not sent us the keys for this message.
  public static var noticeCryptoErrorUnknownInboundSessionId: String { 
    return VectorL10n.tr("Vector", "notice_crypto_error_unknown_inbound_session_id") 
  }
  /// ** Unable to decrypt: %@ **
  public static func noticeCryptoUnableToDecrypt(_ p1: String) -> String {
    return VectorL10n.tr("Vector", "notice_crypto_unable_to_decrypt", p1)
  }
  /// %@ declined the call
  public static func noticeDeclinedVideoCall(_ p1: String) -> String {
    return VectorL10n.tr("Vector", "notice_declined_video_call", p1)
  }
  /// You declined the call
  public static var noticeDeclinedVideoCallByYou: String { 
    return VectorL10n.tr("Vector", "notice_declined_video_call_by_you") 
  }
  /// %@ changed their display name from %@ to %@
  public static func noticeDisplayNameChangedFrom(_ p1: String, _ p2: String, _ p3: String) -> String {
    return VectorL10n.tr("Vector", "notice_display_name_changed_from", p1, p2, p3)
  }
  /// You changed your display name from %@ to %@
  public static func noticeDisplayNameChangedFromByYou(_ p1: String, _ p2: String) -> String {
    return VectorL10n.tr("Vector", "notice_display_name_changed_from_by_you", p1, p2)
  }
  /// %@ removed their display name
  public static func noticeDisplayNameRemoved(_ p1: String) -> String {
    return VectorL10n.tr("Vector", "notice_display_name_removed", p1)
  }
  /// You removed your display name
  public static var noticeDisplayNameRemovedByYou: String { 
    return VectorL10n.tr("Vector", "notice_display_name_removed_by_you") 
  }
  /// %@ set their display name to %@
  public static func noticeDisplayNameSet(_ p1: String, _ p2: String) -> String {
    return VectorL10n.tr("Vector", "notice_display_name_set", p1, p2)
  }
  /// You set your display name to %@
  public static func noticeDisplayNameSetByYou(_ p1: String) -> String {
    return VectorL10n.tr("Vector", "notice_display_name_set_by_you", p1)
  }
  /// Encrypted message
  public static var noticeEncryptedMessage: String { 
    return VectorL10n.tr("Vector", "notice_encrypted_message") 
  }
  /// %@ turned on end-to-end encryption.
  public static func noticeEncryptionEnabledOk(_ p1: String) -> String {
    return VectorL10n.tr("Vector", "notice_encryption_enabled_ok", p1)
  }
  /// You turned on end-to-end encryption.
  public static var noticeEncryptionEnabledOkByYou: String { 
    return VectorL10n.tr("Vector", "notice_encryption_enabled_ok_by_you") 
  }
  /// %1$@ turned on end-to-end encryption (unrecognised algorithm %2$@).
  public static func noticeEncryptionEnabledUnknownAlgorithm(_ p1: String, _ p2: String) -> String {
    return VectorL10n.tr("Vector", "notice_encryption_enabled_unknown_algorithm", p1, p2)
  }
  /// You turned on end-to-end encryption (unrecognised algorithm %@).
  public static func noticeEncryptionEnabledUnknownAlgorithmByYou(_ p1: String) -> String {
    return VectorL10n.tr("Vector", "notice_encryption_enabled_unknown_algorithm_by_you", p1)
  }
  /// %@ ended the call
  public static func noticeEndedVideoCall(_ p1: String) -> String {
    return VectorL10n.tr("Vector", "notice_ended_video_call", p1)
  }
  /// You ended the call
  public static var noticeEndedVideoCallByYou: String { 
    return VectorL10n.tr("Vector", "notice_ended_video_call_by_you") 
  }
  /// Unexpected event
  public static var noticeErrorUnexpectedEvent: String { 
    return VectorL10n.tr("Vector", "notice_error_unexpected_event") 
  }
  /// ** Unable to render message. Please report a bug
  public static var noticeErrorUnformattableEvent: String { 
    return VectorL10n.tr("Vector", "notice_error_unformattable_event") 
  }
  /// Unknown event type
  public static var noticeErrorUnknownEventType: String { 
    return VectorL10n.tr("Vector", "notice_error_unknown_event_type") 
  }
  /// Unsupported event
  public static var noticeErrorUnsupportedEvent: String { 
    return VectorL10n.tr("Vector", "notice_error_unsupported_event") 
  }
  /// <redacted%@>
  public static func noticeEventRedacted(_ p1: String) -> String {
    return VectorL10n.tr("Vector", "notice_event_redacted", p1)
  }
  ///  by %@
  public static func noticeEventRedactedBy(_ p1: String) -> String {
    return VectorL10n.tr("Vector", "notice_event_redacted_by", p1)
  }
  ///  by you
  public static var noticeEventRedactedByYou: String { 
    return VectorL10n.tr("Vector", "notice_event_redacted_by_you") 
  }
  ///  [reason: %@]
  public static func noticeEventRedactedReason(_ p1: String) -> String {
    return VectorL10n.tr("Vector", "notice_event_redacted_reason", p1)
  }
  /// Feedback event (id: %@): %@
  public static func noticeFeedback(_ p1: String, _ p2: String) -> String {
    return VectorL10n.tr("Vector", "notice_feedback", p1, p2)
  }
  /// file attachment
  public static var noticeFileAttachment: String { 
    return VectorL10n.tr("Vector", "notice_file_attachment") 
  }
  /// image attachment
  public static var noticeImageAttachment: String { 
    return VectorL10n.tr("Vector", "notice_image_attachment") 
  }
  /// In reply to
  public static var noticeInReplyTo: String { 
    return VectorL10n.tr("Vector", "notice_in_reply_to") 
  }
  /// invalid attachment
  public static var noticeInvalidAttachment: String { 
    return VectorL10n.tr("Vector", "notice_invalid_attachment") 
  }
  /// location attachment
  public static var noticeLocationAttachment: String { 
    return VectorL10n.tr("Vector", "notice_location_attachment") 
  }
  /// %@ placed a video call
  public static func noticePlacedVideoCall(_ p1: String) -> String {
    return VectorL10n.tr("Vector", "notice_placed_video_call", p1)
  }
  /// You placed a video call
  public static var noticePlacedVideoCallByYou: String { 
    return VectorL10n.tr("Vector", "notice_placed_video_call_by_you") 
  }
  /// %@ placed a voice call
  public static func noticePlacedVoiceCall(_ p1: String) -> String {
    return VectorL10n.tr("Vector", "notice_placed_voice_call", p1)
  }
  /// You placed a voice call
  public static var noticePlacedVoiceCallByYou: String { 
    return VectorL10n.tr("Vector", "notice_placed_voice_call_by_you") 
  }
  /// %@ updated their profile %@
  public static func noticeProfileChangeRedacted(_ p1: String, _ p2: String) -> String {
    return VectorL10n.tr("Vector", "notice_profile_change_redacted", p1, p2)
  }
  /// You updated your profile %@
  public static func noticeProfileChangeRedactedByYou(_ p1: String) -> String {
    return VectorL10n.tr("Vector", "notice_profile_change_redacted_by_you", p1)
  }
  /// %@ redacted an event (id: %@)
  public static func noticeRedaction(_ p1: String, _ p2: String) -> String {
    return VectorL10n.tr("Vector", "notice_redaction", p1, p2)
  }
  /// You redacted an event (id: %@)
  public static func noticeRedactionByYou(_ p1: String) -> String {
    return VectorL10n.tr("Vector", "notice_redaction_by_you", p1)
  }
  /// The room aliases are: %@
  public static func noticeRoomAliases(_ p1: String) -> String {
    return VectorL10n.tr("Vector", "notice_room_aliases", p1)
  }
  /// The aliases are: %@
  public static func noticeRoomAliasesForDm(_ p1: String) -> String {
    return VectorL10n.tr("Vector", "notice_room_aliases_for_dm", p1)
  }
  /// %@ banned %@
  public static func noticeRoomBan(_ p1: String, _ p2: String) -> String {
    return VectorL10n.tr("Vector", "notice_room_ban", p1, p2)
  }
  /// You banned %@
  public static func noticeRoomBanByYou(_ p1: String) -> String {
    return VectorL10n.tr("Vector", "notice_room_ban_by_you", p1)
  }
  /// %@ created and configured the room.
  public static func noticeRoomCreated(_ p1: String) -> String {
    return VectorL10n.tr("Vector", "notice_room_created", p1)
  }
  /// You created and configured the room.
  public static var noticeRoomCreatedByYou: String { 
    return VectorL10n.tr("Vector", "notice_room_created_by_you") 
  }
  /// You joined.
  public static var noticeRoomCreatedByYouForDm: String { 
    return VectorL10n.tr("Vector", "notice_room_created_by_you_for_dm") 
  }
  /// %@ joined.
  public static func noticeRoomCreatedForDm(_ p1: String) -> String {
    return VectorL10n.tr("Vector", "notice_room_created_for_dm", p1)
  }
  /// %@ made future room history visible to anyone.
  public static func noticeRoomHistoryVisibleToAnyone(_ p1: String) -> String {
    return VectorL10n.tr("Vector", "notice_room_history_visible_to_anyone", p1)
  }
  /// You made future room history visible to anyone.
  public static var noticeRoomHistoryVisibleToAnyoneByYou: String { 
    return VectorL10n.tr("Vector", "notice_room_history_visible_to_anyone_by_you") 
  }
  /// %@ made future room history visible to all room members.
  public static func noticeRoomHistoryVisibleToMembers(_ p1: String) -> String {
    return VectorL10n.tr("Vector", "notice_room_history_visible_to_members", p1)
  }
  /// You made future room history visible to all room members.
  public static var noticeRoomHistoryVisibleToMembersByYou: String { 
    return VectorL10n.tr("Vector", "notice_room_history_visible_to_members_by_you") 
  }
  /// You made future messages visible to all room members.
  public static var noticeRoomHistoryVisibleToMembersByYouForDm: String { 
    return VectorL10n.tr("Vector", "notice_room_history_visible_to_members_by_you_for_dm") 
  }
  /// %@ made future messages visible to all room members.
  public static func noticeRoomHistoryVisibleToMembersForDm(_ p1: String) -> String {
    return VectorL10n.tr("Vector", "notice_room_history_visible_to_members_for_dm", p1)
  }
  /// %@ made future room history visible to all room members, from the point they are invited.
  public static func noticeRoomHistoryVisibleToMembersFromInvitedPoint(_ p1: String) -> String {
    return VectorL10n.tr("Vector", "notice_room_history_visible_to_members_from_invited_point", p1)
  }
  /// You made future room history visible to all room members, from the point they are invited.
  public static var noticeRoomHistoryVisibleToMembersFromInvitedPointByYou: String { 
    return VectorL10n.tr("Vector", "notice_room_history_visible_to_members_from_invited_point_by_you") 
  }
  /// You made future messages visible to everyone, from when they get invited.
  public static var noticeRoomHistoryVisibleToMembersFromInvitedPointByYouForDm: String { 
    return VectorL10n.tr("Vector", "notice_room_history_visible_to_members_from_invited_point_by_you_for_dm") 
  }
  /// %@ made future messages visible to everyone, from when they get invited.
  public static func noticeRoomHistoryVisibleToMembersFromInvitedPointForDm(_ p1: String) -> String {
    return VectorL10n.tr("Vector", "notice_room_history_visible_to_members_from_invited_point_for_dm", p1)
  }
  /// %@ made future room history visible to all room members, from the point they joined.
  public static func noticeRoomHistoryVisibleToMembersFromJoinedPoint(_ p1: String) -> String {
    return VectorL10n.tr("Vector", "notice_room_history_visible_to_members_from_joined_point", p1)
  }
  /// You made future room history visible to all room members, from the point they joined.
  public static var noticeRoomHistoryVisibleToMembersFromJoinedPointByYou: String { 
    return VectorL10n.tr("Vector", "notice_room_history_visible_to_members_from_joined_point_by_you") 
  }
  /// You made future messages visible to everyone, from when they joined.
  public static var noticeRoomHistoryVisibleToMembersFromJoinedPointByYouForDm: String { 
    return VectorL10n.tr("Vector", "notice_room_history_visible_to_members_from_joined_point_by_you_for_dm") 
  }
  /// %@ made future messages visible to everyone, from when they joined.
  public static func noticeRoomHistoryVisibleToMembersFromJoinedPointForDm(_ p1: String) -> String {
    return VectorL10n.tr("Vector", "notice_room_history_visible_to_members_from_joined_point_for_dm", p1)
  }
  /// %@ invited %@
  public static func noticeRoomInvite(_ p1: String, _ p2: String) -> String {
    return VectorL10n.tr("Vector", "notice_room_invite", p1, p2)
  }
  /// You invited %@
  public static func noticeRoomInviteByYou(_ p1: String) -> String {
    return VectorL10n.tr("Vector", "notice_room_invite_by_you", p1)
  }
  /// %@ invited you
  public static func noticeRoomInviteYou(_ p1: String) -> String {
    return VectorL10n.tr("Vector", "notice_room_invite_you", p1)
  }
  /// %@ joined
  public static func noticeRoomJoin(_ p1: String) -> String {
    return VectorL10n.tr("Vector", "notice_room_join", p1)
  }
  /// You joined
  public static var noticeRoomJoinByYou: String { 
    return VectorL10n.tr("Vector", "notice_room_join_by_you") 
  }
  /// The join rule is: %@
  public static func noticeRoomJoinRule(_ p1: String) -> String {
    return VectorL10n.tr("Vector", "notice_room_join_rule", p1)
  }
  /// %@ made the room invite only.
  public static func noticeRoomJoinRuleInvite(_ p1: String) -> String {
    return VectorL10n.tr("Vector", "notice_room_join_rule_invite", p1)
  }
  /// You made the room invite only.
  public static var noticeRoomJoinRuleInviteByYou: String { 
    return VectorL10n.tr("Vector", "notice_room_join_rule_invite_by_you") 
  }
  /// You made this invite only.
  public static var noticeRoomJoinRuleInviteByYouForDm: String { 
    return VectorL10n.tr("Vector", "notice_room_join_rule_invite_by_you_for_dm") 
  }
  /// %@ made this invite only.
  public static func noticeRoomJoinRuleInviteForDm(_ p1: String) -> String {
    return VectorL10n.tr("Vector", "notice_room_join_rule_invite_for_dm", p1)
  }
  /// %@ made the room public.
  public static func noticeRoomJoinRulePublic(_ p1: String) -> String {
    return VectorL10n.tr("Vector", "notice_room_join_rule_public", p1)
  }
  /// You made the room public.
  public static var noticeRoomJoinRulePublicByYou: String { 
    return VectorL10n.tr("Vector", "notice_room_join_rule_public_by_you") 
  }
  /// You made this public.
  public static var noticeRoomJoinRulePublicByYouForDm: String { 
    return VectorL10n.tr("Vector", "notice_room_join_rule_public_by_you_for_dm") 
  }
  /// %@ made this public.
  public static func noticeRoomJoinRulePublicForDm(_ p1: String) -> String {
    return VectorL10n.tr("Vector", "notice_room_join_rule_public_for_dm", p1)
  }
  /// %@ removed %@
  public static func noticeRoomKick(_ p1: String, _ p2: String) -> String {
    return VectorL10n.tr("Vector", "notice_room_kick", p1, p2)
  }
  /// You removed %@
  public static func noticeRoomKickByYou(_ p1: String) -> String {
    return VectorL10n.tr("Vector", "notice_room_kick_by_you", p1)
  }
  /// %@ left
  public static func noticeRoomLeave(_ p1: String) -> String {
    return VectorL10n.tr("Vector", "notice_room_leave", p1)
  }
  /// You left
  public static var noticeRoomLeaveByYou: String { 
    return VectorL10n.tr("Vector", "notice_room_leave_by_you") 
  }
  /// %@ changed the room name to %@.
  public static func noticeRoomNameChanged(_ p1: String, _ p2: String) -> String {
    return VectorL10n.tr("Vector", "notice_room_name_changed", p1, p2)
  }
  /// You changed the room name to %@.
  public static func noticeRoomNameChangedByYou(_ p1: String) -> String {
    return VectorL10n.tr("Vector", "notice_room_name_changed_by_you", p1)
  }
  /// You changed the name to %@.
  public static func noticeRoomNameChangedByYouForDm(_ p1: String) -> String {
    return VectorL10n.tr("Vector", "notice_room_name_changed_by_you_for_dm", p1)
  }
  /// %@ changed the name to %@.
  public static func noticeRoomNameChangedForDm(_ p1: String, _ p2: String) -> String {
    return VectorL10n.tr("Vector", "notice_room_name_changed_for_dm", p1, p2)
  }
  /// %@ removed the room name
  public static func noticeRoomNameRemoved(_ p1: String) -> String {
    return VectorL10n.tr("Vector", "notice_room_name_removed", p1)
  }
  /// You removed the room name
  public static var noticeRoomNameRemovedByYou: String { 
    return VectorL10n.tr("Vector", "notice_room_name_removed_by_you") 
  }
  /// You removed the name
  public static var noticeRoomNameRemovedByYouForDm: String { 
    return VectorL10n.tr("Vector", "notice_room_name_removed_by_you_for_dm") 
  }
  /// %@ removed the name
  public static func noticeRoomNameRemovedForDm(_ p1: String) -> String {
    return VectorL10n.tr("Vector", "notice_room_name_removed_for_dm", p1)
  }
  /// The minimum power levels that a user must have before acting are:
  public static var noticeRoomPowerLevelActingRequirement: String { 
    return VectorL10n.tr("Vector", "notice_room_power_level_acting_requirement") 
  }
  /// The minimum power levels related to events are:
  public static var noticeRoomPowerLevelEventRequirement: String { 
    return VectorL10n.tr("Vector", "notice_room_power_level_event_requirement") 
  }
  /// The power level of room members are:
  public static var noticeRoomPowerLevelIntro: String { 
    return VectorL10n.tr("Vector", "notice_room_power_level_intro") 
  }
  /// The power level of members are:
  public static var noticeRoomPowerLevelIntroForDm: String { 
    return VectorL10n.tr("Vector", "notice_room_power_level_intro_for_dm") 
  }
  /// . Reason: %@
  public static func noticeRoomReason(_ p1: String) -> String {
    return VectorL10n.tr("Vector", "notice_room_reason", p1)
  }
  /// %@ rejected the invitation
  public static func noticeRoomReject(_ p1: String) -> String {
    return VectorL10n.tr("Vector", "notice_room_reject", p1)
  }
  /// You rejected the invitation
  public static var noticeRoomRejectByYou: String { 
    return VectorL10n.tr("Vector", "notice_room_reject_by_you") 
  }
  /// The groups associated with this room are: %@
  public static func noticeRoomRelatedGroups(_ p1: String) -> String {
    return VectorL10n.tr("Vector", "notice_room_related_groups", p1)
  }
  /// %@ sent an invitation to %@ to join the room
  public static func noticeRoomThirdPartyInvite(_ p1: String, _ p2: String) -> String {
    return VectorL10n.tr("Vector", "notice_room_third_party_invite", p1, p2)
  }
  /// You sent an invitation to %@ to join the room
  public static func noticeRoomThirdPartyInviteByYou(_ p1: String) -> String {
    return VectorL10n.tr("Vector", "notice_room_third_party_invite_by_you", p1)
  }
  /// You invited %@
  public static func noticeRoomThirdPartyInviteByYouForDm(_ p1: String) -> String {
    return VectorL10n.tr("Vector", "notice_room_third_party_invite_by_you_for_dm", p1)
  }
  /// %@ invited %@
  public static func noticeRoomThirdPartyInviteForDm(_ p1: String, _ p2: String) -> String {
    return VectorL10n.tr("Vector", "notice_room_third_party_invite_for_dm", p1, p2)
  }
  /// %@ accepted the invitation for %@
  public static func noticeRoomThirdPartyRegisteredInvite(_ p1: String, _ p2: String) -> String {
    return VectorL10n.tr("Vector", "notice_room_third_party_registered_invite", p1, p2)
  }
  /// You accepted the invitation for %@
  public static func noticeRoomThirdPartyRegisteredInviteByYou(_ p1: String) -> String {
    return VectorL10n.tr("Vector", "notice_room_third_party_registered_invite_by_you", p1)
  }
  /// %@ revoked the invitation for %@ to join the room
  public static func noticeRoomThirdPartyRevokedInvite(_ p1: String, _ p2: String) -> String {
    return VectorL10n.tr("Vector", "notice_room_third_party_revoked_invite", p1, p2)
  }
  /// You revoked the invitation for %@ to join the room
  public static func noticeRoomThirdPartyRevokedInviteByYou(_ p1: String) -> String {
    return VectorL10n.tr("Vector", "notice_room_third_party_revoked_invite_by_you", p1)
  }
  /// You revoked %@'s invitation
  public static func noticeRoomThirdPartyRevokedInviteByYouForDm(_ p1: String) -> String {
    return VectorL10n.tr("Vector", "notice_room_third_party_revoked_invite_by_you_for_dm", p1)
  }
  /// %@ revoked %@'s invitation
  public static func noticeRoomThirdPartyRevokedInviteForDm(_ p1: String, _ p2: String) -> String {
    return VectorL10n.tr("Vector", "notice_room_third_party_revoked_invite_for_dm", p1, p2)
  }
  /// %@ removed the topic
  public static func noticeRoomTopicRemoved(_ p1: String) -> String {
    return VectorL10n.tr("Vector", "notice_room_topic_removed", p1)
  }
  /// You removed the topic
  public static var noticeRoomTopicRemovedByYou: String { 
    return VectorL10n.tr("Vector", "notice_room_topic_removed_by_you") 
  }
  /// %@ unbanned %@
  public static func noticeRoomUnban(_ p1: String, _ p2: String) -> String {
    return VectorL10n.tr("Vector", "notice_room_unban", p1, p2)
  }
  /// You unbanned %@
  public static func noticeRoomUnbanByYou(_ p1: String) -> String {
    return VectorL10n.tr("Vector", "notice_room_unban_by_you", p1)
  }
  /// %@ withdrew %@'s invitation
  public static func noticeRoomWithdraw(_ p1: String, _ p2: String) -> String {
    return VectorL10n.tr("Vector", "notice_room_withdraw", p1, p2)
  }
  /// You withdrew %@'s invitation
  public static func noticeRoomWithdrawByYou(_ p1: String) -> String {
    return VectorL10n.tr("Vector", "notice_room_withdraw_by_you", p1)
  }
  /// sticker
  public static var noticeSticker: String { 
    return VectorL10n.tr("Vector", "notice_sticker") 
  }
  /// %@ changed the topic to "%@".
  public static func noticeTopicChanged(_ p1: String, _ p2: String) -> String {
    return VectorL10n.tr("Vector", "notice_topic_changed", p1, p2)
  }
  /// You changed the topic to "%@".
  public static func noticeTopicChangedByYou(_ p1: String) -> String {
    return VectorL10n.tr("Vector", "notice_topic_changed_by_you", p1)
  }
  /// Unsupported attachment: %@
  public static func noticeUnsupportedAttachment(_ p1: String) -> String {
    return VectorL10n.tr("Vector", "notice_unsupported_attachment", p1)
  }
  /// video attachment
  public static var noticeVideoAttachment: String { 
    return VectorL10n.tr("Vector", "notice_video_attachment") 
  }
  /// Always notify
  public static var notificationSettingsAlwaysNotify: String { 
    return VectorL10n.tr("Vector", "notification_settings_always_notify") 
  }
  /// By default...
  public static var notificationSettingsByDefault: String { 
    return VectorL10n.tr("Vector", "notification_settings_by_default") 
  }
  /// Notify me with sound about messages that contain my display name
  public static var notificationSettingsContainMyDisplayName: String { 
    return VectorL10n.tr("Vector", "notification_settings_contain_my_display_name") 
  }
  /// Notify me with sound about messages that contain my user name
  public static var notificationSettingsContainMyUserName: String { 
    return VectorL10n.tr("Vector", "notification_settings_contain_my_user_name") 
  }
  /// Custom sound
  public static var notificationSettingsCustomSound: String { 
    return VectorL10n.tr("Vector", "notification_settings_custom_sound") 
  }
  /// Disable all notifications
  public static var notificationSettingsDisableAll: String { 
    return VectorL10n.tr("Vector", "notification_settings_disable_all") 
  }
  /// Enable notifications
  public static var notificationSettingsEnableNotifications: String { 
    return VectorL10n.tr("Vector", "notification_settings_enable_notifications") 
  }
  /// All notifications are currently disabled for all devices.
  public static var notificationSettingsEnableNotificationsWarning: String { 
    return VectorL10n.tr("Vector", "notification_settings_enable_notifications_warning") 
  }
  /// Notification settings are saved to your user account and are shared between all clients which support them (including desktop notifications).\n\nRules are applied in order; the first rule which matches defines the outcome for the message.\nSo: Per-word notifications are more important than per-room notifications which are more important than per-sender notifications.\nFor multiple rules of the same kind, the first one in the list that matches takes priority.
  public static var notificationSettingsGlobalInfo: String { 
    return VectorL10n.tr("Vector", "notification_settings_global_info") 
  }
  /// Highlight
  public static var notificationSettingsHighlight: String { 
    return VectorL10n.tr("Vector", "notification_settings_highlight") 
  }
  /// Notify me when I am invited to a new room
  public static var notificationSettingsInviteToANewRoom: String { 
    return VectorL10n.tr("Vector", "notification_settings_invite_to_a_new_room") 
  }
  /// Notify me with sound about messages sent just to me
  public static var notificationSettingsJustSentToMe: String { 
    return VectorL10n.tr("Vector", "notification_settings_just_sent_to_me") 
  }
  /// Never notify
  public static var notificationSettingsNeverNotify: String { 
    return VectorL10n.tr("Vector", "notification_settings_never_notify") 
  }
  /// Notify for all other messages/rooms
  public static var notificationSettingsNotifyAllOther: String { 
    return VectorL10n.tr("Vector", "notification_settings_notify_all_other") 
  }
  /// Other Alerts
  public static var notificationSettingsOtherAlerts: String { 
    return VectorL10n.tr("Vector", "notification_settings_other_alerts") 
  }
  /// Notify me when people join or leave rooms
  public static var notificationSettingsPeopleJoinLeaveRooms: String { 
    return VectorL10n.tr("Vector", "notification_settings_people_join_leave_rooms") 
  }
  /// Per-room notifications
  public static var notificationSettingsPerRoomNotifications: String { 
    return VectorL10n.tr("Vector", "notification_settings_per_room_notifications") 
  }
  /// Per-sender notifications
  public static var notificationSettingsPerSenderNotifications: String { 
    return VectorL10n.tr("Vector", "notification_settings_per_sender_notifications") 
  }
  /// Words match case insensitively, and may include a * wildcard. So:\nfoo matches the string foo surrounded by word delimiters (e.g. punctuation and whitespace or start/end of line).\nfoo* matches any such word that begins foo.\n*foo* matches any such word which includes the 3 letters foo.
  public static var notificationSettingsPerWordInfo: String { 
    return VectorL10n.tr("Vector", "notification_settings_per_word_info") 
  }
  /// Per-word notifications
  public static var notificationSettingsPerWordNotifications: String { 
    return VectorL10n.tr("Vector", "notification_settings_per_word_notifications") 
  }
  /// Notify me when I receive a call
  public static var notificationSettingsReceiveACall: String { 
    return VectorL10n.tr("Vector", "notification_settings_receive_a_call") 
  }
  /// Room: '%@'
  public static func notificationSettingsRoomRuleTitle(_ p1: String) -> String {
    return VectorL10n.tr("Vector", "notification_settings_room_rule_title", p1)
  }
  /// Select a room
  public static var notificationSettingsSelectRoom: String { 
    return VectorL10n.tr("Vector", "notification_settings_select_room") 
  }
  /// @user:domain.com
  public static var notificationSettingsSenderHint: String { 
    return VectorL10n.tr("Vector", "notification_settings_sender_hint") 
  }
  /// Suppress notifications from bots
  public static var notificationSettingsSuppressFromBots: String { 
    return VectorL10n.tr("Vector", "notification_settings_suppress_from_bots") 
  }
  /// word to match
  public static var notificationSettingsWordToMatch: String { 
    return VectorL10n.tr("Vector", "notification_settings_word_to_match") 
  }
  /// %@ user
  public static func numMembersOne(_ p1: String) -> String {
    return VectorL10n.tr("Vector", "num_members_one", p1)
  }
  /// %@ users
  public static func numMembersOther(_ p1: String) -> String {
    return VectorL10n.tr("Vector", "num_members_other", p1)
  }
  /// Off
  public static var off: String { 
    return VectorL10n.tr("Vector", "off") 
  }
  /// offline
  public static var offline: String { 
    return VectorL10n.tr("Vector", "offline") 
  }
  /// OK
  public static var ok: String { 
    return VectorL10n.tr("Vector", "ok") 
  }
  /// On
  public static var on: String { 
    return VectorL10n.tr("Vector", "on") 
  }
  /// Profile picture
  public static var onboardingAvatarAccessibilityLabel: String { 
    return VectorL10n.tr("Vector", "onboarding_avatar_accessibility_label") 
  }
  /// Time to put a face to the name
  public static var onboardingAvatarMessage: String { 
    return VectorL10n.tr("Vector", "onboarding_avatar_message") 
  }
  /// Add a profile picture
  public static var onboardingAvatarTitle: String { 
    return VectorL10n.tr("Vector", "onboarding_avatar_title") 
  }
  /// Let's go
  public static var onboardingCelebrationButton: String { 
    return VectorL10n.tr("Vector", "onboarding_celebration_button") 
  }
  /// Head to settings anytime to update your profile
  public static var onboardingCelebrationMessage: String { 
    return VectorL10n.tr("Vector", "onboarding_celebration_message") 
  }
  /// Looking good!
  public static var onboardingCelebrationTitle: String { 
    return VectorL10n.tr("Vector", "onboarding_celebration_title") 
  }
  /// Take me home
  public static var onboardingCongratulationsHomeButton: String { 
    return VectorL10n.tr("Vector", "onboarding_congratulations_home_button") 
  }
  /// Your account %@ has been created
  public static func onboardingCongratulationsMessage(_ p1: String) -> String {
    return VectorL10n.tr("Vector", "onboarding_congratulations_message", p1)
  }
  /// Personalise profile
  public static var onboardingCongratulationsPersonalizeButton: String { 
    return VectorL10n.tr("Vector", "onboarding_congratulations_personalize_button") 
  }
  /// Congratulations!
  public static var onboardingCongratulationsTitle: String { 
    return VectorL10n.tr("Vector", "onboarding_congratulations_title") 
  }
  /// You can change this later
  public static var onboardingDisplayNameHint: String { 
    return VectorL10n.tr("Vector", "onboarding_display_name_hint") 
  }
  /// Your display name must be less than 256 characters
  public static var onboardingDisplayNameMaxLength: String { 
    return VectorL10n.tr("Vector", "onboarding_display_name_max_length") 
  }
  /// This will be shown when you send messages.
  public static var onboardingDisplayNameMessage: String { 
    return VectorL10n.tr("Vector", "onboarding_display_name_message") 
  }
  /// Display Name
  public static var onboardingDisplayNamePlaceholder: String { 
    return VectorL10n.tr("Vector", "onboarding_display_name_placeholder") 
  }
  /// Choose a display name
  public static var onboardingDisplayNameTitle: String { 
    return VectorL10n.tr("Vector", "onboarding_display_name_title") 
  }
  /// Save and continue
  public static var onboardingPersonalizationSave: String { 
    return VectorL10n.tr("Vector", "onboarding_personalization_save") 
  }
  /// Skip this step
  public static var onboardingPersonalizationSkip: String { 
    return VectorL10n.tr("Vector", "onboarding_personalization_skip") 
  }
  /// I already have an account
  public static var onboardingSplashLoginButtonTitle: String { 
    return VectorL10n.tr("Vector", "onboarding_splash_login_button_title") 
  }
  /// Secure and independent communication that gives you the same level of privacy as a face-to-face conversation in your own home.
  public static var onboardingSplashPage1Message: String { 
    return VectorL10n.tr("Vector", "onboarding_splash_page_1_message") 
  }
  /// Own your conversations.
  public static var onboardingSplashPage1Title: String { 
    return VectorL10n.tr("Vector", "onboarding_splash_page_1_title") 
  }
  /// Choose where your conversations are kept, giving you control and independence. Connected via Matrix.
  public static var onboardingSplashPage2Message: String { 
    return VectorL10n.tr("Vector", "onboarding_splash_page_2_message") 
  }
  /// You’re in control.
  public static var onboardingSplashPage2Title: String { 
    return VectorL10n.tr("Vector", "onboarding_splash_page_2_title") 
  }
  /// End-to-end encrypted and no phone number required. No ads or datamining.
  public static var onboardingSplashPage3Message: String { 
    return VectorL10n.tr("Vector", "onboarding_splash_page_3_message") 
  }
  /// Secure messaging.
  public static var onboardingSplashPage3Title: String { 
    return VectorL10n.tr("Vector", "onboarding_splash_page_3_title") 
  }
  /// Element is also great for the workplace. It’s trusted by the world’s most secure organisations.
  public static var onboardingSplashPage4Message: String { 
    return VectorL10n.tr("Vector", "onboarding_splash_page_4_message") 
  }
  /// Messaging for your team.
  public static var onboardingSplashPage4TitleNoPun: String { 
    return VectorL10n.tr("Vector", "onboarding_splash_page_4_title_no_pun") 
  }
  /// Create account
  public static var onboardingSplashRegisterButtonTitle: String { 
    return VectorL10n.tr("Vector", "onboarding_splash_register_button_title") 
  }
  /// Communities
  public static var onboardingUseCaseCommunityMessaging: String { 
    return VectorL10n.tr("Vector", "onboarding_use_case_community_messaging") 
  }
  /// Connect to server
  public static var onboardingUseCaseExistingServerButton: String { 
    return VectorL10n.tr("Vector", "onboarding_use_case_existing_server_button") 
  }
  /// Looking to join an existing server?
  public static var onboardingUseCaseExistingServerMessage: String { 
    return VectorL10n.tr("Vector", "onboarding_use_case_existing_server_message") 
  }
  /// We’ll help you get connected
  public static var onboardingUseCaseMessage: String { 
    return VectorL10n.tr("Vector", "onboarding_use_case_message") 
  }
  /// Not sure yet? %@
  public static func onboardingUseCaseNotSureYet(_ p1: String) -> String {
    return VectorL10n.tr("Vector", "onboarding_use_case_not_sure_yet", p1)
  }
  /// Friends and family
  public static var onboardingUseCasePersonalMessaging: String { 
    return VectorL10n.tr("Vector", "onboarding_use_case_personal_messaging") 
  }
  /// Skip this question
  public static var onboardingUseCaseSkipButton: String { 
    return VectorL10n.tr("Vector", "onboarding_use_case_skip_button") 
  }
  /// Who will you chat to the most?
  public static var onboardingUseCaseTitle: String { 
    return VectorL10n.tr("Vector", "onboarding_use_case_title") 
  }
  /// Teams
  public static var onboardingUseCaseWorkMessaging: String { 
    return VectorL10n.tr("Vector", "onboarding_use_case_work_messaging") 
  }
  /// Open
  public static var `open`: String { 
    return VectorL10n.tr("Vector", "open") 
  }
  /// or
  public static var or: String { 
    return VectorL10n.tr("Vector", "or") 
  }
  /// Contain a lower-case letter.
  public static var passwordValidationErrorContainLowercaseLetter: String { 
    return VectorL10n.tr("Vector", "password_validation_error_contain_lowercase_letter") 
  }
  /// Contain a number.
  public static var passwordValidationErrorContainNumber: String { 
    return VectorL10n.tr("Vector", "password_validation_error_contain_number") 
  }
  /// Contain a symbol.
  public static var passwordValidationErrorContainSymbol: String { 
    return VectorL10n.tr("Vector", "password_validation_error_contain_symbol") 
  }
  /// Contain an upper-case letter.
  public static var passwordValidationErrorContainUppercaseLetter: String { 
    return VectorL10n.tr("Vector", "password_validation_error_contain_uppercase_letter") 
  }
  /// Given password does not meet the criteria below:
  public static var passwordValidationErrorHeader: String { 
    return VectorL10n.tr("Vector", "password_validation_error_header") 
  }
  /// Not exceed %d characters.
  public static func passwordValidationErrorMaxLength(_ p1: Int) -> String {
    return VectorL10n.tr("Vector", "password_validation_error_max_length", p1)
  }
  /// At least %d characters.
  public static func passwordValidationErrorMinLength(_ p1: Int) -> String {
    return VectorL10n.tr("Vector", "password_validation_error_min_length", p1)
  }
  /// Your password should meet the criteria below:
  public static var passwordValidationInfoHeader: String { 
    return VectorL10n.tr("Vector", "password_validation_info_header") 
  }
  /// CONVERSATIONS
  public static var peopleConversationSection: String { 
    return VectorL10n.tr("Vector", "people_conversation_section") 
  }
  /// Chat securely with anyone.\nTap the + to start adding people.
  public static var peopleEmptyViewInformation: String { 
    return VectorL10n.tr("Vector", "people_empty_view_information") 
  }
  /// People
  public static var peopleEmptyViewTitle: String { 
    return VectorL10n.tr("Vector", "people_empty_view_title") 
  }
  /// INVITES
  public static var peopleInvitesSection: String { 
    return VectorL10n.tr("Vector", "people_invites_section") 
  }
  /// No conversations
  public static var peopleNoConversation: String { 
    return VectorL10n.tr("Vector", "people_no_conversation") 
  }
  /// %@ doesn't have permission to access photo library, please change privacy settings
  public static func photoLibraryAccessNotGranted(_ p1: String) -> String {
    return VectorL10n.tr("Vector", "photo_library_access_not_granted", p1)
  }
  /// Create a PIN for security
  public static var pinProtectionChoosePin: String { 
    return VectorL10n.tr("Vector", "pin_protection_choose_pin") 
  }
  /// Welcome back.
  public static var pinProtectionChoosePinWelcomeAfterLogin: String { 
    return VectorL10n.tr("Vector", "pin_protection_choose_pin_welcome_after_login") 
  }
  /// Welcome.
  public static var pinProtectionChoosePinWelcomeAfterRegister: String { 
    return VectorL10n.tr("Vector", "pin_protection_choose_pin_welcome_after_register") 
  }
  /// Confirm your PIN
  public static var pinProtectionConfirmPin: String { 
    return VectorL10n.tr("Vector", "pin_protection_confirm_pin") 
  }
  /// Confirm PIN to change PIN
  public static var pinProtectionConfirmPinToChange: String { 
    return VectorL10n.tr("Vector", "pin_protection_confirm_pin_to_change") 
  }
  /// Confirm PIN to disable PIN
  public static var pinProtectionConfirmPinToDisable: String { 
    return VectorL10n.tr("Vector", "pin_protection_confirm_pin_to_disable") 
  }
  /// Enter your PIN
  public static var pinProtectionEnterPin: String { 
    return VectorL10n.tr("Vector", "pin_protection_enter_pin") 
  }
  /// Setting up a PIN lets you protect data like messages and contacts, so only you can access them by entering the PIN at the start of the app.
  public static var pinProtectionExplanatory: String { 
    return VectorL10n.tr("Vector", "pin_protection_explanatory") 
  }
  /// Forgot PIN
  public static var pinProtectionForgotPin: String { 
    return VectorL10n.tr("Vector", "pin_protection_forgot_pin") 
  }
  /// Too many errors, you've been logged out
  public static var pinProtectionKickUserAlertMessage: String { 
    return VectorL10n.tr("Vector", "pin_protection_kick_user_alert_message") 
  }
  /// Please try again
  public static var pinProtectionMismatchErrorMessage: String { 
    return VectorL10n.tr("Vector", "pin_protection_mismatch_error_message") 
  }
  /// PINs don't match
  public static var pinProtectionMismatchErrorTitle: String { 
    return VectorL10n.tr("Vector", "pin_protection_mismatch_error_title") 
  }
  /// If you can't remember your PIN, tap the forgot PIN button.
  public static var pinProtectionMismatchTooManyTimesErrorMessage: String { 
    return VectorL10n.tr("Vector", "pin_protection_mismatch_too_many_times_error_message") 
  }
  /// For security reasons, this PIN isn’t available. Please try another PIN
  public static var pinProtectionNotAllowedPin: String { 
    return VectorL10n.tr("Vector", "pin_protection_not_allowed_pin") 
  }
  /// Reset
  public static var pinProtectionResetAlertActionReset: String { 
    return VectorL10n.tr("Vector", "pin_protection_reset_alert_action_reset") 
  }
  /// To reset your PIN, you'll need to re-login and create a new one
  public static var pinProtectionResetAlertMessage: String { 
    return VectorL10n.tr("Vector", "pin_protection_reset_alert_message") 
  }
  /// Reset PIN
  public static var pinProtectionResetAlertTitle: String { 
    return VectorL10n.tr("Vector", "pin_protection_reset_alert_title") 
  }
  /// Change PIN
  public static var pinProtectionSettingsChangePin: String { 
    return VectorL10n.tr("Vector", "pin_protection_settings_change_pin") 
  }
  /// Enable PIN
  public static var pinProtectionSettingsEnablePin: String { 
    return VectorL10n.tr("Vector", "pin_protection_settings_enable_pin") 
  }
  /// PIN enabled
  public static var pinProtectionSettingsEnabledForced: String { 
    return VectorL10n.tr("Vector", "pin_protection_settings_enabled_forced") 
  }
  /// To reset your PIN, you'll need to re-login and create a new one.
  public static var pinProtectionSettingsSectionFooter: String { 
    return VectorL10n.tr("Vector", "pin_protection_settings_section_footer") 
  }
  /// PIN
  public static var pinProtectionSettingsSectionHeader: String { 
    return VectorL10n.tr("Vector", "pin_protection_settings_section_header") 
  }
  /// PIN & %@
  public static func pinProtectionSettingsSectionHeaderWithBiometrics(_ p1: String) -> String {
    return VectorL10n.tr("Vector", "pin_protection_settings_section_header_with_biometrics", p1)
  }
  /// Add option
  public static var pollEditFormAddOption: String { 
    return VectorL10n.tr("Vector", "poll_edit_form_add_option") 
  }
  /// Create options
  public static var pollEditFormCreateOptions: String { 
    return VectorL10n.tr("Vector", "poll_edit_form_create_options") 
  }
  /// Create poll
  public static var pollEditFormCreatePoll: String { 
    return VectorL10n.tr("Vector", "poll_edit_form_create_poll") 
  }
  /// Write something
  public static var pollEditFormInputPlaceholder: String { 
    return VectorL10n.tr("Vector", "poll_edit_form_input_placeholder") 
  }
  /// Option %lu
  public static func pollEditFormOptionNumber(_ p1: Int) -> String {
    return VectorL10n.tr("Vector", "poll_edit_form_option_number", p1)
  }
  /// Poll question or topic
  public static var pollEditFormPollQuestionOrTopic: String { 
    return VectorL10n.tr("Vector", "poll_edit_form_poll_question_or_topic") 
  }
  /// Poll type
  public static var pollEditFormPollType: String { 
    return VectorL10n.tr("Vector", "poll_edit_form_poll_type") 
  }
  /// Closed poll
  public static var pollEditFormPollTypeClosed: String { 
    return VectorL10n.tr("Vector", "poll_edit_form_poll_type_closed") 
  }
  /// Results are only revealed when you end the poll
  public static var pollEditFormPollTypeClosedDescription: String { 
    return VectorL10n.tr("Vector", "poll_edit_form_poll_type_closed_description") 
  }
  /// Open poll
  public static var pollEditFormPollTypeOpen: String { 
    return VectorL10n.tr("Vector", "poll_edit_form_poll_type_open") 
  }
  /// Voters see results as soon as they have voted
  public static var pollEditFormPollTypeOpenDescription: String { 
    return VectorL10n.tr("Vector", "poll_edit_form_poll_type_open_description") 
  }
  /// Please try again
  public static var pollEditFormPostFailureSubtitle: String { 
    return VectorL10n.tr("Vector", "poll_edit_form_post_failure_subtitle") 
  }
  /// Failed to post poll
  public static var pollEditFormPostFailureTitle: String { 
    return VectorL10n.tr("Vector", "poll_edit_form_post_failure_title") 
  }
  /// Question or topic
  public static var pollEditFormQuestionOrTopic: String { 
    return VectorL10n.tr("Vector", "poll_edit_form_question_or_topic") 
  }
  /// Please try again
  public static var pollEditFormUpdateFailureSubtitle: String { 
    return VectorL10n.tr("Vector", "poll_edit_form_update_failure_subtitle") 
  }
  /// Failed to update poll
  public static var pollEditFormUpdateFailureTitle: String { 
    return VectorL10n.tr("Vector", "poll_edit_form_update_failure_title") 
  }
  /// Please try again
  public static var pollTimelineNotClosedSubtitle: String { 
    return VectorL10n.tr("Vector", "poll_timeline_not_closed_subtitle") 
  }
  /// Failed to end poll
  public static var pollTimelineNotClosedTitle: String { 
    return VectorL10n.tr("Vector", "poll_timeline_not_closed_title") 
  }
  /// 1 vote
  public static var pollTimelineOneVote: String { 
    return VectorL10n.tr("Vector", "poll_timeline_one_vote") 
  }
  /// Final results based on %lu votes
  public static func pollTimelineTotalFinalResults(_ p1: Int) -> String {
    return VectorL10n.tr("Vector", "poll_timeline_total_final_results", p1)
  }
  /// Final results based on 1 vote
  public static var pollTimelineTotalFinalResultsOneVote: String { 
    return VectorL10n.tr("Vector", "poll_timeline_total_final_results_one_vote") 
  }
  /// No votes cast
  public static var pollTimelineTotalNoVotes: String { 
    return VectorL10n.tr("Vector", "poll_timeline_total_no_votes") 
  }
  /// 1 vote cast
  public static var pollTimelineTotalOneVote: String { 
    return VectorL10n.tr("Vector", "poll_timeline_total_one_vote") 
  }
  /// 1 vote cast. Vote to the see the results
  public static var pollTimelineTotalOneVoteNotVoted: String { 
    return VectorL10n.tr("Vector", "poll_timeline_total_one_vote_not_voted") 
  }
  /// %lu votes cast
  public static func pollTimelineTotalVotes(_ p1: Int) -> String {
    return VectorL10n.tr("Vector", "poll_timeline_total_votes", p1)
  }
  /// %lu votes cast. Vote to the see the results
  public static func pollTimelineTotalVotesNotVoted(_ p1: Int) -> String {
    return VectorL10n.tr("Vector", "poll_timeline_total_votes_not_voted", p1)
  }
  /// Sorry, your vote was not registered, please try again
  public static var pollTimelineVoteNotRegisteredSubtitle: String { 
    return VectorL10n.tr("Vector", "poll_timeline_vote_not_registered_subtitle") 
  }
  /// Vote not registered
  public static var pollTimelineVoteNotRegisteredTitle: String { 
    return VectorL10n.tr("Vector", "poll_timeline_vote_not_registered_title") 
  }
  /// %lu votes
  public static func pollTimelineVotesCount(_ p1: Int) -> String {
    return VectorL10n.tr("Vector", "poll_timeline_votes_count", p1)
  }
  /// Power Level
  public static var powerLevel: String { 
    return VectorL10n.tr("Vector", "power_level") 
  }
  /// Preview
  public static var preview: String { 
    return VectorL10n.tr("Vector", "preview") 
  }
  /// Private
  public static var `private`: String { 
    return VectorL10n.tr("Vector", "private") 
  }
  /// Public
  public static var `public`: String { 
    return VectorL10n.tr("Vector", "public") 
  }
  /// Public Rooms (at %@):
  public static func publicRoomSectionTitle(_ p1: String) -> String {
    return VectorL10n.tr("Vector", "public_room_section_title", p1)
  }
  /// You seem to be shaking the phone in frustration. Would you like to submit a bug report?
  public static var rageShakePrompt: String { 
    return VectorL10n.tr("Vector", "rage_shake_prompt") 
  }
  /// Reactions
  public static var reactionHistoryTitle: String { 
    return VectorL10n.tr("Vector", "reaction_history_title") 
  }
  /// Read Receipts List
  public static var readReceiptsList: String { 
    return VectorL10n.tr("Vector", "read_receipts_list") 
  }
  /// Read: 
  public static var receiptStatusRead: String { 
    return VectorL10n.tr("Vector", "receipt_status_read") 
  }
  /// Remove
  public static var redact: String { 
    return VectorL10n.tr("Vector", "redact") 
  }
  /// Registration Failed
  public static var registerErrorTitle: String { 
    return VectorL10n.tr("Vector", "register_error_title") 
  }
  /// Reject Call
  public static var rejectCall: String { 
    return VectorL10n.tr("Vector", "reject_call") 
  }
  /// Remove
  public static var remove: String { 
    return VectorL10n.tr("Vector", "remove") 
  }
  /// Rename
  public static var rename: String { 
    return VectorL10n.tr("Vector", "rename") 
  }
  /// Please launch %@ on another device that can decrypt the message so it can send the keys to this session.
  public static func rerequestKeysAlertMessage(_ p1: String) -> String {
    return VectorL10n.tr("Vector", "rerequest_keys_alert_message", p1)
  }
  /// Request Sent
  public static var rerequestKeysAlertTitle: String { 
    return VectorL10n.tr("Vector", "rerequest_keys_alert_title") 
  }
  /// Resend
  public static var resend: String { 
    return VectorL10n.tr("Vector", "resend") 
  }
  /// Resend the message
  public static var resendMessage: String { 
    return VectorL10n.tr("Vector", "resend_message") 
  }
  /// Reset to default
  public static var resetToDefault: String { 
    return VectorL10n.tr("Vector", "reset_to_default") 
  }
  /// Resume
  public static var resumeCall: String { 
    return VectorL10n.tr("Vector", "resume_call") 
  }
  /// Retry
  public static var retry: String { 
    return VectorL10n.tr("Vector", "retry") 
  }
  /// Edit spaces
  public static var roomAccessSettingsScreenEditSpaces: String { 
    return VectorL10n.tr("Vector", "room_access_settings_screen_edit_spaces") 
  }
  /// Decide who can find and join %@.
  public static func roomAccessSettingsScreenMessage(_ p1: String) -> String {
    return VectorL10n.tr("Vector", "room_access_settings_screen_message", p1)
  }
  /// Room access
  public static var roomAccessSettingsScreenNavTitle: String { 
    return VectorL10n.tr("Vector", "room_access_settings_screen_nav_title") 
  }
  /// Only invited people can find and join.
  public static var roomAccessSettingsScreenPrivateMessage: String { 
    return VectorL10n.tr("Vector", "room_access_settings_screen_private_message") 
  }
  /// Anyone can find and join.
  public static var roomAccessSettingsScreenPublicMessage: String { 
    return VectorL10n.tr("Vector", "room_access_settings_screen_public_message") 
  }
  /// Let anyone in a space find and join.\nYou’ll be asked to confirm which spaces.
  public static var roomAccessSettingsScreenRestrictedMessage: String { 
    return VectorL10n.tr("Vector", "room_access_settings_screen_restricted_message") 
  }
  /// Setting room access
  public static var roomAccessSettingsScreenSettingRoomAccess: String { 
    return VectorL10n.tr("Vector", "room_access_settings_screen_setting_room_access") 
  }
  /// Who can access this room?
  public static var roomAccessSettingsScreenTitle: String { 
    return VectorL10n.tr("Vector", "room_access_settings_screen_title") 
  }
  /// Automatically invite members to new room
  public static var roomAccessSettingsScreenUpgradeAlertAutoInviteSwitch: String { 
    return VectorL10n.tr("Vector", "room_access_settings_screen_upgrade_alert_auto_invite_switch") 
  }
  /// Anyone in %@ will be able to find and join this room - no need to manually invite everyone. You’ll be able to change this in room settings anytime.
  public static func roomAccessSettingsScreenUpgradeAlertMessage(_ p1: String) -> String {
    return VectorL10n.tr("Vector", "room_access_settings_screen_upgrade_alert_message", p1)
  }
  /// Anyone in a parent space will be able to find and join this room - no need to manually invite everyone. You’ll be able to change this in room settings anytime.
  public static var roomAccessSettingsScreenUpgradeAlertMessageNoParam: String { 
    return VectorL10n.tr("Vector", "room_access_settings_screen_upgrade_alert_message_no_param") 
  }
  /// Please note upgrading will make a new version of the room. All current messages will stay in this archived room.
  public static var roomAccessSettingsScreenUpgradeAlertNote: String { 
    return VectorL10n.tr("Vector", "room_access_settings_screen_upgrade_alert_note") 
  }
  /// Upgrade room
  public static var roomAccessSettingsScreenUpgradeAlertTitle: String { 
    return VectorL10n.tr("Vector", "room_access_settings_screen_upgrade_alert_title") 
  }
  /// Upgrade
  public static var roomAccessSettingsScreenUpgradeAlertUpgradeButton: String { 
    return VectorL10n.tr("Vector", "room_access_settings_screen_upgrade_alert_upgrade_button") 
  }
  /// Upgrading room
  public static var roomAccessSettingsScreenUpgradeAlertUpgrading: String { 
    return VectorL10n.tr("Vector", "room_access_settings_screen_upgrade_alert_upgrading") 
  }
  /// Upgrade required
  public static var roomAccessSettingsScreenUpgradeRequired: String { 
    return VectorL10n.tr("Vector", "room_access_settings_screen_upgrade_required") 
  }
  /// Spaces you know containing %@
  public static func roomAccessSpaceChooserKnownSpacesSection(_ p1: String) -> String {
    return VectorL10n.tr("Vector", "room_access_space_chooser_known_spaces_section", p1)
  }
  /// Other spaces or rooms
  public static var roomAccessSpaceChooserOtherSpacesSection: String { 
    return VectorL10n.tr("Vector", "room_access_space_chooser_other_spaces_section") 
  }
  /// These are likely things other admins of %@ are a part of.
  public static func roomAccessSpaceChooserOtherSpacesSectionInfo(_ p1: String) -> String {
    return VectorL10n.tr("Vector", "room_access_space_chooser_other_spaces_section_info", p1)
  }
  /// Call
  public static var roomAccessibilityCall: String { 
    return VectorL10n.tr("Vector", "room_accessibility_call") 
  }
  /// Hang up
  public static var roomAccessibilityHangup: String { 
    return VectorL10n.tr("Vector", "room_accessibility_hangup") 
  }
  /// Integrations
  public static var roomAccessibilityIntegrations: String { 
    return VectorL10n.tr("Vector", "room_accessibility_integrations") 
  }
  /// Record Voice Message
  public static var roomAccessibilityRecordVoiceMessage: String { 
    return VectorL10n.tr("Vector", "room_accessibility_record_voice_message") 
  }
  /// Double-tap and hold to record.
  public static var roomAccessibilityRecordVoiceMessageHint: String { 
    return VectorL10n.tr("Vector", "room_accessibility_record_voice_message_hint") 
  }
  /// Search
  public static var roomAccessibilitySearch: String { 
    return VectorL10n.tr("Vector", "room_accessibility_search") 
  }
  /// More
  public static var roomAccessibilityThreadMore: String { 
    return VectorL10n.tr("Vector", "room_accessibility_thread_more") 
  }
  /// Threads
  public static var roomAccessibilityThreads: String { 
    return VectorL10n.tr("Vector", "room_accessibility_threads") 
  }
  /// Upload
  public static var roomAccessibilityUpload: String { 
    return VectorL10n.tr("Vector", "room_accessibility_upload") 
  }
  /// Video Call
  public static var roomAccessibilityVideoCall: String { 
    return VectorL10n.tr("Vector", "room_accessibility_video_call") 
  }
  /// Scroll to bottom
  public static var roomAccessiblityScrollToBottom: String { 
    return VectorL10n.tr("Vector", "room_accessiblity_scroll_to_bottom") 
  }
  /// Take photo or video
  public static var roomActionCamera: String { 
    return VectorL10n.tr("Vector", "room_action_camera") 
  }
  /// Reply
  public static var roomActionReply: String { 
    return VectorL10n.tr("Vector", "room_action_reply") 
  }
  /// Send file
  public static var roomActionSendFile: String { 
    return VectorL10n.tr("Vector", "room_action_send_file") 
  }
  /// Send photo or video
  public static var roomActionSendPhotoOrVideo: String { 
    return VectorL10n.tr("Vector", "room_action_send_photo_or_video") 
  }
  /// Send sticker
  public static var roomActionSendSticker: String { 
    return VectorL10n.tr("Vector", "room_action_send_sticker") 
  }
  /// Change room avatar
  public static var roomAvatarViewAccessibilityHint: String { 
    return VectorL10n.tr("Vector", "room_avatar_view_accessibility_hint") 
  }
  /// avatar
  public static var roomAvatarViewAccessibilityLabel: String { 
    return VectorL10n.tr("Vector", "room_avatar_view_accessibility_label") 
  }
  /// You need permission to manage conference call in this room
  public static var roomConferenceCallNoPower: String { 
    return VectorL10n.tr("Vector", "room_conference_call_no_power") 
  }
  /// Account
  public static var roomCreationAccount: String { 
    return VectorL10n.tr("Vector", "room_creation_account") 
  }
  /// (e.g. #foo:example.org)
  public static var roomCreationAliasPlaceholder: String { 
    return VectorL10n.tr("Vector", "room_creation_alias_placeholder") 
  }
  /// (e.g. #foo%@)
  public static func roomCreationAliasPlaceholderWithHomeserver(_ p1: String) -> String {
    return VectorL10n.tr("Vector", "room_creation_alias_placeholder_with_homeserver", p1)
  }
  /// Room alias:
  public static var roomCreationAliasTitle: String { 
    return VectorL10n.tr("Vector", "room_creation_alias_title") 
  }
  /// Appearance
  public static var roomCreationAppearance: String { 
    return VectorL10n.tr("Vector", "room_creation_appearance") 
  }
  /// Name
  public static var roomCreationAppearanceName: String { 
    return VectorL10n.tr("Vector", "room_creation_appearance_name") 
  }
  /// Chat picture (optional)
  public static var roomCreationAppearancePicture: String { 
    return VectorL10n.tr("Vector", "room_creation_appearance_picture") 
  }
  /// We couldn't create your DM. Please check the users you want to invite and try again.
  public static var roomCreationDmError: String { 
    return VectorL10n.tr("Vector", "room_creation_dm_error") 
  }
  /// No identity server is configured so you cannot add a participant with an email.
  public static var roomCreationErrorInviteUserByEmailWithoutIdentityServer: String { 
    return VectorL10n.tr("Vector", "room_creation_error_invite_user_by_email_without_identity_server") 
  }
  /// User ID, name or email
  public static var roomCreationInviteAnotherUser: String { 
    return VectorL10n.tr("Vector", "room_creation_invite_another_user") 
  }
  /// Keep private
  public static var roomCreationKeepPrivate: String { 
    return VectorL10n.tr("Vector", "room_creation_keep_private") 
  }
  /// Make private
  public static var roomCreationMakePrivate: String { 
    return VectorL10n.tr("Vector", "room_creation_make_private") 
  }
  /// Make public
  public static var roomCreationMakePublic: String { 
    return VectorL10n.tr("Vector", "room_creation_make_public") 
  }
  /// Are you sure you want to make this chat public? Anyone can read your messages and join the chat.
  public static var roomCreationMakePublicPromptMsg: String { 
    return VectorL10n.tr("Vector", "room_creation_make_public_prompt_msg") 
  }
  /// Make this chat public?
  public static var roomCreationMakePublicPromptTitle: String { 
    return VectorL10n.tr("Vector", "room_creation_make_public_prompt_title") 
  }
  /// (e.g. lunchGroup)
  public static var roomCreationNamePlaceholder: String { 
    return VectorL10n.tr("Vector", "room_creation_name_placeholder") 
  }
  /// Room name:
  public static var roomCreationNameTitle: String { 
    return VectorL10n.tr("Vector", "room_creation_name_title") 
  }
  /// (e.g. @bob:homeserver1; @john:homeserver2...)
  public static var roomCreationParticipantsPlaceholder: String { 
    return VectorL10n.tr("Vector", "room_creation_participants_placeholder") 
  }
  /// Participants:
  public static var roomCreationParticipantsTitle: String { 
    return VectorL10n.tr("Vector", "room_creation_participants_title") 
  }
  /// Privacy
  public static var roomCreationPrivacy: String { 
    return VectorL10n.tr("Vector", "room_creation_privacy") 
  }
  /// This chat is private
  public static var roomCreationPrivateRoom: String { 
    return VectorL10n.tr("Vector", "room_creation_private_room") 
  }
  /// This chat is public
  public static var roomCreationPublicRoom: String { 
    return VectorL10n.tr("Vector", "room_creation_public_room") 
  }
  /// New Chat
  public static var roomCreationTitle: String { 
    return VectorL10n.tr("Vector", "room_creation_title") 
  }
  /// A room is already being created. Please wait.
  public static var roomCreationWaitForCreation: String { 
    return VectorL10n.tr("Vector", "room_creation_wait_for_creation") 
  }
  /// Delete unsent messages
  public static var roomDeleteUnsentMessages: String { 
    return VectorL10n.tr("Vector", "room_delete_unsent_messages") 
  }
  /// Access
  public static var roomDetailsAccessRowTitle: String { 
    return VectorL10n.tr("Vector", "room_details_access_row_title") 
  }
  /// Who can access this room?
  public static var roomDetailsAccessSection: String { 
    return VectorL10n.tr("Vector", "room_details_access_section") 
  }
  /// Anyone who knows the room's link, including guests
  public static var roomDetailsAccessSectionAnyone: String { 
    return VectorL10n.tr("Vector", "room_details_access_section_anyone") 
  }
  /// Anyone who knows the room's link, apart from guests
  public static var roomDetailsAccessSectionAnyoneApartFromGuest: String { 
    return VectorL10n.tr("Vector", "room_details_access_section_anyone_apart_from_guest") 
  }
  /// Anyone who knows the link, apart from guests
  public static var roomDetailsAccessSectionAnyoneApartFromGuestForDm: String { 
    return VectorL10n.tr("Vector", "room_details_access_section_anyone_apart_from_guest_for_dm") 
  }
  /// Anyone who knows the link, including guests
  public static var roomDetailsAccessSectionAnyoneForDm: String { 
    return VectorL10n.tr("Vector", "room_details_access_section_anyone_for_dm") 
  }
  /// List this room in room directory
  public static var roomDetailsAccessSectionDirectoryToggle: String { 
    return VectorL10n.tr("Vector", "room_details_access_section_directory_toggle") 
  }
  /// List in room directory
  public static var roomDetailsAccessSectionDirectoryToggleForDm: String { 
    return VectorL10n.tr("Vector", "room_details_access_section_directory_toggle_for_dm") 
  }
  /// Who can access this?
  public static var roomDetailsAccessSectionForDm: String { 
    return VectorL10n.tr("Vector", "room_details_access_section_for_dm") 
  }
  /// Only people who have been invited
  public static var roomDetailsAccessSectionInvitedOnly: String { 
    return VectorL10n.tr("Vector", "room_details_access_section_invited_only") 
  }
  /// To link to a room it must have an address
  public static var roomDetailsAccessSectionNoAddressWarning: String { 
    return VectorL10n.tr("Vector", "room_details_access_section_no_address_warning") 
  }
  /// You will have no main address specified. The default main address for this room will be picked randomly
  public static var roomDetailsAddressesDisableMainAddressPromptMsg: String { 
    return VectorL10n.tr("Vector", "room_details_addresses_disable_main_address_prompt_msg") 
  }
  /// Main address warning
  public static var roomDetailsAddressesDisableMainAddressPromptTitle: String { 
    return VectorL10n.tr("Vector", "room_details_addresses_disable_main_address_prompt_title") 
  }
  /// %@ is not a valid format for an alias
  public static func roomDetailsAddressesInvalidAddressPromptMsg(_ p1: String) -> String {
    return VectorL10n.tr("Vector", "room_details_addresses_invalid_address_prompt_msg", p1)
  }
  /// Invalid alias format
  public static var roomDetailsAddressesInvalidAddressPromptTitle: String { 
    return VectorL10n.tr("Vector", "room_details_addresses_invalid_address_prompt_title") 
  }
  /// Addresses
  public static var roomDetailsAddressesSection: String { 
    return VectorL10n.tr("Vector", "room_details_addresses_section") 
  }
  /// Encrypt to verified sessions only
  public static var roomDetailsAdvancedE2eEncryptionBlacklistUnverifiedDevices: String { 
    return VectorL10n.tr("Vector", "room_details_advanced_e2e_encryption_blacklist_unverified_devices") 
  }
  /// Encryption is not enabled in this room.
  public static var roomDetailsAdvancedE2eEncryptionDisabled: String { 
    return VectorL10n.tr("Vector", "room_details_advanced_e2e_encryption_disabled") 
  }
  /// Encryption is not enabled here.
  public static var roomDetailsAdvancedE2eEncryptionDisabledForDm: String { 
    return VectorL10n.tr("Vector", "room_details_advanced_e2e_encryption_disabled_for_dm") 
  }
  /// Encryption is enabled in this room
  public static var roomDetailsAdvancedE2eEncryptionEnabled: String { 
    return VectorL10n.tr("Vector", "room_details_advanced_e2e_encryption_enabled") 
  }
  /// Encryption is enabled here
  public static var roomDetailsAdvancedE2eEncryptionEnabledForDm: String { 
    return VectorL10n.tr("Vector", "room_details_advanced_e2e_encryption_enabled_for_dm") 
  }
  /// Enable encryption (warning: cannot be disabled again!)
  public static var roomDetailsAdvancedEnableE2eEncryption: String { 
    return VectorL10n.tr("Vector", "room_details_advanced_enable_e2e_encryption") 
  }
  /// Room ID:
  public static var roomDetailsAdvancedRoomId: String { 
    return VectorL10n.tr("Vector", "room_details_advanced_room_id") 
  }
  /// ID:
  public static var roomDetailsAdvancedRoomIdForDm: String { 
    return VectorL10n.tr("Vector", "room_details_advanced_room_id_for_dm") 
  }
  /// Advanced
  public static var roomDetailsAdvancedSection: String { 
    return VectorL10n.tr("Vector", "room_details_advanced_section") 
  }
  /// Banned users
  public static var roomDetailsBannedUsersSection: String { 
    return VectorL10n.tr("Vector", "room_details_banned_users_section") 
  }
  /// Copy Room Address
  public static var roomDetailsCopyRoomAddress: String { 
    return VectorL10n.tr("Vector", "room_details_copy_room_address") 
  }
  /// Copy Room ID
  public static var roomDetailsCopyRoomId: String { 
    return VectorL10n.tr("Vector", "room_details_copy_room_id") 
  }
  /// Copy Room URL
  public static var roomDetailsCopyRoomUrl: String { 
    return VectorL10n.tr("Vector", "room_details_copy_room_url") 
  }
  /// Direct Chat
  public static var roomDetailsDirectChat: String { 
    return VectorL10n.tr("Vector", "room_details_direct_chat") 
  }
  /// Fail to add the new room addresses
  public static var roomDetailsFailToAddRoomAliases: String { 
    return VectorL10n.tr("Vector", "room_details_fail_to_add_room_aliases") 
  }
  /// Fail to enable encryption in this room
  public static var roomDetailsFailToEnableEncryption: String { 
    return VectorL10n.tr("Vector", "room_details_fail_to_enable_encryption") 
  }
  /// Fail to remove the room addresses
  public static var roomDetailsFailToRemoveRoomAliases: String { 
    return VectorL10n.tr("Vector", "room_details_fail_to_remove_room_aliases") 
  }
  /// Fail to update the room photo
  public static var roomDetailsFailToUpdateAvatar: String { 
    return VectorL10n.tr("Vector", "room_details_fail_to_update_avatar") 
  }
  /// Fail to update the history visibility
  public static var roomDetailsFailToUpdateHistoryVisibility: String { 
    return VectorL10n.tr("Vector", "room_details_fail_to_update_history_visibility") 
  }
  /// Fail to update the main address
  public static var roomDetailsFailToUpdateRoomCanonicalAlias: String { 
    return VectorL10n.tr("Vector", "room_details_fail_to_update_room_canonical_alias") 
  }
  /// Fail to update the related communities
  public static var roomDetailsFailToUpdateRoomCommunities: String { 
    return VectorL10n.tr("Vector", "room_details_fail_to_update_room_communities") 
  }
  /// Fail to update the direct flag of this room
  public static var roomDetailsFailToUpdateRoomDirect: String { 
    return VectorL10n.tr("Vector", "room_details_fail_to_update_room_direct") 
  }
  /// Fail to update the room directory visibility
  public static var roomDetailsFailToUpdateRoomDirectoryVisibility: String { 
    return VectorL10n.tr("Vector", "room_details_fail_to_update_room_directory_visibility") 
  }
  /// Fail to update the room guest access
  public static var roomDetailsFailToUpdateRoomGuestAccess: String { 
    return VectorL10n.tr("Vector", "room_details_fail_to_update_room_guest_access") 
  }
  /// Fail to update the join rule
  public static var roomDetailsFailToUpdateRoomJoinRule: String { 
    return VectorL10n.tr("Vector", "room_details_fail_to_update_room_join_rule") 
  }
  /// Fail to update the room name
  public static var roomDetailsFailToUpdateRoomName: String { 
    return VectorL10n.tr("Vector", "room_details_fail_to_update_room_name") 
  }
  /// Fail to update the topic
  public static var roomDetailsFailToUpdateTopic: String { 
    return VectorL10n.tr("Vector", "room_details_fail_to_update_topic") 
  }
  /// Favourite
  public static var roomDetailsFavouriteTag: String { 
    return VectorL10n.tr("Vector", "room_details_favourite_tag") 
  }
  /// Uploads
  public static var roomDetailsFiles: String { 
    return VectorL10n.tr("Vector", "room_details_files") 
  }
  /// %@ is not a valid identifier for a community
  public static func roomDetailsFlairInvalidIdPromptMsg(_ p1: String) -> String {
    return VectorL10n.tr("Vector", "room_details_flair_invalid_id_prompt_msg", p1)
  }
  /// Invalid format
  public static var roomDetailsFlairInvalidIdPromptTitle: String { 
    return VectorL10n.tr("Vector", "room_details_flair_invalid_id_prompt_title") 
  }
  /// Show flair for communities
  public static var roomDetailsFlairSection: String { 
    return VectorL10n.tr("Vector", "room_details_flair_section") 
  }
  /// Who can read history?
  public static var roomDetailsHistorySection: String { 
    return VectorL10n.tr("Vector", "room_details_history_section") 
  }
  /// Anyone
  public static var roomDetailsHistorySectionAnyone: String { 
    return VectorL10n.tr("Vector", "room_details_history_section_anyone") 
  }
  /// Members only (since the point in time of selecting this option)
  public static var roomDetailsHistorySectionMembersOnly: String { 
    return VectorL10n.tr("Vector", "room_details_history_section_members_only") 
  }
  /// Members only (since they were invited)
  public static var roomDetailsHistorySectionMembersOnlySinceInvited: String { 
    return VectorL10n.tr("Vector", "room_details_history_section_members_only_since_invited") 
  }
  /// Members only (since they joined)
  public static var roomDetailsHistorySectionMembersOnlySinceJoined: String { 
    return VectorL10n.tr("Vector", "room_details_history_section_members_only_since_joined") 
  }
  /// Changes to who can read history will only apply to future messages in this room. The visibility of existing history will be unchanged.
  public static var roomDetailsHistorySectionPromptMsg: String { 
    return VectorL10n.tr("Vector", "room_details_history_section_prompt_msg") 
  }
  /// Privacy warning
  public static var roomDetailsHistorySectionPromptTitle: String { 
    return VectorL10n.tr("Vector", "room_details_history_section_prompt_title") 
  }
  /// Integrations
  public static var roomDetailsIntegrations: String { 
    return VectorL10n.tr("Vector", "room_details_integrations") 
  }
  /// Low priority
  public static var roomDetailsLowPriorityTag: String { 
    return VectorL10n.tr("Vector", "room_details_low_priority_tag") 
  }
  /// Mute notifications
  public static var roomDetailsMuteNotifs: String { 
    return VectorL10n.tr("Vector", "room_details_mute_notifs") 
  }
  /// Add new address
  public static var roomDetailsNewAddress: String { 
    return VectorL10n.tr("Vector", "room_details_new_address") 
  }
  /// Add new address (e.g. #foo%@)
  public static func roomDetailsNewAddressPlaceholder(_ p1: String) -> String {
    return VectorL10n.tr("Vector", "room_details_new_address_placeholder", p1)
  }
  /// Add new community ID (e.g. +foo%@)
  public static func roomDetailsNewFlairPlaceholder(_ p1: String) -> String {
    return VectorL10n.tr("Vector", "room_details_new_flair_placeholder", p1)
  }
  /// This room has no local addresses
  public static var roomDetailsNoLocalAddresses: String { 
    return VectorL10n.tr("Vector", "room_details_no_local_addresses") 
  }
  /// This has no local addresses
  public static var roomDetailsNoLocalAddressesForDm: String { 
    return VectorL10n.tr("Vector", "room_details_no_local_addresses_for_dm") 
  }
  /// Notifications
  public static var roomDetailsNotifs: String { 
    return VectorL10n.tr("Vector", "room_details_notifs") 
  }
  /// Members
  public static var roomDetailsPeople: String { 
    return VectorL10n.tr("Vector", "room_details_people") 
  }
  /// Room Photo
  public static var roomDetailsPhoto: String { 
    return VectorL10n.tr("Vector", "room_details_photo") 
  }
  /// Photo
  public static var roomDetailsPhotoForDm: String { 
    return VectorL10n.tr("Vector", "room_details_photo_for_dm") 
  }
  /// Suggest to space members
  public static var roomDetailsPromoteRoomSuggestTitle: String { 
    return VectorL10n.tr("Vector", "room_details_promote_room_suggest_title") 
  }
  /// Promote room
  public static var roomDetailsPromoteRoomTitle: String { 
    return VectorL10n.tr("Vector", "room_details_promote_room_title") 
  }
  /// Room Name
  public static var roomDetailsRoomName: String { 
    return VectorL10n.tr("Vector", "room_details_room_name") 
  }
  /// Name
  public static var roomDetailsRoomNameForDm: String { 
    return VectorL10n.tr("Vector", "room_details_room_name_for_dm") 
  }
  /// Do you want to save changes?
  public static var roomDetailsSaveChangesPrompt: String { 
    return VectorL10n.tr("Vector", "room_details_save_changes_prompt") 
  }
  /// Search room
  public static var roomDetailsSearch: String { 
    return VectorL10n.tr("Vector", "room_details_search") 
  }
  /// Set as Main Address
  public static var roomDetailsSetMainAddress: String { 
    return VectorL10n.tr("Vector", "room_details_set_main_address") 
  }
  /// Settings
  public static var roomDetailsSettings: String { 
    return VectorL10n.tr("Vector", "room_details_settings") 
  }
  /// Room Details
  public static var roomDetailsTitle: String { 
    return VectorL10n.tr("Vector", "room_details_title") 
  }
  /// Details
  public static var roomDetailsTitleForDm: String { 
    return VectorL10n.tr("Vector", "room_details_title_for_dm") 
  }
  /// Topic
  public static var roomDetailsTopic: String { 
    return VectorL10n.tr("Vector", "room_details_topic") 
  }
  /// Unset as Main Address
  public static var roomDetailsUnsetMainAddress: String { 
    return VectorL10n.tr("Vector", "room_details_unset_main_address") 
  }
  /// No public rooms available
  public static var roomDirectoryNoPublicRoom: String { 
    return VectorL10n.tr("Vector", "room_directory_no_public_room") 
  }
  /// %@ (Left)
  public static func roomDisplaynameAllOtherMembersLeft(_ p1: String) -> String {
    return VectorL10n.tr("Vector", "room_displayname_all_other_members_left", p1)
  }
  /// Empty room
  public static var roomDisplaynameEmptyRoom: String { 
    return VectorL10n.tr("Vector", "room_displayname_empty_room") 
  }
  /// %@ and %@ others
  public static func roomDisplaynameMoreThanTwoMembers(_ p1: String, _ p2: String) -> String {
    return VectorL10n.tr("Vector", "room_displayname_more_than_two_members", p1, p2)
  }
  /// %@ and %@
  public static func roomDisplaynameTwoMembers(_ p1: String, _ p2: String) -> String {
    return VectorL10n.tr("Vector", "room_displayname_two_members", p1, p2)
  }
  /// You do not have permission to post to this room
  public static var roomDoNotHavePermissionToPost: String { 
    return VectorL10n.tr("Vector", "room_do_not_have_permission_to_post") 
  }
  /// %@ does not exist
  public static func roomDoesNotExist(_ p1: String) -> String {
    return VectorL10n.tr("Vector", "room_does_not_exist", p1)
  }
  /// Failed to load timeline
  public static var roomErrorCannotLoadTimeline: String { 
    return VectorL10n.tr("Vector", "room_error_cannot_load_timeline") 
  }
  /// It is not currently possible to join an empty room.
  public static var roomErrorJoinFailedEmptyRoom: String { 
    return VectorL10n.tr("Vector", "room_error_join_failed_empty_room") 
  }
  /// Failed to join room
  public static var roomErrorJoinFailedTitle: String { 
    return VectorL10n.tr("Vector", "room_error_join_failed_title") 
  }
  /// You are not authorized to edit this room name
  public static var roomErrorNameEditionNotAuthorized: String { 
    return VectorL10n.tr("Vector", "room_error_name_edition_not_authorized") 
  }
  /// The application was trying to load a specific point in this room's timeline but was unable to find it
  public static var roomErrorTimelineEventNotFound: String { 
    return VectorL10n.tr("Vector", "room_error_timeline_event_not_found") 
  }
  /// Failed to load timeline position
  public static var roomErrorTimelineEventNotFoundTitle: String { 
    return VectorL10n.tr("Vector", "room_error_timeline_event_not_found_title") 
  }
  /// You are not authorized to edit this room topic
  public static var roomErrorTopicEditionNotAuthorized: String { 
    return VectorL10n.tr("Vector", "room_error_topic_edition_not_authorized") 
  }
  /// Reason for banning this user
  public static var roomEventActionBanPromptReason: String { 
    return VectorL10n.tr("Vector", "room_event_action_ban_prompt_reason") 
  }
  /// Cancel Download
  public static var roomEventActionCancelDownload: String { 
    return VectorL10n.tr("Vector", "room_event_action_cancel_download") 
  }
  /// Cancel Send
  public static var roomEventActionCancelSend: String { 
    return VectorL10n.tr("Vector", "room_event_action_cancel_send") 
  }
  /// Copy
  public static var roomEventActionCopy: String { 
    return VectorL10n.tr("Vector", "room_event_action_copy") 
  }
  /// Delete
  public static var roomEventActionDelete: String { 
    return VectorL10n.tr("Vector", "room_event_action_delete") 
  }
  /// Are you sure you want to delete this unsent message?
  public static var roomEventActionDeleteConfirmationMessage: String { 
    return VectorL10n.tr("Vector", "room_event_action_delete_confirmation_message") 
  }
  /// Delete unsent message
  public static var roomEventActionDeleteConfirmationTitle: String { 
    return VectorL10n.tr("Vector", "room_event_action_delete_confirmation_title") 
  }
  /// Edit
  public static var roomEventActionEdit: String { 
    return VectorL10n.tr("Vector", "room_event_action_edit") 
  }
  /// End poll
  public static var roomEventActionEndPoll: String { 
    return VectorL10n.tr("Vector", "room_event_action_end_poll") 
  }
  /// Forward
  public static var roomEventActionForward: String { 
    return VectorL10n.tr("Vector", "room_event_action_forward") 
  }
  /// Reason for removing this user
  public static var roomEventActionKickPromptReason: String { 
    return VectorL10n.tr("Vector", "room_event_action_kick_prompt_reason") 
  }
  /// More
  public static var roomEventActionMore: String { 
    return VectorL10n.tr("Vector", "room_event_action_more") 
  }
  /// Copy link to message
  public static var roomEventActionPermalink: String { 
    return VectorL10n.tr("Vector", "room_event_action_permalink") 
  }
  /// Quote
  public static var roomEventActionQuote: String { 
    return VectorL10n.tr("Vector", "room_event_action_quote") 
  }
  /// Reaction history
  public static var roomEventActionReactionHistory: String { 
    return VectorL10n.tr("Vector", "room_event_action_reaction_history") 
  }
  /// %@ more
  public static func roomEventActionReactionMore(_ p1: String) -> String {
    return VectorL10n.tr("Vector", "room_event_action_reaction_more", p1)
  }
  /// Show all
  public static var roomEventActionReactionShowAll: String { 
    return VectorL10n.tr("Vector", "room_event_action_reaction_show_all") 
  }
  /// Show less
  public static var roomEventActionReactionShowLess: String { 
    return VectorL10n.tr("Vector", "room_event_action_reaction_show_less") 
  }
  /// Remove
  public static var roomEventActionRedact: String { 
    return VectorL10n.tr("Vector", "room_event_action_redact") 
  }
  /// Remove poll
  public static var roomEventActionRemovePoll: String { 
    return VectorL10n.tr("Vector", "room_event_action_remove_poll") 
  }
  /// Reply
  public static var roomEventActionReply: String { 
    return VectorL10n.tr("Vector", "room_event_action_reply") 
  }
  /// Thread
  public static var roomEventActionReplyInThread: String { 
    return VectorL10n.tr("Vector", "room_event_action_reply_in_thread") 
  }
  /// Report content
  public static var roomEventActionReport: String { 
    return VectorL10n.tr("Vector", "room_event_action_report") 
  }
  /// Do you want to hide all messages from this user?
  public static var roomEventActionReportPromptIgnoreUser: String { 
    return VectorL10n.tr("Vector", "room_event_action_report_prompt_ignore_user") 
  }
  /// Reason for reporting this content
  public static var roomEventActionReportPromptReason: String { 
    return VectorL10n.tr("Vector", "room_event_action_report_prompt_reason") 
  }
  /// Resend
  public static var roomEventActionResend: String { 
    return VectorL10n.tr("Vector", "room_event_action_resend") 
  }
  /// Save
  public static var roomEventActionSave: String { 
    return VectorL10n.tr("Vector", "room_event_action_save") 
  }
  /// Share
  public static var roomEventActionShare: String { 
    return VectorL10n.tr("Vector", "room_event_action_share") 
  }
  /// View Decrypted Source
  public static var roomEventActionViewDecryptedSource: String { 
    return VectorL10n.tr("Vector", "room_event_action_view_decrypted_source") 
  }
  /// Encryption Information
  public static var roomEventActionViewEncryption: String { 
    return VectorL10n.tr("Vector", "room_event_action_view_encryption") 
  }
  /// View in room
  public static var roomEventActionViewInRoom: String { 
    return VectorL10n.tr("Vector", "room_event_action_view_in_room") 
  }
  /// View Source
  public static var roomEventActionViewSource: String { 
    return VectorL10n.tr("Vector", "room_event_action_view_source") 
  }
  /// Link copied to clipboard.
  public static var roomEventCopyLinkInfo: String { 
    return VectorL10n.tr("Vector", "room_event_copy_link_info") 
  }
  /// Blacklist
  public static var roomEventEncryptionInfoBlock: String { 
    return VectorL10n.tr("Vector", "room_event_encryption_info_block") 
  }
  /// \nSender session information\n
  public static var roomEventEncryptionInfoDevice: String { 
    return VectorL10n.tr("Vector", "room_event_encryption_info_device") 
  }
  /// Blacklisted
  public static var roomEventEncryptionInfoDeviceBlocked: String { 
    return VectorL10n.tr("Vector", "room_event_encryption_info_device_blocked") 
  }
  /// Ed25519 fingerprint\n
  public static var roomEventEncryptionInfoDeviceFingerprint: String { 
    return VectorL10n.tr("Vector", "room_event_encryption_info_device_fingerprint") 
  }
  /// ID\n
  public static var roomEventEncryptionInfoDeviceId: String { 
    return VectorL10n.tr("Vector", "room_event_encryption_info_device_id") 
  }
  /// Public Name\n
  public static var roomEventEncryptionInfoDeviceName: String { 
    return VectorL10n.tr("Vector", "room_event_encryption_info_device_name") 
  }
  /// NOT verified
  public static var roomEventEncryptionInfoDeviceNotVerified: String { 
    return VectorL10n.tr("Vector", "room_event_encryption_info_device_not_verified") 
  }
  /// unknown session\n
  public static var roomEventEncryptionInfoDeviceUnknown: String { 
    return VectorL10n.tr("Vector", "room_event_encryption_info_device_unknown") 
  }
  /// Verification\n
  public static var roomEventEncryptionInfoDeviceVerification: String { 
    return VectorL10n.tr("Vector", "room_event_encryption_info_device_verification") 
  }
  /// Verified
  public static var roomEventEncryptionInfoDeviceVerified: String { 
    return VectorL10n.tr("Vector", "room_event_encryption_info_device_verified") 
  }
  /// Event information\n
  public static var roomEventEncryptionInfoEvent: String { 
    return VectorL10n.tr("Vector", "room_event_encryption_info_event") 
  }
  /// Algorithm\n
  public static var roomEventEncryptionInfoEventAlgorithm: String { 
    return VectorL10n.tr("Vector", "room_event_encryption_info_event_algorithm") 
  }
  /// Decryption error\n
  public static var roomEventEncryptionInfoEventDecryptionError: String { 
    return VectorL10n.tr("Vector", "room_event_encryption_info_event_decryption_error") 
  }
  /// Claimed Ed25519 fingerprint key\n
  public static var roomEventEncryptionInfoEventFingerprintKey: String { 
    return VectorL10n.tr("Vector", "room_event_encryption_info_event_fingerprint_key") 
  }
  /// Curve25519 identity key\n
  public static var roomEventEncryptionInfoEventIdentityKey: String { 
    return VectorL10n.tr("Vector", "room_event_encryption_info_event_identity_key") 
  }
  /// none
  public static var roomEventEncryptionInfoEventNone: String { 
    return VectorL10n.tr("Vector", "room_event_encryption_info_event_none") 
  }
  /// Session ID\n
  public static var roomEventEncryptionInfoEventSessionId: String { 
    return VectorL10n.tr("Vector", "room_event_encryption_info_event_session_id") 
  }
  /// unencrypted
  public static var roomEventEncryptionInfoEventUnencrypted: String { 
    return VectorL10n.tr("Vector", "room_event_encryption_info_event_unencrypted") 
  }
  /// User ID\n
  public static var roomEventEncryptionInfoEventUserId: String { 
    return VectorL10n.tr("Vector", "room_event_encryption_info_event_user_id") 
  }
  /// The authenticity of this encrypted message can't be guaranteed on this device.
  public static var roomEventEncryptionInfoKeyAuthenticityNotGuaranteed: String { 
    return VectorL10n.tr("Vector", "room_event_encryption_info_key_authenticity_not_guaranteed") 
  }
  /// End-to-end encryption information\n\n
  public static var roomEventEncryptionInfoTitle: String { 
    return VectorL10n.tr("Vector", "room_event_encryption_info_title") 
  }
  /// Unblacklist
  public static var roomEventEncryptionInfoUnblock: String { 
    return VectorL10n.tr("Vector", "room_event_encryption_info_unblock") 
  }
  /// Unverify
  public static var roomEventEncryptionInfoUnverify: String { 
    return VectorL10n.tr("Vector", "room_event_encryption_info_unverify") 
  }
  /// Verify...
  public static var roomEventEncryptionInfoVerify: String { 
    return VectorL10n.tr("Vector", "room_event_encryption_info_verify") 
  }
  /// To verify that this session can be trusted, please contact its owner using some other means (e.g. in person or a phone call) and ask them whether the key they see in their User Settings for this session matches the key below:\n\n	Session name: %@\n	Session ID: %@\n	Session key: %@\n\nIf it matches, press the verify button below. If it doesnt, then someone else is intercepting this session and you probably want to press the blacklist button instead.\n\nIn future this verification process will be more sophisticated.
  public static func roomEventEncryptionVerifyMessage(_ p1: String, _ p2: String, _ p3: String) -> String {
    return VectorL10n.tr("Vector", "room_event_encryption_verify_message", p1, p2, p3)
  }
  /// Verify
  public static var roomEventEncryptionVerifyOk: String { 
    return VectorL10n.tr("Vector", "room_event_encryption_verify_ok") 
  }
  /// Verify session\n\n
  public static var roomEventEncryptionVerifyTitle: String { 
    return VectorL10n.tr("Vector", "room_event_encryption_verify_title") 
  }
  /// Failed to send
  public static var roomEventFailedToSend: String { 
    return VectorL10n.tr("Vector", "room_event_failed_to_send") 
  }
  /// Send your first message…
  public static var roomFirstMessagePlaceholder: String { 
    return VectorL10n.tr("Vector", "room_first_message_placeholder") 
  }
  /// Room Info
  public static var roomInfoBackButtonTitle: String { 
    return VectorL10n.tr("Vector", "room_info_back_button_title") 
  }
  /// 1 member
  public static var roomInfoListOneMember: String { 
    return VectorL10n.tr("Vector", "room_info_list_one_member") 
  }
  /// Other
  public static var roomInfoListSectionOther: String { 
    return VectorL10n.tr("Vector", "room_info_list_section_other") 
  }
  /// %@ members
  public static func roomInfoListSeveralMembers(_ p1: String) -> String {
    return VectorL10n.tr("Vector", "room_info_list_several_members", p1)
  }
  /// Add people
  public static var roomIntroCellAddParticipantsAction: String { 
    return VectorL10n.tr("Vector", "room_intro_cell_add_participants_action") 
  }
  /// This is the beginning of your direct message with 
  public static var roomIntroCellInformationDmSentence1Part1: String { 
    return VectorL10n.tr("Vector", "room_intro_cell_information_dm_sentence1_part1") 
  }
  /// . 
  public static var roomIntroCellInformationDmSentence1Part3: String { 
    return VectorL10n.tr("Vector", "room_intro_cell_information_dm_sentence1_part3") 
  }
  /// Only the two of you are in this conversation, no one else can join.
  public static var roomIntroCellInformationDmSentence2: String { 
    return VectorL10n.tr("Vector", "room_intro_cell_information_dm_sentence2") 
  }
  /// Only you are in this conversation, unless any of you invites someone to join.
  public static var roomIntroCellInformationMultipleDmSentence2: String { 
    return VectorL10n.tr("Vector", "room_intro_cell_information_multiple_dm_sentence2") 
  }
  /// This is the beginning of 
  public static var roomIntroCellInformationRoomSentence1Part1: String { 
    return VectorL10n.tr("Vector", "room_intro_cell_information_room_sentence1_part1") 
  }
  /// . 
  public static var roomIntroCellInformationRoomSentence1Part3: String { 
    return VectorL10n.tr("Vector", "room_intro_cell_information_room_sentence1_part3") 
  }
  /// Topic: %@
  public static func roomIntroCellInformationRoomWithTopicSentence2(_ p1: String) -> String {
    return VectorL10n.tr("Vector", "room_intro_cell_information_room_with_topic_sentence2", p1)
  }
  /// Add a topic
  public static var roomIntroCellInformationRoomWithoutTopicSentence2Part1: String { 
    return VectorL10n.tr("Vector", "room_intro_cell_information_room_without_topic_sentence2_part1") 
  }
  ///  to let people know what this room is about.
  public static var roomIntroCellInformationRoomWithoutTopicSentence2Part2: String { 
    return VectorL10n.tr("Vector", "room_intro_cell_information_room_without_topic_sentence2_part2") 
  }
  /// You do not have permission to invite people to this room
  public static var roomInviteNotEnoughPermission: String { 
    return VectorL10n.tr("Vector", "room_invite_not_enough_permission") 
  }
  /// They won’t be a part of %@.
  public static func roomInviteToRoomOptionDetail(_ p1: String) -> String {
    return VectorL10n.tr("Vector", "room_invite_to_room_option_detail", p1)
  }
  /// To just this room
  public static var roomInviteToRoomOptionTitle: String { 
    return VectorL10n.tr("Vector", "room_invite_to_room_option_title") 
  }
  /// They can explore %@, but won’t be a member of %@.
  public static func roomInviteToSpaceOptionDetail(_ p1: String, _ p2: String) -> String {
    return VectorL10n.tr("Vector", "room_invite_to_space_option_detail", p1, p2)
  }
  /// To %@
  public static func roomInviteToSpaceOptionTitle(_ p1: String) -> String {
    return VectorL10n.tr("Vector", "room_invite_to_space_option_title", p1)
  }
  /// This is where your invites appear.
  public static var roomInvitesEmptyViewInformation: String { 
    return VectorL10n.tr("Vector", "room_invites_empty_view_information") 
  }
  /// Nothing new.
  public static var roomInvitesEmptyViewTitle: String { 
    return VectorL10n.tr("Vector", "room_invites_empty_view_title") 
  }
  /// Join
  public static var roomJoinGroupCall: String { 
    return VectorL10n.tr("Vector", "room_join_group_call") 
  }
  /// Jump to unread
  public static var roomJumpToFirstUnread: String { 
    return VectorL10n.tr("Vector", "room_jump_to_first_unread") 
  }
  /// You left the room
  public static var roomLeft: String { 
    return VectorL10n.tr("Vector", "room_left") 
  }
  /// You left
  public static var roomLeftForDm: String { 
    return VectorL10n.tr("Vector", "room_left_for_dm") 
  }
  /// %@, %@ & others are typing…
  public static func roomManyUsersAreTyping(_ p1: String, _ p2: String) -> String {
    return VectorL10n.tr("Vector", "room_many_users_are_typing", p1, p2)
  }
  /// Are you sure you want to hide all messages from this user?
  public static var roomMemberIgnorePrompt: String { 
    return VectorL10n.tr("Vector", "room_member_ignore_prompt") 
  }
  /// Admin in %@
  public static func roomMemberPowerLevelAdminIn(_ p1: String) -> String {
    return VectorL10n.tr("Vector", "room_member_power_level_admin_in", p1)
  }
  /// Custom (%@) in %@
  public static func roomMemberPowerLevelCustomIn(_ p1: String, _ p2: String) -> String {
    return VectorL10n.tr("Vector", "room_member_power_level_custom_in", p1, p2)
  }
  /// Moderator in %@
  public static func roomMemberPowerLevelModeratorIn(_ p1: String) -> String {
    return VectorL10n.tr("Vector", "room_member_power_level_moderator_in", p1)
  }
  /// You will not be able to undo this change as you are promoting the user to have the same power level as yourself.\nAre you sure?
  public static var roomMemberPowerLevelPrompt: String { 
    return VectorL10n.tr("Vector", "room_member_power_level_prompt") 
  }
  /// Admin
  public static var roomMemberPowerLevelShortAdmin: String { 
    return VectorL10n.tr("Vector", "room_member_power_level_short_admin") 
  }
  /// Custom
  public static var roomMemberPowerLevelShortCustom: String { 
    return VectorL10n.tr("Vector", "room_member_power_level_short_custom") 
  }
  /// Mod
  public static var roomMemberPowerLevelShortModerator: String { 
    return VectorL10n.tr("Vector", "room_member_power_level_short_moderator") 
  }
  /// Editing
  public static var roomMessageEditing: String { 
    return VectorL10n.tr("Vector", "room_message_editing") 
  }
  /// Message edits
  public static var roomMessageEditsHistoryTitle: String { 
    return VectorL10n.tr("Vector", "room_message_edits_history_title") 
  }
  /// Send a message (unencrypted)…
  public static var roomMessagePlaceholder: String { 
    return VectorL10n.tr("Vector", "room_message_placeholder") 
  }
  /// Send a reply (unencrypted)…
  public static var roomMessageReplyToPlaceholder: String { 
    return VectorL10n.tr("Vector", "room_message_reply_to_placeholder") 
  }
  /// Send a reply…
  public static var roomMessageReplyToShortPlaceholder: String { 
    return VectorL10n.tr("Vector", "room_message_reply_to_short_placeholder") 
  }
  /// Replying to %@
  public static func roomMessageReplyingTo(_ p1: String) -> String {
    return VectorL10n.tr("Vector", "room_message_replying_to", p1)
  }
  /// Send a message…
  public static var roomMessageShortPlaceholder: String { 
    return VectorL10n.tr("Vector", "room_message_short_placeholder") 
  }
  /// Unable to open the link.
  public static var roomMessageUnableOpenLinkErrorMessage: String { 
    return VectorL10n.tr("Vector", "room_message_unable_open_link_error_message") 
  }
  /// %@ and others
  public static func roomMultipleTypingNotification(_ p1: String) -> String {
    return VectorL10n.tr("Vector", "room_multiple_typing_notification", p1)
  }
  /// %d new message
  public static func roomNewMessageNotification(_ p1: Int) -> String {
    return VectorL10n.tr("Vector", "room_new_message_notification", p1)
  }
  /// %d new messages
  public static func roomNewMessagesNotification(_ p1: Int) -> String {
    return VectorL10n.tr("Vector", "room_new_messages_notification", p1)
  }
  /// Conference calls are not supported in encrypted rooms
  public static var roomNoConferenceCallInEncryptedRooms: String { 
    return VectorL10n.tr("Vector", "room_no_conference_call_in_encrypted_rooms") 
  }
  /// You need permission to invite to start a conference in this room
  public static var roomNoPowerToCreateConferenceCall: String { 
    return VectorL10n.tr("Vector", "room_no_power_to_create_conference_call") 
  }
  /// You need to be an admin or a moderator to start a call.
  public static var roomNoPrivilegesToCreateGroupCall: String { 
    return VectorL10n.tr("Vector", "room_no_privileges_to_create_group_call") 
  }
  /// Account settings
  public static var roomNotifsSettingsAccountSettings: String { 
    return VectorL10n.tr("Vector", "room_notifs_settings_account_settings") 
  }
  /// All Messages
  public static var roomNotifsSettingsAllMessages: String { 
    return VectorL10n.tr("Vector", "room_notifs_settings_all_messages") 
  }
  /// Cancel
  public static var roomNotifsSettingsCancelAction: String { 
    return VectorL10n.tr("Vector", "room_notifs_settings_cancel_action") 
  }
  /// Done
  public static var roomNotifsSettingsDoneAction: String { 
    return VectorL10n.tr("Vector", "room_notifs_settings_done_action") 
  }
  /// Please note that mentions & keyword notifications are not available in encrypted rooms on mobile.
  public static var roomNotifsSettingsEncryptedRoomNotice: String { 
    return VectorL10n.tr("Vector", "room_notifs_settings_encrypted_room_notice") 
  }
  /// You can manage notifications in %@
  public static func roomNotifsSettingsManageNotifications(_ p1: String) -> String {
    return VectorL10n.tr("Vector", "room_notifs_settings_manage_notifications", p1)
  }
  /// Mentions and Keywords only
  public static var roomNotifsSettingsMentionsAndKeywords: String { 
    return VectorL10n.tr("Vector", "room_notifs_settings_mentions_and_keywords") 
  }
  /// None
  public static var roomNotifsSettingsNone: String { 
    return VectorL10n.tr("Vector", "room_notifs_settings_none") 
  }
  /// Notify me for
  public static var roomNotifsSettingsNotifyMeFor: String { 
    return VectorL10n.tr("Vector", "room_notifs_settings_notify_me_for") 
  }
  /// Connectivity to the server has been lost.
  public static var roomOfflineNotification: String { 
    return VectorL10n.tr("Vector", "room_offline_notification") 
  }
  /// %@ is typing…
  public static func roomOneUserIsTyping(_ p1: String) -> String {
    return VectorL10n.tr("Vector", "room_one_user_is_typing", p1)
  }
  /// Ongoing conference call. Join as %@ or %@.
  public static func roomOngoingConferenceCall(_ p1: String, _ p2: String) -> String {
    return VectorL10n.tr("Vector", "room_ongoing_conference_call", p1, p2)
  }
  /// Close
  public static var roomOngoingConferenceCallClose: String { 
    return VectorL10n.tr("Vector", "room_ongoing_conference_call_close") 
  }
  /// Ongoing conference call. Join as %@ or %@. %@ it.
  public static func roomOngoingConferenceCallWithClose(_ p1: String, _ p2: String, _ p3: String) -> String {
    return VectorL10n.tr("Vector", "room_ongoing_conference_call_with_close", p1, p2, p3)
  }
  /// Dial pad
  public static var roomOpenDialpad: String { 
    return VectorL10n.tr("Vector", "room_open_dialpad") 
  }
  /// Ban from this room
  public static var roomParticipantsActionBan: String { 
    return VectorL10n.tr("Vector", "room_participants_action_ban") 
  }
  /// Hide all messages from this user
  public static var roomParticipantsActionIgnore: String { 
    return VectorL10n.tr("Vector", "room_participants_action_ignore") 
  }
  /// Invite
  public static var roomParticipantsActionInvite: String { 
    return VectorL10n.tr("Vector", "room_participants_action_invite") 
  }
  /// Leave this room
  public static var roomParticipantsActionLeave: String { 
    return VectorL10n.tr("Vector", "room_participants_action_leave") 
  }
  /// Mention
  public static var roomParticipantsActionMention: String { 
    return VectorL10n.tr("Vector", "room_participants_action_mention") 
  }
  /// Remove from this room
  public static var roomParticipantsActionRemove: String { 
    return VectorL10n.tr("Vector", "room_participants_action_remove") 
  }
  /// Admin tools
  public static var roomParticipantsActionSectionAdminTools: String { 
    return VectorL10n.tr("Vector", "room_participants_action_section_admin_tools") 
  }
  /// Sessions
  public static var roomParticipantsActionSectionDevices: String { 
    return VectorL10n.tr("Vector", "room_participants_action_section_devices") 
  }
  /// Direct chats
  public static var roomParticipantsActionSectionDirectChats: String { 
    return VectorL10n.tr("Vector", "room_participants_action_section_direct_chats") 
  }
  /// Options
  public static var roomParticipantsActionSectionOther: String { 
    return VectorL10n.tr("Vector", "room_participants_action_section_other") 
  }
  /// Security
  public static var roomParticipantsActionSectionSecurity: String { 
    return VectorL10n.tr("Vector", "room_participants_action_section_security") 
  }
  /// Complete security
  public static var roomParticipantsActionSecurityStatusCompleteSecurity: String { 
    return VectorL10n.tr("Vector", "room_participants_action_security_status_complete_security") 
  }
  /// Loading…
  public static var roomParticipantsActionSecurityStatusLoading: String { 
    return VectorL10n.tr("Vector", "room_participants_action_security_status_loading") 
  }
  /// Verified
  public static var roomParticipantsActionSecurityStatusVerified: String { 
    return VectorL10n.tr("Vector", "room_participants_action_security_status_verified") 
  }
  /// Verify
  public static var roomParticipantsActionSecurityStatusVerify: String { 
    return VectorL10n.tr("Vector", "room_participants_action_security_status_verify") 
  }
  /// Warning
  public static var roomParticipantsActionSecurityStatusWarning: String { 
    return VectorL10n.tr("Vector", "room_participants_action_security_status_warning") 
  }
  /// Make admin
  public static var roomParticipantsActionSetAdmin: String { 
    return VectorL10n.tr("Vector", "room_participants_action_set_admin") 
  }
  /// Reset to normal user
  public static var roomParticipantsActionSetDefaultPowerLevel: String { 
    return VectorL10n.tr("Vector", "room_participants_action_set_default_power_level") 
  }
  /// Make moderator
  public static var roomParticipantsActionSetModerator: String { 
    return VectorL10n.tr("Vector", "room_participants_action_set_moderator") 
  }
  /// Start new chat
  public static var roomParticipantsActionStartNewChat: String { 
    return VectorL10n.tr("Vector", "room_participants_action_start_new_chat") 
  }
  /// Start video call
  public static var roomParticipantsActionStartVideoCall: String { 
    return VectorL10n.tr("Vector", "room_participants_action_start_video_call") 
  }
  /// Start voice call
  public static var roomParticipantsActionStartVoiceCall: String { 
    return VectorL10n.tr("Vector", "room_participants_action_start_voice_call") 
  }
  /// Unban
  public static var roomParticipantsActionUnban: String { 
    return VectorL10n.tr("Vector", "room_participants_action_unban") 
  }
  /// Show all messages from this user
  public static var roomParticipantsActionUnignore: String { 
    return VectorL10n.tr("Vector", "room_participants_action_unignore") 
  }
  /// Add participant
  public static var roomParticipantsAddParticipant: String { 
    return VectorL10n.tr("Vector", "room_participants_add_participant") 
  }
  /// ago
  public static var roomParticipantsAgo: String { 
    return VectorL10n.tr("Vector", "room_participants_ago") 
  }
  /// Filter room members
  public static var roomParticipantsFilterRoomMembers: String { 
    return VectorL10n.tr("Vector", "room_participants_filter_room_members") 
  }
  /// Filter members
  public static var roomParticipantsFilterRoomMembersForDm: String { 
    return VectorL10n.tr("Vector", "room_participants_filter_room_members_for_dm") 
  }
  /// Idle
  public static var roomParticipantsIdle: String { 
    return VectorL10n.tr("Vector", "room_participants_idle") 
  }
  /// Search / invite by User ID, Name or email
  public static var roomParticipantsInviteAnotherUser: String { 
    return VectorL10n.tr("Vector", "room_participants_invite_another_user") 
  }
  /// Malformed ID. Should be an email address or a Matrix ID like '@localpart:domain'
  public static var roomParticipantsInviteMalformedId: String { 
    return VectorL10n.tr("Vector", "room_participants_invite_malformed_id") 
  }
  /// Invite Error
  public static var roomParticipantsInviteMalformedIdTitle: String { 
    return VectorL10n.tr("Vector", "room_participants_invite_malformed_id_title") 
  }
  /// Are you sure you want to invite %@ to this chat?
  public static func roomParticipantsInvitePromptMsg(_ p1: String) -> String {
    return VectorL10n.tr("Vector", "room_participants_invite_prompt_msg", p1)
  }
  /// Confirmation
  public static var roomParticipantsInvitePromptTitle: String { 
    return VectorL10n.tr("Vector", "room_participants_invite_prompt_title") 
  }
  /// Are you sure you want to invite %@ to %@?
  public static func roomParticipantsInvitePromptToMsg(_ p1: String, _ p2: String) -> String {
    return VectorL10n.tr("Vector", "room_participants_invite_prompt_to_msg", p1, p2)
  }
  /// INVITED
  public static var roomParticipantsInvitedSection: String { 
    return VectorL10n.tr("Vector", "room_participants_invited_section") 
  }
  /// Leaving
  public static var roomParticipantsLeaveProcessing: String { 
    return VectorL10n.tr("Vector", "room_participants_leave_processing") 
  }
  /// Are you sure you want to leave the room?
  public static var roomParticipantsLeavePromptMsg: String { 
    return VectorL10n.tr("Vector", "room_participants_leave_prompt_msg") 
  }
  /// Are you sure you want to leave?
  public static var roomParticipantsLeavePromptMsgForDm: String { 
    return VectorL10n.tr("Vector", "room_participants_leave_prompt_msg_for_dm") 
  }
  /// Leave room
  public static var roomParticipantsLeavePromptTitle: String { 
    return VectorL10n.tr("Vector", "room_participants_leave_prompt_title") 
  }
  /// Leave
  public static var roomParticipantsLeavePromptTitleForDm: String { 
    return VectorL10n.tr("Vector", "room_participants_leave_prompt_title_for_dm") 
  }
  /// Left room
  public static var roomParticipantsLeaveSuccess: String { 
    return VectorL10n.tr("Vector", "room_participants_leave_success") 
  }
  /// %d participants
  public static func roomParticipantsMultiParticipants(_ p1: Int) -> String {
    return VectorL10n.tr("Vector", "room_participants_multi_participants", p1)
  }
  /// now
  public static var roomParticipantsNow: String { 
    return VectorL10n.tr("Vector", "room_participants_now") 
  }
  /// Offline
  public static var roomParticipantsOffline: String { 
    return VectorL10n.tr("Vector", "room_participants_offline") 
  }
  /// 1 participant
  public static var roomParticipantsOneParticipant: String { 
    return VectorL10n.tr("Vector", "room_participants_one_participant") 
  }
  /// Online
  public static var roomParticipantsOnline: String { 
    return VectorL10n.tr("Vector", "room_participants_online") 
  }
  /// Are you sure you want to remove %@ from this chat?
  public static func roomParticipantsRemovePromptMsg(_ p1: String) -> String {
    return VectorL10n.tr("Vector", "room_participants_remove_prompt_msg", p1)
  }
  /// Confirmation
  public static var roomParticipantsRemovePromptTitle: String { 
    return VectorL10n.tr("Vector", "room_participants_remove_prompt_title") 
  }
  /// Are you sure you want to revoke this invite?
  public static var roomParticipantsRemoveThirdPartyInvitePromptMsg: String { 
    return VectorL10n.tr("Vector", "room_participants_remove_third_party_invite_prompt_msg") 
  }
  /// Messages in this room are end-to-end encrypted.\n\nYour messages are secured with locks and only you and the recipient have the unique keys to unlock them.
  public static var roomParticipantsSecurityInformationRoomEncrypted: String { 
    return VectorL10n.tr("Vector", "room_participants_security_information_room_encrypted") 
  }
  /// Messages here are end-to-end encrypted.\n\nYour messages are secured with locks and only you and the recipient have the unique keys to unlock them.
  public static var roomParticipantsSecurityInformationRoomEncryptedForDm: String { 
    return VectorL10n.tr("Vector", "room_participants_security_information_room_encrypted_for_dm") 
  }
  /// Messages in this room are not end-to-end encrypted.
  public static var roomParticipantsSecurityInformationRoomNotEncrypted: String { 
    return VectorL10n.tr("Vector", "room_participants_security_information_room_not_encrypted") 
  }
  /// Messages here are not end-to-end encrypted.
  public static var roomParticipantsSecurityInformationRoomNotEncryptedForDm: String { 
    return VectorL10n.tr("Vector", "room_participants_security_information_room_not_encrypted_for_dm") 
  }
  /// Loading…
  public static var roomParticipantsSecurityLoading: String { 
    return VectorL10n.tr("Vector", "room_participants_security_loading") 
  }
  /// No identity server is configured so you cannot start a chat with a contact using an email.
  public static var roomParticipantsStartNewChatErrorUsingUserEmailWithoutIdentityServer: String { 
    return VectorL10n.tr("Vector", "room_participants_start_new_chat_error_using_user_email_without_identity_server") 
  }
  /// Participants
  public static var roomParticipantsTitle: String { 
    return VectorL10n.tr("Vector", "room_participants_title") 
  }
  /// Unknown
  public static var roomParticipantsUnknown: String { 
    return VectorL10n.tr("Vector", "room_participants_unknown") 
  }
  /// Voice call
  public static var roomPlaceVoiceCall: String { 
    return VectorL10n.tr("Vector", "room_place_voice_call") 
  }
  /// Please select a room
  public static var roomPleaseSelect: String { 
    return VectorL10n.tr("Vector", "room_please_select") 
  }
  /// This room is a continuation of another conversation.
  public static var roomPredecessorInformation: String { 
    return VectorL10n.tr("Vector", "room_predecessor_information") 
  }
  /// Tap here to see older messages.
  public static var roomPredecessorLink: String { 
    return VectorL10n.tr("Vector", "room_predecessor_link") 
  }
  /// Do you want to decline the invitation or ignore this user?
  public static var roomPreviewDeclineInvitationOptions: String { 
    return VectorL10n.tr("Vector", "room_preview_decline_invitation_options") 
  }
  /// You have been invited to join this room by %@
  public static func roomPreviewInvitationFormat(_ p1: String) -> String {
    return VectorL10n.tr("Vector", "room_preview_invitation_format", p1)
  }
  /// This is a preview of this room. Room interactions have been disabled.
  public static var roomPreviewSubtitle: String { 
    return VectorL10n.tr("Vector", "room_preview_subtitle") 
  }
  /// You are trying to access %@. Would you like to join in order to participate in the discussion?
  public static func roomPreviewTryJoinAnUnknownRoom(_ p1: String) -> String {
    return VectorL10n.tr("Vector", "room_preview_try_join_an_unknown_room", p1)
  }
  /// a room
  public static var roomPreviewTryJoinAnUnknownRoomDefault: String { 
    return VectorL10n.tr("Vector", "room_preview_try_join_an_unknown_room_default") 
  }
  /// This invitation was sent to %@, which is not associated with this account. You may wish to login with a different account, or add this email to your account.
  public static func roomPreviewUnlinkedEmailWarning(_ p1: String) -> String {
    return VectorL10n.tr("Vector", "room_preview_unlinked_email_warning", p1)
  }
  /// cancel all
  public static var roomPromptCancel: String { 
    return VectorL10n.tr("Vector", "room_prompt_cancel") 
  }
  /// Resend all
  public static var roomPromptResend: String { 
    return VectorL10n.tr("Vector", "room_prompt_resend") 
  }
  /// ROOMS
  public static var roomRecentsConversationsSection: String { 
    return VectorL10n.tr("Vector", "room_recents_conversations_section") 
  }
  /// Create room
  public static var roomRecentsCreateEmptyRoom: String { 
    return VectorL10n.tr("Vector", "room_recents_create_empty_room") 
  }
  /// ROOM DIRECTORY
  public static var roomRecentsDirectorySection: String { 
    return VectorL10n.tr("Vector", "room_recents_directory_section") 
  }
  /// FAVOURITES
  public static var roomRecentsFavouritesSection: String { 
    return VectorL10n.tr("Vector", "room_recents_favourites_section") 
  }
  /// INVITES
  public static var roomRecentsInvitesSection: String { 
    return VectorL10n.tr("Vector", "room_recents_invites_section") 
  }
  /// Join room
  public static var roomRecentsJoinRoom: String { 
    return VectorL10n.tr("Vector", "room_recents_join_room") 
  }
  /// Type a room id or a room alias
  public static var roomRecentsJoinRoomPrompt: String { 
    return VectorL10n.tr("Vector", "room_recents_join_room_prompt") 
  }
  /// Join a room
  public static var roomRecentsJoinRoomTitle: String { 
    return VectorL10n.tr("Vector", "room_recents_join_room_title") 
  }
  /// LOW PRIORITY
  public static var roomRecentsLowPrioritySection: String { 
    return VectorL10n.tr("Vector", "room_recents_low_priority_section") 
  }
  /// No rooms
  public static var roomRecentsNoConversation: String { 
    return VectorL10n.tr("Vector", "room_recents_no_conversation") 
  }
  /// PEOPLE
  public static var roomRecentsPeopleSection: String { 
    return VectorL10n.tr("Vector", "room_recents_people_section") 
  }
  /// Recently viewed
  public static var roomRecentsRecentlyViewedSection: String { 
    return VectorL10n.tr("Vector", "room_recents_recently_viewed_section") 
  }
  /// SYSTEM ALERTS
  public static var roomRecentsServerNoticeSection: String { 
    return VectorL10n.tr("Vector", "room_recents_server_notice_section") 
  }
  /// Start chat
  public static var roomRecentsStartChatWith: String { 
    return VectorL10n.tr("Vector", "room_recents_start_chat_with") 
  }
  /// SUGGESTED ROOMS
  public static var roomRecentsSuggestedRoomsSection: String { 
    return VectorL10n.tr("Vector", "room_recents_suggested_rooms_section") 
  }
  /// Can't find this room. Make sure it exists
  public static var roomRecentsUnknownRoomErrorMessage: String { 
    return VectorL10n.tr("Vector", "room_recents_unknown_room_error_message") 
  }
  /// This room has been replaced and is no longer active.
  public static var roomReplacementInformation: String { 
    return VectorL10n.tr("Vector", "room_replacement_information") 
  }
  /// The conversation continues here.
  public static var roomReplacementLink: String { 
    return VectorL10n.tr("Vector", "room_replacement_link") 
  }
  /// Resend unsent messages
  public static var roomResendUnsentMessages: String { 
    return VectorL10n.tr("Vector", "room_resend_unsent_messages") 
  }
  ///  Please 
  public static var roomResourceLimitExceededMessageContact1: String { 
    return VectorL10n.tr("Vector", "room_resource_limit_exceeded_message_contact_1") 
  }
  /// contact your service administrator
  public static var roomResourceLimitExceededMessageContact2Link: String { 
    return VectorL10n.tr("Vector", "room_resource_limit_exceeded_message_contact_2_link") 
  }
  ///  to continue using this service.
  public static var roomResourceLimitExceededMessageContact3: String { 
    return VectorL10n.tr("Vector", "room_resource_limit_exceeded_message_contact_3") 
  }
  /// This homeserver has exceeded one of its resource limits so 
  public static var roomResourceUsageLimitReachedMessage1Default: String { 
    return VectorL10n.tr("Vector", "room_resource_usage_limit_reached_message_1_default") 
  }
  /// This homeserver has hit its Monthly Active User limit so 
  public static var roomResourceUsageLimitReachedMessage1MonthlyActiveUser: String { 
    return VectorL10n.tr("Vector", "room_resource_usage_limit_reached_message_1_monthly_active_user") 
  }
  /// some users will not be able to log in.
  public static var roomResourceUsageLimitReachedMessage2: String { 
    return VectorL10n.tr("Vector", "room_resource_usage_limit_reached_message_2") 
  }
  ///  to get this limit increased.
  public static var roomResourceUsageLimitReachedMessageContact3: String { 
    return VectorL10n.tr("Vector", "room_resource_usage_limit_reached_message_contact_3") 
  }
  /// Slide to end the call for everyone
  public static var roomSlideToEndGroupCall: String { 
    return VectorL10n.tr("Vector", "room_slide_to_end_group_call") 
  }
  /// Suggested rooms are promoted to space members as good ones to join.
  public static var roomSuggestionSettingsScreenMessage: String { 
    return VectorL10n.tr("Vector", "room_suggestion_settings_screen_message") 
  }
  /// Suggest room
  public static var roomSuggestionSettingsScreenNavTitle: String { 
    return VectorL10n.tr("Vector", "room_suggestion_settings_screen_nav_title") 
  }
  /// Make a room suggested in a space
  public static var roomSuggestionSettingsScreenTitle: String { 
    return VectorL10n.tr("Vector", "room_suggestion_settings_screen_title") 
  }
  /// Thread
  public static var roomThreadTitle: String { 
    return VectorL10n.tr("Vector", "room_thread_title") 
  }
  /// Invite members
  public static var roomTitleInviteMembers: String { 
    return VectorL10n.tr("Vector", "room_title_invite_members") 
  }
  /// %@ members
  public static func roomTitleMembers(_ p1: String) -> String {
    return VectorL10n.tr("Vector", "room_title_members", p1)
  }
  /// %@/%@ active members
  public static func roomTitleMultipleActiveMembers(_ p1: String, _ p2: String) -> String {
    return VectorL10n.tr("Vector", "room_title_multiple_active_members", p1, p2)
  }
  /// New room
  public static var roomTitleNewRoom: String { 
    return VectorL10n.tr("Vector", "room_title_new_room") 
  }
  /// %@/%@ active member
  public static func roomTitleOneActiveMember(_ p1: String, _ p2: String) -> String {
    return VectorL10n.tr("Vector", "room_title_one_active_member", p1, p2)
  }
  /// 1 member
  public static var roomTitleOneMember: String { 
    return VectorL10n.tr("Vector", "room_title_one_member") 
  }
  /// %@ & %@ are typing…
  public static func roomTwoUsersAreTyping(_ p1: String, _ p2: String) -> String {
    return VectorL10n.tr("Vector", "room_two_users_are_typing", p1, p2)
  }
  /// Are you sure you want to delete all unsent messages in this room?
  public static var roomUnsentMessagesCancelMessage: String { 
    return VectorL10n.tr("Vector", "room_unsent_messages_cancel_message") 
  }
  /// Delete unsent messages
  public static var roomUnsentMessagesCancelTitle: String { 
    return VectorL10n.tr("Vector", "room_unsent_messages_cancel_title") 
  }
  /// Messages failed to send.
  public static var roomUnsentMessagesNotification: String { 
    return VectorL10n.tr("Vector", "room_unsent_messages_notification") 
  }
  /// Message failed to send due to unknown sessions being present.
  public static var roomUnsentMessagesUnknownDevicesNotification: String { 
    return VectorL10n.tr("Vector", "room_unsent_messages_unknown_devices_notification") 
  }
  /// End-to-end encryption is in beta and may not be reliable.\n\nYou should not yet trust it to secure data.\n\nDevices will not yet be able to decrypt history from before they joined the room.\n\nEncrypted messages will not be visible on clients that do not yet implement encryption.
  public static var roomWarningAboutEncryption: String { 
    return VectorL10n.tr("Vector", "room_warning_about_encryption") 
  }
  /// Your avatar URL
  public static var roomWidgetPermissionAvatarUrlPermission: String { 
    return VectorL10n.tr("Vector", "room_widget_permission_avatar_url_permission") 
  }
  /// This widget was added by:
  public static var roomWidgetPermissionCreatorInfoTitle: String { 
    return VectorL10n.tr("Vector", "room_widget_permission_creator_info_title") 
  }
  /// Your display name
  public static var roomWidgetPermissionDisplayNamePermission: String { 
    return VectorL10n.tr("Vector", "room_widget_permission_display_name_permission") 
  }
  /// Using it may share data with %@:\n
  public static func roomWidgetPermissionInformationTitle(_ p1: String) -> String {
    return VectorL10n.tr("Vector", "room_widget_permission_information_title", p1)
  }
  /// Room ID
  public static var roomWidgetPermissionRoomIdPermission: String { 
    return VectorL10n.tr("Vector", "room_widget_permission_room_id_permission") 
  }
  /// Your theme
  public static var roomWidgetPermissionThemePermission: String { 
    return VectorL10n.tr("Vector", "room_widget_permission_theme_permission") 
  }
  /// Load Widget
  public static var roomWidgetPermissionTitle: String { 
    return VectorL10n.tr("Vector", "room_widget_permission_title") 
  }
  /// Your user ID
  public static var roomWidgetPermissionUserIdPermission: String { 
    return VectorL10n.tr("Vector", "room_widget_permission_user_id_permission") 
  }
  /// Using it may set cookies and share data with %@:\n
  public static func roomWidgetPermissionWebviewInformationTitle(_ p1: String) -> String {
    return VectorL10n.tr("Vector", "room_widget_permission_webview_information_title", p1)
  }
  /// Widget ID
  public static var roomWidgetPermissionWidgetIdPermission: String { 
    return VectorL10n.tr("Vector", "room_widget_permission_widget_id_permission") 
  }
  /// Rooms are great for any group chat, private or public. Tap the + to find existing rooms, or make new ones.
  public static var roomsEmptyViewInformation: String { 
    return VectorL10n.tr("Vector", "rooms_empty_view_information") 
  }
  /// Rooms
  public static var roomsEmptyViewTitle: String { 
    return VectorL10n.tr("Vector", "rooms_empty_view_title") 
  }
  /// Save
  public static var save: String { 
    return VectorL10n.tr("Vector", "save") 
  }
  /// Saving
  public static var saving: String { 
    return VectorL10n.tr("Vector", "saving") 
  }
  /// Search
  public static var searchDefaultPlaceholder: String { 
    return VectorL10n.tr("Vector", "search_default_placeholder") 
  }
  /// Files
  public static var searchFiles: String { 
    return VectorL10n.tr("Vector", "search_files") 
  }
  /// Filter
  public static var searchFilterPlaceholder: String { 
    return VectorL10n.tr("Vector", "search_filter_placeholder") 
  }
  /// Searching…
  public static var searchInProgress: String { 
    return VectorL10n.tr("Vector", "search_in_progress") 
  }
  /// Messages
  public static var searchMessages: String { 
    return VectorL10n.tr("Vector", "search_messages") 
  }
  /// No results
  public static var searchNoResult: String { 
    return VectorL10n.tr("Vector", "search_no_result") 
  }
  /// No Results
  public static var searchNoResults: String { 
    return VectorL10n.tr("Vector", "search_no_results") 
  }
  /// People
  public static var searchPeople: String { 
    return VectorL10n.tr("Vector", "search_people") 
  }
  /// Search by User ID, Name or email
  public static var searchPeoplePlaceholder: String { 
    return VectorL10n.tr("Vector", "search_people_placeholder") 
  }
  /// Rooms
  public static var searchRooms: String { 
    return VectorL10n.tr("Vector", "search_rooms") 
  }
  /// Search in progress...
  public static var searchSearching: String { 
    return VectorL10n.tr("Vector", "search_searching") 
  }
  /// Create a new room
  public static var searchableDirectoryCreateNewRoom: String { 
    return VectorL10n.tr("Vector", "searchable_directory_create_new_room") 
  }
  /// Name or ID
  public static var searchableDirectorySearchPlaceholder: String { 
    return VectorL10n.tr("Vector", "searchable_directory_search_placeholder") 
  }
  /// %@ Network
  public static func searchableDirectoryXNetwork(_ p1: String) -> String {
    return VectorL10n.tr("Vector", "searchable_directory_x_network", p1)
  }
  /// Forgot or lost all recovery options? 
  public static var secretsRecoveryResetActionPart1: String { 
    return VectorL10n.tr("Vector", "secrets_recovery_reset_action_part_1") 
  }
  /// Reset everything
  public static var secretsRecoveryResetActionPart2: String { 
    return VectorL10n.tr("Vector", "secrets_recovery_reset_action_part_2") 
  }
  /// Access your secure message history and your cross-signing identity for verifying other sessions by entering your Security Key.
  public static var secretsRecoveryWithKeyInformationDefault: String { 
    return VectorL10n.tr("Vector", "secrets_recovery_with_key_information_default") 
  }
  /// Enter your Security Key to continue.
  public static var secretsRecoveryWithKeyInformationUnlockSecureBackupWithKey: String { 
    return VectorL10n.tr("Vector", "secrets_recovery_with_key_information_unlock_secure_backup_with_key") 
  }
  /// Enter your Security Phrase to continue.
  public static var secretsRecoveryWithKeyInformationUnlockSecureBackupWithPhrase: String { 
    return VectorL10n.tr("Vector", "secrets_recovery_with_key_information_unlock_secure_backup_with_phrase") 
  }
  /// Use your Security Key to verify this device.
  public static var secretsRecoveryWithKeyInformationVerifyDevice: String { 
    return VectorL10n.tr("Vector", "secrets_recovery_with_key_information_verify_device") 
  }
  /// Please verify that you entered the correct Security Key.
  public static var secretsRecoveryWithKeyInvalidRecoveryKeyMessage: String { 
    return VectorL10n.tr("Vector", "secrets_recovery_with_key_invalid_recovery_key_message") 
  }
  /// Unable to access secret storage
  public static var secretsRecoveryWithKeyInvalidRecoveryKeyTitle: String { 
    return VectorL10n.tr("Vector", "secrets_recovery_with_key_invalid_recovery_key_title") 
  }
  /// Use Key
  public static var secretsRecoveryWithKeyRecoverAction: String { 
    return VectorL10n.tr("Vector", "secrets_recovery_with_key_recover_action") 
  }
  /// Enter Security Key
  public static var secretsRecoveryWithKeyRecoveryKeyPlaceholder: String { 
    return VectorL10n.tr("Vector", "secrets_recovery_with_key_recovery_key_placeholder") 
  }
  /// Enter
  public static var secretsRecoveryWithKeyRecoveryKeyTitle: String { 
    return VectorL10n.tr("Vector", "secrets_recovery_with_key_recovery_key_title") 
  }
  /// Security Key
  public static var secretsRecoveryWithKeyTitle: String { 
    return VectorL10n.tr("Vector", "secrets_recovery_with_key_title") 
  }
  /// Access your secure message history and your cross-signing identity for verifying other sessions by entering your Security Phrase.
  public static var secretsRecoveryWithPassphraseInformationDefault: String { 
    return VectorL10n.tr("Vector", "secrets_recovery_with_passphrase_information_default") 
  }
  /// Use your Security Phrase to verify this device.
  public static var secretsRecoveryWithPassphraseInformationVerifyDevice: String { 
    return VectorL10n.tr("Vector", "secrets_recovery_with_passphrase_information_verify_device") 
  }
  /// Please verify that you entered the correct Security Phrase.
  public static var secretsRecoveryWithPassphraseInvalidPassphraseMessage: String { 
    return VectorL10n.tr("Vector", "secrets_recovery_with_passphrase_invalid_passphrase_message") 
  }
  /// Unable to access secret storage
  public static var secretsRecoveryWithPassphraseInvalidPassphraseTitle: String { 
    return VectorL10n.tr("Vector", "secrets_recovery_with_passphrase_invalid_passphrase_title") 
  }
  /// Don’t know your Security Phrase? You can 
  public static var secretsRecoveryWithPassphraseLostPassphraseActionPart1: String { 
    return VectorL10n.tr("Vector", "secrets_recovery_with_passphrase_lost_passphrase_action_part1") 
  }
  /// use your Security Key
  public static var secretsRecoveryWithPassphraseLostPassphraseActionPart2: String { 
    return VectorL10n.tr("Vector", "secrets_recovery_with_passphrase_lost_passphrase_action_part2") 
  }
  /// .
  public static var secretsRecoveryWithPassphraseLostPassphraseActionPart3: String { 
    return VectorL10n.tr("Vector", "secrets_recovery_with_passphrase_lost_passphrase_action_part3") 
  }
  /// Enter Security Phrase
  public static var secretsRecoveryWithPassphrasePassphrasePlaceholder: String { 
    return VectorL10n.tr("Vector", "secrets_recovery_with_passphrase_passphrase_placeholder") 
  }
  /// Enter
  public static var secretsRecoveryWithPassphrasePassphraseTitle: String { 
    return VectorL10n.tr("Vector", "secrets_recovery_with_passphrase_passphrase_title") 
  }
  /// Use Phrase
  public static var secretsRecoveryWithPassphraseRecoverAction: String { 
    return VectorL10n.tr("Vector", "secrets_recovery_with_passphrase_recover_action") 
  }
  /// Security Phrase
  public static var secretsRecoveryWithPassphraseTitle: String { 
    return VectorL10n.tr("Vector", "secrets_recovery_with_passphrase_title") 
  }
  /// Enter your Matrix account password to confirm
  public static var secretsResetAuthenticationMessage: String { 
    return VectorL10n.tr("Vector", "secrets_reset_authentication_message") 
  }
  /// Only do this if you have no other device you can verify this device with.
  public static var secretsResetInformation: String { 
    return VectorL10n.tr("Vector", "secrets_reset_information") 
  }
  /// Reset
  public static var secretsResetResetAction: String { 
    return VectorL10n.tr("Vector", "secrets_reset_reset_action") 
  }
  /// Reset everything
  public static var secretsResetTitle: String { 
    return VectorL10n.tr("Vector", "secrets_reset_title") 
  }
  /// You will restart with no history, no messages, trusted devices or trusted users.
  public static var secretsResetWarningMessage: String { 
    return VectorL10n.tr("Vector", "secrets_reset_warning_message") 
  }
  /// If you reset everything
  public static var secretsResetWarningTitle: String { 
    return VectorL10n.tr("Vector", "secrets_reset_warning_title") 
  }
  /// Done
  public static var secretsSetupRecoveryKeyDoneAction: String { 
    return VectorL10n.tr("Vector", "secrets_setup_recovery_key_done_action") 
  }
  /// Save
  public static var secretsSetupRecoveryKeyExportAction: String { 
    return VectorL10n.tr("Vector", "secrets_setup_recovery_key_export_action") 
  }
  /// Store your Security Key somewhere safe. It can be used to unlock your encrypted messages & data.
  public static var secretsSetupRecoveryKeyInformation: String { 
    return VectorL10n.tr("Vector", "secrets_setup_recovery_key_information") 
  }
  /// Loading…
  public static var secretsSetupRecoveryKeyLoading: String { 
    return VectorL10n.tr("Vector", "secrets_setup_recovery_key_loading") 
  }
  /// ✓ Print it and store it somewhere safe\n✓ Save it on a USB key or backup drive\n✓ Copy it to your personal cloud storage
  public static var secretsSetupRecoveryKeyStorageAlertMessage: String { 
    return VectorL10n.tr("Vector", "secrets_setup_recovery_key_storage_alert_message") 
  }
  /// Keep it safe
  public static var secretsSetupRecoveryKeyStorageAlertTitle: String { 
    return VectorL10n.tr("Vector", "secrets_setup_recovery_key_storage_alert_title") 
  }
  /// Save your Security Key
  public static var secretsSetupRecoveryKeyTitle: String { 
    return VectorL10n.tr("Vector", "secrets_setup_recovery_key_title") 
  }
  /// Don't use your Matrix account password.
  public static var secretsSetupRecoveryPassphraseAdditionalInformation: String { 
    return VectorL10n.tr("Vector", "secrets_setup_recovery_passphrase_additional_information") 
  }
  /// Enter your Security Phrase again to confirm it.
  public static var secretsSetupRecoveryPassphraseConfirmInformation: String { 
    return VectorL10n.tr("Vector", "secrets_setup_recovery_passphrase_confirm_information") 
  }
  /// Confirm phrase
  public static var secretsSetupRecoveryPassphraseConfirmPassphrasePlaceholder: String { 
    return VectorL10n.tr("Vector", "secrets_setup_recovery_passphrase_confirm_passphrase_placeholder") 
  }
  /// Confirm
  public static var secretsSetupRecoveryPassphraseConfirmPassphraseTitle: String { 
    return VectorL10n.tr("Vector", "secrets_setup_recovery_passphrase_confirm_passphrase_title") 
  }
  /// Enter a security phrase only you know, used to secure secrets on your server.
  public static var secretsSetupRecoveryPassphraseInformation: String { 
    return VectorL10n.tr("Vector", "secrets_setup_recovery_passphrase_information") 
  }
  /// Remember your Security Phrase. It can be used to unlock your encrypted messages & data.
  public static var secretsSetupRecoveryPassphraseSummaryInformation: String { 
    return VectorL10n.tr("Vector", "secrets_setup_recovery_passphrase_summary_information") 
  }
  /// Save your Security Phrase
  public static var secretsSetupRecoveryPassphraseSummaryTitle: String { 
    return VectorL10n.tr("Vector", "secrets_setup_recovery_passphrase_summary_title") 
  }
  /// Set a Security Phrase
  public static var secretsSetupRecoveryPassphraseTitle: String { 
    return VectorL10n.tr("Vector", "secrets_setup_recovery_passphrase_title") 
  }
  /// Done
  public static var secretsSetupRecoveryPassphraseValidateAction: String { 
    return VectorL10n.tr("Vector", "secrets_setup_recovery_passphrase_validate_action") 
  }
  /// Safeguard against losing access to encrypted messages & data
  public static var secureBackupSetupBannerSubtitle: String { 
    return VectorL10n.tr("Vector", "secure_backup_setup_banner_subtitle") 
  }
  /// Secure Backup
  public static var secureBackupSetupBannerTitle: String { 
    return VectorL10n.tr("Vector", "secure_backup_setup_banner_title") 
  }
  /// If you cancel now, you may lose encrypted messages & data if you lose access to your logins.\n\nYou can also set up Secure Backup & manage your keys in Settings.
  public static var secureKeyBackupSetupCancelAlertMessage: String { 
    return VectorL10n.tr("Vector", "secure_key_backup_setup_cancel_alert_message") 
  }
  /// Are your sure?
  public static var secureKeyBackupSetupCancelAlertTitle: String { 
    return VectorL10n.tr("Vector", "secure_key_backup_setup_cancel_alert_title") 
  }
  /// Delete it
  public static var secureKeyBackupSetupExistingBackupErrorDeleteIt: String { 
    return VectorL10n.tr("Vector", "secure_key_backup_setup_existing_backup_error_delete_it") 
  }
  /// Unlock it to reuse it in the secure backup or delete it to create a new messages backup in the secure backup.
  public static var secureKeyBackupSetupExistingBackupErrorInfo: String { 
    return VectorL10n.tr("Vector", "secure_key_backup_setup_existing_backup_error_info") 
  }
  /// A backup for messages already exists
  public static var secureKeyBackupSetupExistingBackupErrorTitle: String { 
    return VectorL10n.tr("Vector", "secure_key_backup_setup_existing_backup_error_title") 
  }
  /// Unlock it
  public static var secureKeyBackupSetupExistingBackupErrorUnlockIt: String { 
    return VectorL10n.tr("Vector", "secure_key_backup_setup_existing_backup_error_unlock_it") 
  }
  /// Safeguard against losing access to encrypted messages & data by backing up encryption keys on your server.
  public static var secureKeyBackupSetupIntroInfo: String { 
    return VectorL10n.tr("Vector", "secure_key_backup_setup_intro_info") 
  }
  /// Secure Backup
  public static var secureKeyBackupSetupIntroTitle: String { 
    return VectorL10n.tr("Vector", "secure_key_backup_setup_intro_title") 
  }
  /// Generate a security key to store somewhere safe like a password manager or a safe.
  public static var secureKeyBackupSetupIntroUseSecurityKeyInfo: String { 
    return VectorL10n.tr("Vector", "secure_key_backup_setup_intro_use_security_key_info") 
  }
  /// Use a Security Key
  public static var secureKeyBackupSetupIntroUseSecurityKeyTitle: String { 
    return VectorL10n.tr("Vector", "secure_key_backup_setup_intro_use_security_key_title") 
  }
  /// Enter a secret phrase only you know, and generate a key for backup.
  public static var secureKeyBackupSetupIntroUseSecurityPassphraseInfo: String { 
    return VectorL10n.tr("Vector", "secure_key_backup_setup_intro_use_security_passphrase_info") 
  }
  /// Use a Security Phrase
  public static var secureKeyBackupSetupIntroUseSecurityPassphraseTitle: String { 
    return VectorL10n.tr("Vector", "secure_key_backup_setup_intro_use_security_passphrase_title") 
  }
  /// ADVANCED
  public static var securitySettingsAdvanced: String { 
    return VectorL10n.tr("Vector", "security_settings_advanced") 
  }
  /// MESSAGE BACKUP
  public static var securitySettingsBackup: String { 
    return VectorL10n.tr("Vector", "security_settings_backup") 
  }
  /// Never send messages to untrusted sessions
  public static var securitySettingsBlacklistUnverifiedDevices: String { 
    return VectorL10n.tr("Vector", "security_settings_blacklist_unverified_devices") 
  }
  /// Verify all of a users sessions to mark them as trusted and send messages to them.
  public static var securitySettingsBlacklistUnverifiedDevicesDescription: String { 
    return VectorL10n.tr("Vector", "security_settings_blacklist_unverified_devices_description") 
  }
  /// Sorry. This action is not available on %@ iOS yet. Please use another Matrix client to set it up. %@ iOS will use it.
  public static func securitySettingsComingSoon(_ p1: String, _ p2: String) -> String {
    return VectorL10n.tr("Vector", "security_settings_coming_soon", p1, p2)
  }
  /// You should complete security on your current session first.
  public static var securitySettingsCompleteSecurityAlertMessage: String { 
    return VectorL10n.tr("Vector", "security_settings_complete_security_alert_message") 
  }
  /// Complete security
  public static var securitySettingsCompleteSecurityAlertTitle: String { 
    return VectorL10n.tr("Vector", "security_settings_complete_security_alert_title") 
  }
  /// CROSS-SIGNING
  public static var securitySettingsCrosssigning: String { 
    return VectorL10n.tr("Vector", "security_settings_crosssigning") 
  }
  /// Set up
  public static var securitySettingsCrosssigningBootstrap: String { 
    return VectorL10n.tr("Vector", "security_settings_crosssigning_bootstrap") 
  }
  /// Complete security
  public static var securitySettingsCrosssigningCompleteSecurity: String { 
    return VectorL10n.tr("Vector", "security_settings_crosssigning_complete_security") 
  }
  /// Your account has a cross-signing identity, but it is not yet trusted by this session. Complete security of this session.
  public static var securitySettingsCrosssigningInfoExists: String { 
    return VectorL10n.tr("Vector", "security_settings_crosssigning_info_exists") 
  }
  /// Cross-signing is not yet set up.
  public static var securitySettingsCrosssigningInfoNotBootstrapped: String { 
    return VectorL10n.tr("Vector", "security_settings_crosssigning_info_not_bootstrapped") 
  }
  /// Cross-signing is ready for use.
  public static var securitySettingsCrosssigningInfoOk: String { 
    return VectorL10n.tr("Vector", "security_settings_crosssigning_info_ok") 
  }
  /// Cross-signing is enabled. You can trust other users and your other sessions based on cross-signing but you cannot cross-sign from this session because it does not have cross-signing private keys. Complete security of this session.
  public static var securitySettingsCrosssigningInfoTrusted: String { 
    return VectorL10n.tr("Vector", "security_settings_crosssigning_info_trusted") 
  }
  /// Reset
  public static var securitySettingsCrosssigningReset: String { 
    return VectorL10n.tr("Vector", "security_settings_crosssigning_reset") 
  }
  /// MY SESSIONS
  public static var securitySettingsCryptoSessions: String { 
    return VectorL10n.tr("Vector", "security_settings_crypto_sessions") 
  }
  /// If you don’t recognise a login, change your Matrix account password and reset Secure Backup.
  public static var securitySettingsCryptoSessionsDescription2: String { 
    return VectorL10n.tr("Vector", "security_settings_crypto_sessions_description_2") 
  }
  /// Loading sessions…
  public static var securitySettingsCryptoSessionsLoading: String { 
    return VectorL10n.tr("Vector", "security_settings_crypto_sessions_loading") 
  }
  /// CRYPTOGRAPHY
  public static var securitySettingsCryptography: String { 
    return VectorL10n.tr("Vector", "security_settings_cryptography") 
  }
  /// Export keys manually
  public static var securitySettingsExportKeysManually: String { 
    return VectorL10n.tr("Vector", "security_settings_export_keys_manually") 
  }
  /// SECURE BACKUP
  public static var securitySettingsSecureBackup: String { 
    return VectorL10n.tr("Vector", "security_settings_secure_backup") 
  }
  /// Delete Backup
  public static var securitySettingsSecureBackupDelete: String { 
    return VectorL10n.tr("Vector", "security_settings_secure_backup_delete") 
  }
  /// Back up your encryption keys with your account data in case you lose access to your sessions. Your keys will be secured with a unique Security Key.
  public static var securitySettingsSecureBackupDescription: String { 
    return VectorL10n.tr("Vector", "security_settings_secure_backup_description") 
  }
  /// Checking…
  public static var securitySettingsSecureBackupInfoChecking: String { 
    return VectorL10n.tr("Vector", "security_settings_secure_backup_info_checking") 
  }
  /// This session is backing up your keys.
  public static var securitySettingsSecureBackupInfoValid: String { 
    return VectorL10n.tr("Vector", "security_settings_secure_backup_info_valid") 
  }
  /// Reset
  public static var securitySettingsSecureBackupReset: String { 
    return VectorL10n.tr("Vector", "security_settings_secure_backup_reset") 
  }
  /// Restore from Backup
  public static var securitySettingsSecureBackupRestore: String { 
    return VectorL10n.tr("Vector", "security_settings_secure_backup_restore") 
  }
  /// Set up
  public static var securitySettingsSecureBackupSetup: String { 
    return VectorL10n.tr("Vector", "security_settings_secure_backup_setup") 
  }
  /// Security
  public static var securitySettingsTitle: String { 
    return VectorL10n.tr("Vector", "security_settings_title") 
  }
  /// Confirm your identity by entering your Matrix account password
  public static var securitySettingsUserPasswordDescription: String { 
    return VectorL10n.tr("Vector", "security_settings_user_password_description") 
  }
  /// Select an account
  public static var selectAccount: String { 
    return VectorL10n.tr("Vector", "select_account") 
  }
  /// Select All
  public static var selectAll: String { 
    return VectorL10n.tr("Vector", "select_all") 
  }
  /// Send
  public static var send: String { 
    return VectorL10n.tr("Vector", "send") 
  }
  /// Send to %@
  public static func sendTo(_ p1: String) -> String {
    return VectorL10n.tr("Vector", "send_to", p1)
  }
  /// Sending
  public static var sending: String { 
    return VectorL10n.tr("Vector", "sending") 
  }
  /// Accept
  public static var serviceTermsModalAcceptButton: String { 
    return VectorL10n.tr("Vector", "service_terms_modal_accept_button") 
  }
  /// Decline
  public static var serviceTermsModalDeclineButton: String { 
    return VectorL10n.tr("Vector", "service_terms_modal_decline_button") 
  }
  /// This will allow someone to find you if they have your phone number or email saved in their phone contacts.
  public static var serviceTermsModalDescriptionIdentityServer: String { 
    return VectorL10n.tr("Vector", "service_terms_modal_description_identity_server") 
  }
  /// This will allow you to use bots, bridges, widgets and sticker packs.
  public static var serviceTermsModalDescriptionIntegrationManager: String { 
    return VectorL10n.tr("Vector", "service_terms_modal_description_integration_manager") 
  }
  /// This can be disabled anytime in settings.
  public static var serviceTermsModalFooter: String { 
    return VectorL10n.tr("Vector", "service_terms_modal_footer") 
  }
  /// An identity server helps you find your contacts, by looking up their phone number or email address, to see if they already have an account.
  public static var serviceTermsModalInformationDescriptionIdentityServer: String { 
    return VectorL10n.tr("Vector", "service_terms_modal_information_description_identity_server") 
  }
  /// An integration manager lets you add features from third parties.
  public static var serviceTermsModalInformationDescriptionIntegrationManager: String { 
    return VectorL10n.tr("Vector", "service_terms_modal_information_description_integration_manager") 
  }
  /// Identity Server
  public static var serviceTermsModalInformationTitleIdentityServer: String { 
    return VectorL10n.tr("Vector", "service_terms_modal_information_title_identity_server") 
  }
  /// Integration Manager
  public static var serviceTermsModalInformationTitleIntegrationManager: String { 
    return VectorL10n.tr("Vector", "service_terms_modal_information_title_integration_manager") 
  }
  /// Check to accept %@
  public static func serviceTermsModalPolicyCheckboxAccessibilityHint(_ p1: String) -> String {
    return VectorL10n.tr("Vector", "service_terms_modal_policy_checkbox_accessibility_hint", p1)
  }
  /// IDENTITY SERVER TERMS
  public static var serviceTermsModalTableHeaderIdentityServer: String { 
    return VectorL10n.tr("Vector", "service_terms_modal_table_header_identity_server") 
  }
  /// INTEGRATION MANAGER TERMS
  public static var serviceTermsModalTableHeaderIntegrationManager: String { 
    return VectorL10n.tr("Vector", "service_terms_modal_table_header_integration_manager") 
  }
  /// To continue, accept the below terms and conditions
  public static var serviceTermsModalTitleMessage: String { 
    return VectorL10n.tr("Vector", "service_terms_modal_title_message") 
  }
  /// Set Admin
  public static var setAdmin: String { 
    return VectorL10n.tr("Vector", "set_admin") 
  }
  /// Reset Power Level
  public static var setDefaultPowerLevel: String { 
    return VectorL10n.tr("Vector", "set_default_power_level") 
  }
  /// Set Moderator
  public static var setModerator: String { 
    return VectorL10n.tr("Vector", "set_moderator") 
  }
  /// Set Power Level
  public static var setPowerLevel: String { 
    return VectorL10n.tr("Vector", "set_power_level") 
  }
  /// Settings
  public static var settings: String { 
    return VectorL10n.tr("Vector", "settings") 
  }
  /// ABOUT
  public static var settingsAbout: String { 
    return VectorL10n.tr("Vector", "settings_about") 
  }
  /// Invalid credentials
  public static var settingsAdd3pidInvalidPasswordMessage: String { 
    return VectorL10n.tr("Vector", "settings_add_3pid_invalid_password_message") 
  }
  /// To continue, please enter your Matrix account password
  public static var settingsAdd3pidPasswordMessage: String { 
    return VectorL10n.tr("Vector", "settings_add_3pid_password_message") 
  }
  /// Add email address
  public static var settingsAdd3pidPasswordTitleEmail: String { 
    return VectorL10n.tr("Vector", "settings_add_3pid_password_title_email") 
  }
  /// Add phone number
  public static var settingsAdd3pidPasswordTitleMsidsn: String { 
    return VectorL10n.tr("Vector", "settings_add_3pid_password_title_msidsn") 
  }
  /// Add email address
  public static var settingsAddEmailAddress: String { 
    return VectorL10n.tr("Vector", "settings_add_email_address") 
  }
  /// Add phone number
  public static var settingsAddPhoneNumber: String { 
    return VectorL10n.tr("Vector", "settings_add_phone_number") 
  }
  /// ADVANCED
  public static var settingsAdvanced: String { 
    return VectorL10n.tr("Vector", "settings_advanced") 
  }
  /// Send crash and analytics data
  public static var settingsAnalyticsAndCrashData: String { 
    return VectorL10n.tr("Vector", "settings_analytics_and_crash_data") 
  }
  /// Call invitations
  public static var settingsCallInvitations: String { 
    return VectorL10n.tr("Vector", "settings_call_invitations") 
  }
  /// Receive incoming calls on your lock screen. See your %@ calls in the system's call history. If iCloud is enabled, this call history will be shared with Apple.
  public static func settingsCallkitInfo(_ p1: String) -> String {
    return VectorL10n.tr("Vector", "settings_callkit_info", p1)
  }
  /// CALLS
  public static var settingsCallsSettings: String { 
    return VectorL10n.tr("Vector", "settings_calls_settings") 
  }
  /// Allow fallback call assist server
  public static var settingsCallsStunServerFallbackButton: String { 
    return VectorL10n.tr("Vector", "settings_calls_stun_server_fallback_button") 
  }
  /// Allow fallback call assist server %@ when your homeserver does not offer one (your IP address would be shared during a call).
  public static func settingsCallsStunServerFallbackDescription(_ p1: String) -> String {
    return VectorL10n.tr("Vector", "settings_calls_stun_server_fallback_description", p1)
  }
  /// Change password
  public static var settingsChangePassword: String { 
    return VectorL10n.tr("Vector", "settings_change_password") 
  }
  /// Clear cache
  public static var settingsClearCache: String { 
    return VectorL10n.tr("Vector", "settings_clear_cache") 
  }
  /// Homeserver is %@
  public static func settingsConfigHomeServer(_ p1: String) -> String {
    return VectorL10n.tr("Vector", "settings_config_home_server", p1)
  }
  /// Identity server: %@
  public static func settingsConfigIdentityServer(_ p1: String) -> String {
    return VectorL10n.tr("Vector", "settings_config_identity_server", p1)
  }
  /// No build info
  public static var settingsConfigNoBuildInfo: String { 
    return VectorL10n.tr("Vector", "settings_config_no_build_info") 
  }
  /// Logged in as %@
  public static func settingsConfigUserId(_ p1: String) -> String {
    return VectorL10n.tr("Vector", "settings_config_user_id", p1)
  }
  /// Confirm size when sending
  public static var settingsConfirmMediaSize: String { 
    return VectorL10n.tr("Vector", "settings_confirm_media_size") 
  }
  /// When this is on, you’ll be asked to confirm what size images and videos will be sent as.
  public static var settingsConfirmMediaSizeDescription: String { 
    return VectorL10n.tr("Vector", "settings_confirm_media_size_description") 
  }
  /// Confirm password
  public static var settingsConfirmPassword: String { 
    return VectorL10n.tr("Vector", "settings_confirm_password") 
  }
  /// DEVICE CONTACTS
  public static var settingsContacts: String { 
    return VectorL10n.tr("Vector", "settings_contacts") 
  }
  /// Find your contacts
  public static var settingsContactsEnableSync: String { 
    return VectorL10n.tr("Vector", "settings_contacts_enable_sync") 
  }
  /// This will use your identity server to connect you with your contacts, and help them find you.
  public static var settingsContactsEnableSyncDescription: String { 
    return VectorL10n.tr("Vector", "settings_contacts_enable_sync_description") 
  }
  /// Phonebook country
  public static var settingsContactsPhonebookCountry: String { 
    return VectorL10n.tr("Vector", "settings_contacts_phonebook_country") 
  }
  /// Copyright
  public static var settingsCopyright: String { 
    return VectorL10n.tr("Vector", "settings_copyright") 
  }
  /// Encrypt to verified sessions only
  public static var settingsCryptoBlacklistUnverifiedDevices: String { 
    return VectorL10n.tr("Vector", "settings_crypto_blacklist_unverified_devices") 
  }
  /// \nSession ID: 
  public static var settingsCryptoDeviceId: String { 
    return VectorL10n.tr("Vector", "settings_crypto_device_id") 
  }
  /// \nSession key:\n
  public static var settingsCryptoDeviceKey: String { 
    return VectorL10n.tr("Vector", "settings_crypto_device_key") 
  }
  /// Session name: 
  public static var settingsCryptoDeviceName: String { 
    return VectorL10n.tr("Vector", "settings_crypto_device_name") 
  }
  /// Export keys
  public static var settingsCryptoExport: String { 
    return VectorL10n.tr("Vector", "settings_crypto_export") 
  }
  /// CRYPTOGRAPHY
  public static var settingsCryptography: String { 
    return VectorL10n.tr("Vector", "settings_cryptography") 
  }
  /// DEACTIVATE ACCOUNT
  public static var settingsDeactivateAccount: String { 
    return VectorL10n.tr("Vector", "settings_deactivate_account") 
  }
  /// Deactivate account permanently
  public static var settingsDeactivateMyAccount: String { 
    return VectorL10n.tr("Vector", "settings_deactivate_my_account") 
  }
  /// Default Notifications
  public static var settingsDefault: String { 
    return VectorL10n.tr("Vector", "settings_default") 
  }
  /// Device notifications
  public static var settingsDeviceNotifications: String { 
    return VectorL10n.tr("Vector", "settings_device_notifications") 
  }
  /// SESSIONS
  public static var settingsDevices: String { 
    return VectorL10n.tr("Vector", "settings_devices") 
  }
  /// A session's public name is visible to people you communicate with
  public static var settingsDevicesDescription: String { 
    return VectorL10n.tr("Vector", "settings_devices_description") 
  }
  /// Direct messages
  public static var settingsDirectMessages: String { 
    return VectorL10n.tr("Vector", "settings_direct_messages") 
  }
  /// Accept Identity Server Terms
  public static var settingsDiscoveryAcceptTerms: String { 
    return VectorL10n.tr("Vector", "settings_discovery_accept_terms") 
  }
  /// An error occured. Please retry.
  public static var settingsDiscoveryErrorMessage: String { 
    return VectorL10n.tr("Vector", "settings_discovery_error_message") 
  }
  /// You are not currently using an identity server. To be discoverable by existing contacts you known, add one.
  public static var settingsDiscoveryNoIdentityServer: String { 
    return VectorL10n.tr("Vector", "settings_discovery_no_identity_server") 
  }
  /// DISCOVERY
  public static var settingsDiscoverySettings: String { 
    return VectorL10n.tr("Vector", "settings_discovery_settings") 
  }
  /// Agree to the identity server (%@) Terms of Service to allow yourself to be discoverable by email address or phone number.
  public static func settingsDiscoveryTermsNotSigned(_ p1: String) -> String {
    return VectorL10n.tr("Vector", "settings_discovery_terms_not_signed", p1)
  }
  /// Cancel email validation
  public static var settingsDiscoveryThreePidDetailsCancelEmailValidationAction: String { 
    return VectorL10n.tr("Vector", "settings_discovery_three_pid_details_cancel_email_validation_action") 
  }
  /// Enter SMS activation code
  public static var settingsDiscoveryThreePidDetailsEnterSmsCodeAction: String { 
    return VectorL10n.tr("Vector", "settings_discovery_three_pid_details_enter_sms_code_action") 
  }
  /// Manage preferences for this email address, which other users can use to discover you and use to invite you to rooms. Add or remove email addresses in Accounts.
  public static var settingsDiscoveryThreePidDetailsInformationEmail: String { 
    return VectorL10n.tr("Vector", "settings_discovery_three_pid_details_information_email") 
  }
  /// Manage preferences for this phone number, which other users can use to discover you and use to invite you to rooms. Add or remove phone numbers in Accounts.
  public static var settingsDiscoveryThreePidDetailsInformationPhoneNumber: String { 
    return VectorL10n.tr("Vector", "settings_discovery_three_pid_details_information_phone_number") 
  }
  /// Revoke
  public static var settingsDiscoveryThreePidDetailsRevokeAction: String { 
    return VectorL10n.tr("Vector", "settings_discovery_three_pid_details_revoke_action") 
  }
  /// Share
  public static var settingsDiscoveryThreePidDetailsShareAction: String { 
    return VectorL10n.tr("Vector", "settings_discovery_three_pid_details_share_action") 
  }
  /// Manage email
  public static var settingsDiscoveryThreePidDetailsTitleEmail: String { 
    return VectorL10n.tr("Vector", "settings_discovery_three_pid_details_title_email") 
  }
  /// Manage phone number
  public static var settingsDiscoveryThreePidDetailsTitlePhoneNumber: String { 
    return VectorL10n.tr("Vector", "settings_discovery_three_pid_details_title_phone_number") 
  }
  /// Manage which email addresses or phone numbers other users can use to discover you and use to invite you to rooms. Add or remove email addresses or phone numbers from this list in 
  public static var settingsDiscoveryThreePidsManagementInformationPart1: String { 
    return VectorL10n.tr("Vector", "settings_discovery_three_pids_management_information_part1") 
  }
  /// User Settings
  public static var settingsDiscoveryThreePidsManagementInformationPart2: String { 
    return VectorL10n.tr("Vector", "settings_discovery_three_pids_management_information_part2") 
  }
  /// .
  public static var settingsDiscoveryThreePidsManagementInformationPart3: String { 
    return VectorL10n.tr("Vector", "settings_discovery_three_pids_management_information_part3") 
  }
  /// Display Name
  public static var settingsDisplayName: String { 
    return VectorL10n.tr("Vector", "settings_display_name") 
  }
  /// Email
  public static var settingsEmailAddress: String { 
    return VectorL10n.tr("Vector", "settings_email_address") 
  }
  /// Enter your email address
  public static var settingsEmailAddressPlaceholder: String { 
    return VectorL10n.tr("Vector", "settings_email_address_placeholder") 
  }
  /// Integrated calling
  public static var settingsEnableCallkit: String { 
    return VectorL10n.tr("Vector", "settings_enable_callkit") 
  }
  /// Enable in-app notifications
  public static var settingsEnableInappNotifications: String { 
    return VectorL10n.tr("Vector", "settings_enable_inapp_notifications") 
  }
  /// Notifications on this device
  public static var settingsEnablePushNotif: String { 
    return VectorL10n.tr("Vector", "settings_enable_push_notif") 
  }
  /// Enable push notifications
  public static var settingsEnablePushNotifications: String { 
    return VectorL10n.tr("Vector", "settings_enable_push_notifications") 
  }
  /// Rage shake to report bug
  public static var settingsEnableRageshake: String { 
    return VectorL10n.tr("Vector", "settings_enable_rageshake") 
  }
  /// Message bubbles
  public static var settingsEnableRoomMessageBubbles: String { 
    return VectorL10n.tr("Vector", "settings_enable_room_message_bubbles") 
  }
  /// Encrypted direct messages
  public static var settingsEncryptedDirectMessages: String { 
    return VectorL10n.tr("Vector", "settings_encrypted_direct_messages") 
  }
  /// Encrypted group messages
  public static var settingsEncryptedGroupMessages: String { 
    return VectorL10n.tr("Vector", "settings_encrypted_group_messages") 
  }
  /// Enter validation token for %@:
  public static func settingsEnterValidationTokenFor(_ p1: String) -> String {
    return VectorL10n.tr("Vector", "settings_enter_validation_token_for", p1)
  }
  /// Fail to update Matrix account password
  public static var settingsFailToUpdatePassword: String { 
    return VectorL10n.tr("Vector", "settings_fail_to_update_password") 
  }
  /// Fail to update profile
  public static var settingsFailToUpdateProfile: String { 
    return VectorL10n.tr("Vector", "settings_fail_to_update_profile") 
  }
  /// First Name
  public static var settingsFirstName: String { 
    return VectorL10n.tr("Vector", "settings_first_name") 
  }
  /// Show flair where allowed
  public static var settingsFlair: String { 
    return VectorL10n.tr("Vector", "settings_flair") 
  }
  /// Global notification settings are available on your %@ web client
  public static func settingsGlobalSettingsInfo(_ p1: String) -> String {
    return VectorL10n.tr("Vector", "settings_global_settings_info", p1)
  }
  /// Group messages
  public static var settingsGroupMessages: String { 
    return VectorL10n.tr("Vector", "settings_group_messages") 
  }
  /// Using the identity server set above, you can discover and be discoverable by existing contacts you know.
  public static var settingsIdentityServerDescription: String { 
    return VectorL10n.tr("Vector", "settings_identity_server_description") 
  }
  /// No identity server configured
  public static var settingsIdentityServerNoIs: String { 
    return VectorL10n.tr("Vector", "settings_identity_server_no_is") 
  }
  /// You are not currently using an identity server. To discover and be discoverable by existing contacts you know, add one above.
  public static var settingsIdentityServerNoIsDescription: String { 
    return VectorL10n.tr("Vector", "settings_identity_server_no_is_description") 
  }
  /// IDENTITY SERVER
  public static var settingsIdentityServerSettings: String { 
    return VectorL10n.tr("Vector", "settings_identity_server_settings") 
  }
  /// IGNORED USERS
  public static var settingsIgnoredUsers: String { 
    return VectorL10n.tr("Vector", "settings_ignored_users") 
  }
  /// INTEGRATIONS
  public static var settingsIntegrations: String { 
    return VectorL10n.tr("Vector", "settings_integrations") 
  }
  /// Manage integrations
  public static var settingsIntegrationsAllowButton: String { 
    return VectorL10n.tr("Vector", "settings_integrations_allow_button") 
  }
  /// Use an integration manager (%@) to manage bots, bridges, widgets and sticker packs.\n\nIntegration managers receive configuration data, and can modify widgets, send room invites and set power levels on your behalf.
  public static func settingsIntegrationsAllowDescription(_ p1: String) -> String {
    return VectorL10n.tr("Vector", "settings_integrations_allow_description", p1)
  }
  /// KEY BACKUP
  public static var settingsKeyBackup: String { 
    return VectorL10n.tr("Vector", "settings_key_backup") 
  }
  /// Connect this session to Key Backup
  public static var settingsKeyBackupButtonConnect: String { 
    return VectorL10n.tr("Vector", "settings_key_backup_button_connect") 
  }
  /// Start using Key Backup
  public static var settingsKeyBackupButtonCreate: String { 
    return VectorL10n.tr("Vector", "settings_key_backup_button_create") 
  }
  /// Delete Backup
  public static var settingsKeyBackupButtonDelete: String { 
    return VectorL10n.tr("Vector", "settings_key_backup_button_delete") 
  }
  /// Restore from Backup
  public static var settingsKeyBackupButtonRestore: String { 
    return VectorL10n.tr("Vector", "settings_key_backup_button_restore") 
  }
  /// Are you sure? You will lose your encrypted messages if your keys are not backed up properly.
  public static var settingsKeyBackupDeleteConfirmationPromptMsg: String { 
    return VectorL10n.tr("Vector", "settings_key_backup_delete_confirmation_prompt_msg") 
  }
  /// Delete Backup
  public static var settingsKeyBackupDeleteConfirmationPromptTitle: String { 
    return VectorL10n.tr("Vector", "settings_key_backup_delete_confirmation_prompt_title") 
  }
  /// Encrypted messages are secured with end-to-end encryption. Only you and the recipient(s) have the keys to read these messages.
  public static var settingsKeyBackupInfo: String { 
    return VectorL10n.tr("Vector", "settings_key_backup_info") 
  }
  /// Algorithm: %@
  public static func settingsKeyBackupInfoAlgorithm(_ p1: String) -> String {
    return VectorL10n.tr("Vector", "settings_key_backup_info_algorithm", p1)
  }
  /// Checking…
  public static var settingsKeyBackupInfoChecking: String { 
    return VectorL10n.tr("Vector", "settings_key_backup_info_checking") 
  }
  /// Your keys are not being backed up from this session.
  public static var settingsKeyBackupInfoNone: String { 
    return VectorL10n.tr("Vector", "settings_key_backup_info_none") 
  }
  /// This session is not backing up your keys, but you do have an existing backup you can restore from and add to going forward.
  public static var settingsKeyBackupInfoNotValid: String { 
    return VectorL10n.tr("Vector", "settings_key_backup_info_not_valid") 
  }
  /// Backing up %@ keys…
  public static func settingsKeyBackupInfoProgress(_ p1: String) -> String {
    return VectorL10n.tr("Vector", "settings_key_backup_info_progress", p1)
  }
  /// All keys backed up
  public static var settingsKeyBackupInfoProgressDone: String { 
    return VectorL10n.tr("Vector", "settings_key_backup_info_progress_done") 
  }
  /// Back up your keys before signing out to avoid losing them.
  public static var settingsKeyBackupInfoSignoutWarning: String { 
    return VectorL10n.tr("Vector", "settings_key_backup_info_signout_warning") 
  }
  /// Backup has an invalid signature from %@
  public static func settingsKeyBackupInfoTrustSignatureInvalidDeviceUnverified(_ p1: String) -> String {
    return VectorL10n.tr("Vector", "settings_key_backup_info_trust_signature_invalid_device_unverified", p1)
  }
  /// Backup has an invalid signature from %@
  public static func settingsKeyBackupInfoTrustSignatureInvalidDeviceVerified(_ p1: String) -> String {
    return VectorL10n.tr("Vector", "settings_key_backup_info_trust_signature_invalid_device_verified", p1)
  }
  /// Backup has a signature from session with ID: %@
  public static func settingsKeyBackupInfoTrustSignatureUnknown(_ p1: String) -> String {
    return VectorL10n.tr("Vector", "settings_key_backup_info_trust_signature_unknown", p1)
  }
  /// Backup has a valid signature from this session
  public static var settingsKeyBackupInfoTrustSignatureValid: String { 
    return VectorL10n.tr("Vector", "settings_key_backup_info_trust_signature_valid") 
  }
  /// Backup has a signature from %@
  public static func settingsKeyBackupInfoTrustSignatureValidDeviceUnverified(_ p1: String) -> String {
    return VectorL10n.tr("Vector", "settings_key_backup_info_trust_signature_valid_device_unverified", p1)
  }
  /// Backup has a valid signature from %@
  public static func settingsKeyBackupInfoTrustSignatureValidDeviceVerified(_ p1: String) -> String {
    return VectorL10n.tr("Vector", "settings_key_backup_info_trust_signature_valid_device_verified", p1)
  }
  /// This session is backing up your keys.
  public static var settingsKeyBackupInfoValid: String { 
    return VectorL10n.tr("Vector", "settings_key_backup_info_valid") 
  }
  /// Key Backup Version: %@
  public static func settingsKeyBackupInfoVersion(_ p1: String) -> String {
    return VectorL10n.tr("Vector", "settings_key_backup_info_version", p1)
  }
  /// LABS
  public static var settingsLabs: String { 
    return VectorL10n.tr("Vector", "settings_labs") 
  }
  /// Create conference calls with jitsi
  public static var settingsLabsCreateConferenceWithJitsi: String { 
    return VectorL10n.tr("Vector", "settings_labs_create_conference_with_jitsi") 
  }
  /// End-to-End Encryption
  public static var settingsLabsE2eEncryption: String { 
    return VectorL10n.tr("Vector", "settings_labs_e2e_encryption") 
  }
  /// To finish setting up encryption you must log in again.
  public static var settingsLabsE2eEncryptionPromptMessage: String { 
    return VectorL10n.tr("Vector", "settings_labs_e2e_encryption_prompt_message") 
  }
  /// Auto Report Decryption Errors
  public static var settingsLabsEnableAutoReportDecryptionErrors: String { 
    return VectorL10n.tr("Vector", "settings_labs_enable_auto_report_decryption_errors") 
  }
  /// Live location sharing - share current location (active development, and temporarily, locations persist in room history)
  public static var settingsLabsEnableLiveLocationSharing: String { 
    return VectorL10n.tr("Vector", "settings_labs_enable_live_location_sharing") 
  }
  /// New Application Layout
  public static var settingsLabsEnableNewAppLayout: String { 
    return VectorL10n.tr("Vector", "settings_labs_enable_new_app_layout") 
  }
  /// Record the client name, version, and url to recognise sessions more easily in session manager
  public static var settingsLabsEnableNewClientInfoFeature: String { 
    return VectorL10n.tr("Vector", "settings_labs_enable_new_client_info_feature") 
  }
  /// New session manager
  public static var settingsLabsEnableNewSessionManager: String { 
    return VectorL10n.tr("Vector", "settings_labs_enable_new_session_manager") 
  }
  /// Ring for group calls
  public static var settingsLabsEnableRingingForGroupCalls: String { 
    return VectorL10n.tr("Vector", "settings_labs_enable_ringing_for_group_calls") 
  }
  /// Threaded messaging
  public static var settingsLabsEnableThreads: String { 
    return VectorL10n.tr("Vector", "settings_labs_enable_threads") 
  }
  /// Polls
  public static var settingsLabsEnabledPolls: String { 
    return VectorL10n.tr("Vector", "settings_labs_enabled_polls") 
  }
  /// React to messages with emoji
  public static var settingsLabsMessageReaction: String { 
    return VectorL10n.tr("Vector", "settings_labs_message_reaction") 
  }
  /// Show latest avatar and name for users in message history
  public static var settingsLabsUseOnlyLatestUserAvatarAndName: String { 
    return VectorL10n.tr("Vector", "settings_labs_use_only_latest_user_avatar_and_name") 
  }
  /// LINKS
  public static var settingsLinks: String { 
    return VectorL10n.tr("Vector", "settings_links") 
  }
  /// Mark all messages as read
  public static var settingsMarkAllAsRead: String { 
    return VectorL10n.tr("Vector", "settings_mark_all_as_read") 
  }
  /// Mentions and Keywords
  public static var settingsMentionsAndKeywords: String { 
    return VectorL10n.tr("Vector", "settings_mentions_and_keywords") 
  }
  /// You won’t get notifications for mentions & keywords in encrypted rooms on mobile.
  public static var settingsMentionsAndKeywordsEncryptionNotice: String { 
    return VectorL10n.tr("Vector", "settings_mentions_and_keywords_encryption_notice") 
  }
  /// Messages by a bot
  public static var settingsMessagesByABot: String { 
    return VectorL10n.tr("Vector", "settings_messages_by_a_bot") 
  }
  /// @room
  public static var settingsMessagesContainingAtRoom: String { 
    return VectorL10n.tr("Vector", "settings_messages_containing_at_room") 
  }
  /// My display name
  public static var settingsMessagesContainingDisplayName: String { 
    return VectorL10n.tr("Vector", "settings_messages_containing_display_name") 
  }
  /// Keywords
  public static var settingsMessagesContainingKeywords: String { 
    return VectorL10n.tr("Vector", "settings_messages_containing_keywords") 
  }
  /// My username
  public static var settingsMessagesContainingUserName: String { 
    return VectorL10n.tr("Vector", "settings_messages_containing_user_name") 
  }
  /// Add new Keyword
  public static var settingsNewKeyword: String { 
    return VectorL10n.tr("Vector", "settings_new_keyword") 
  }
  /// New password
  public static var settingsNewPassword: String { 
    return VectorL10n.tr("Vector", "settings_new_password") 
  }
  /// Night Mode
  public static var settingsNightMode: String { 
    return VectorL10n.tr("Vector", "settings_night_mode") 
  }
  /// NOTIFICATIONS
  public static var settingsNotifications: String { 
    return VectorL10n.tr("Vector", "settings_notifications") 
  }
  /// To enable notifications, go to your device settings.
  public static var settingsNotificationsDisabledAlertMessage: String { 
    return VectorL10n.tr("Vector", "settings_notifications_disabled_alert_message") 
  }
  /// Notifications disabled
  public static var settingsNotificationsDisabledAlertTitle: String { 
    return VectorL10n.tr("Vector", "settings_notifications_disabled_alert_title") 
  }
  /// Notify me for
  public static var settingsNotifyMeFor: String { 
    return VectorL10n.tr("Vector", "settings_notify_me_for") 
  }
  /// Old password
  public static var settingsOldPassword: String { 
    return VectorL10n.tr("Vector", "settings_old_password") 
  }
  /// Olm Version %@
  public static func settingsOlmVersion(_ p1: String) -> String {
    return VectorL10n.tr("Vector", "settings_olm_version", p1)
  }
  /// Other
  public static var settingsOther: String { 
    return VectorL10n.tr("Vector", "settings_other") 
  }
  /// Your Matrix account password has been updated
  public static var settingsPasswordUpdated: String { 
    return VectorL10n.tr("Vector", "settings_password_updated") 
  }
  /// PHONE CONTACTS
  public static var settingsPhoneContacts: String { 
    return VectorL10n.tr("Vector", "settings_phone_contacts") 
  }
  /// Phone
  public static var settingsPhoneNumber: String { 
    return VectorL10n.tr("Vector", "settings_phone_number") 
  }
  /// Pin rooms with missed notifications
  public static var settingsPinRoomsWithMissedNotif: String { 
    return VectorL10n.tr("Vector", "settings_pin_rooms_with_missed_notif") 
  }
  /// Pin rooms with unread messages
  public static var settingsPinRoomsWithUnread: String { 
    return VectorL10n.tr("Vector", "settings_pin_rooms_with_unread") 
  }
  /// Presence
  public static var settingsPresence: String { 
    return VectorL10n.tr("Vector", "settings_presence") 
  }
  /// Offline Mode
  public static var settingsPresenceOfflineMode: String { 
    return VectorL10n.tr("Vector", "settings_presence_offline_mode") 
  }
  /// If enabled, you will always appear offline to other users, even when using the application.
  public static var settingsPresenceOfflineModeDescription: String { 
    return VectorL10n.tr("Vector", "settings_presence_offline_mode_description") 
  }
  /// Privacy Policy
  public static var settingsPrivacyPolicy: String { 
    return VectorL10n.tr("Vector", "settings_privacy_policy") 
  }
  /// Profile Picture
  public static var settingsProfilePicture: String { 
    return VectorL10n.tr("Vector", "settings_profile_picture") 
  }
  /// Are you sure you want to remove the email address %@?
  public static func settingsRemoveEmailPromptMsg(_ p1: String) -> String {
    return VectorL10n.tr("Vector", "settings_remove_email_prompt_msg", p1)
  }
  /// Are you sure you want to remove the phone number %@?
  public static func settingsRemovePhonePromptMsg(_ p1: String) -> String {
    return VectorL10n.tr("Vector", "settings_remove_phone_prompt_msg", p1)
  }
  /// Confirmation
  public static var settingsRemovePromptTitle: String { 
    return VectorL10n.tr("Vector", "settings_remove_prompt_title") 
  }
  /// Report bug
  public static var settingsReportBug: String { 
    return VectorL10n.tr("Vector", "settings_report_bug") 
  }
  /// Room invitations
  public static var settingsRoomInvitations: String { 
    return VectorL10n.tr("Vector", "settings_room_invitations") 
  }
  /// Room upgrades
  public static var settingsRoomUpgrades: String { 
    return VectorL10n.tr("Vector", "settings_room_upgrades") 
  }
  /// SECURITY
  public static var settingsSecurity: String { 
    return VectorL10n.tr("Vector", "settings_security") 
  }
  /// SENDING IMAGES AND VIDEOS
  public static var settingsSendingMedia: String { 
    return VectorL10n.tr("Vector", "settings_sending_media") 
  }
  /// Show decrypted content
  public static var settingsShowDecryptedContent: String { 
    return VectorL10n.tr("Vector", "settings_show_decrypted_content") 
  }
  /// Show NSFW public rooms
  public static var settingsShowNSFWPublicRooms: String { 
    return VectorL10n.tr("Vector", "settings_show_NSFW_public_rooms") 
  }
  /// Show website preview
  public static var settingsShowUrlPreviews: String { 
    return VectorL10n.tr("Vector", "settings_show_url_previews") 
  }
  /// Previews will only be shown in unencrypted rooms.
  public static var settingsShowUrlPreviewsDescription: String { 
    return VectorL10n.tr("Vector", "settings_show_url_previews_description") 
  }
  /// Sign Out
  public static var settingsSignOut: String { 
    return VectorL10n.tr("Vector", "settings_sign_out") 
  }
  /// Are you sure?
  public static var settingsSignOutConfirmation: String { 
    return VectorL10n.tr("Vector", "settings_sign_out_confirmation") 
  }
  /// You will lose your end-to-end encryption keys. That means you will no longer be able to read old messages in encrypted rooms on this device.
  public static var settingsSignOutE2eWarn: String { 
    return VectorL10n.tr("Vector", "settings_sign_out_e2e_warn") 
  }
  /// Surname
  public static var settingsSurname: String { 
    return VectorL10n.tr("Vector", "settings_surname") 
  }
  /// Terms & Conditions
  public static var settingsTermConditions: String { 
    return VectorL10n.tr("Vector", "settings_term_conditions") 
  }
  /// Third-party Notices
  public static var settingsThirdPartyNotices: String { 
    return VectorL10n.tr("Vector", "settings_third_party_notices") 
  }
  /// Manage which email addresses or phone numbers you can use to log in or recover your account here. Control who can find you in 
  public static var settingsThreePidsManagementInformationPart1: String { 
    return VectorL10n.tr("Vector", "settings_three_pids_management_information_part1") 
  }
  /// Discovery
  public static var settingsThreePidsManagementInformationPart2: String { 
    return VectorL10n.tr("Vector", "settings_three_pids_management_information_part2") 
  }
  /// .
  public static var settingsThreePidsManagementInformationPart3: String { 
    return VectorL10n.tr("Vector", "settings_three_pids_management_information_part3") 
  }
  /// TIMELINE
  public static var settingsTimeline: String { 
    return VectorL10n.tr("Vector", "settings_timeline") 
  }
  /// Settings
  public static var settingsTitle: String { 
    return VectorL10n.tr("Vector", "settings_title") 
  }
  /// Configuration
  public static var settingsTitleConfig: String { 
    return VectorL10n.tr("Vector", "settings_title_config") 
  }
  /// Notifications
  public static var settingsTitleNotifications: String { 
    return VectorL10n.tr("Vector", "settings_title_notifications") 
  }
  /// Language
  public static var settingsUiLanguage: String { 
    return VectorL10n.tr("Vector", "settings_ui_language") 
  }
  /// Show a placeholder for removed messages
  public static var settingsUiShowRedactionsInRoomHistory: String { 
    return VectorL10n.tr("Vector", "settings_ui_show_redactions_in_room_history") 
  }
  /// Theme
  public static var settingsUiTheme: String { 
    return VectorL10n.tr("Vector", "settings_ui_theme") 
  }
  /// Auto
  public static var settingsUiThemeAuto: String { 
    return VectorL10n.tr("Vector", "settings_ui_theme_auto") 
  }
  /// Black
  public static var settingsUiThemeBlack: String { 
    return VectorL10n.tr("Vector", "settings_ui_theme_black") 
  }
  /// Dark
  public static var settingsUiThemeDark: String { 
    return VectorL10n.tr("Vector", "settings_ui_theme_dark") 
  }
  /// Light
  public static var settingsUiThemeLight: String { 
    return VectorL10n.tr("Vector", "settings_ui_theme_light") 
  }
  /// "Auto" uses your device's "Invert Colours" settings
  public static var settingsUiThemePickerMessageInvertColours: String { 
    return VectorL10n.tr("Vector", "settings_ui_theme_picker_message_invert_colours") 
  }
  /// "Auto" matches your device's system theme
  public static var settingsUiThemePickerMessageMatchSystemTheme: String { 
    return VectorL10n.tr("Vector", "settings_ui_theme_picker_message_match_system_theme") 
  }
  /// Select a theme
  public static var settingsUiThemePickerTitle: String { 
    return VectorL10n.tr("Vector", "settings_ui_theme_picker_title") 
  }
  /// Show all messages from %@?
  public static func settingsUnignoreUser(_ p1: String) -> String {
    return VectorL10n.tr("Vector", "settings_unignore_user", p1)
  }
  /// USER INTERFACE
  public static var settingsUserInterface: String { 
    return VectorL10n.tr("Vector", "settings_user_interface") 
  }
  /// USER SETTINGS
  public static var settingsUserSettings: String { 
    return VectorL10n.tr("Vector", "settings_user_settings") 
  }
  /// Version %@
  public static func settingsVersion(_ p1: String) -> String {
    return VectorL10n.tr("Vector", "settings_version", p1)
  }
  /// Your Keywords
  public static var settingsYourKeywords: String { 
    return VectorL10n.tr("Vector", "settings_your_keywords") 
  }
  /// Share
  public static var share: String { 
    return VectorL10n.tr("Vector", "share") 
  }
  /// Login in the main app to share content
  public static var shareExtensionAuthPrompt: String { 
    return VectorL10n.tr("Vector", "share_extension_auth_prompt") 
  }
  /// Failed to send. Check in the main app the encryption settings for this room
  public static var shareExtensionFailedToEncrypt: String { 
    return VectorL10n.tr("Vector", "share_extension_failed_to_encrypt") 
  }
  /// Send in %@ for better quality, or send in low quality below.
  public static func shareExtensionLowQualityVideoMessage(_ p1: String) -> String {
    return VectorL10n.tr("Vector", "share_extension_low_quality_video_message", p1)
  }
  /// Video will be sent in low quality
  public static var shareExtensionLowQualityVideoTitle: String { 
    return VectorL10n.tr("Vector", "share_extension_low_quality_video_title") 
  }
  /// Send now
  public static var shareExtensionSendNow: String { 
    return VectorL10n.tr("Vector", "share_extension_send_now") 
  }
  /// Share invite link
  public static var shareInviteLinkAction: String { 
    return VectorL10n.tr("Vector", "share_invite_link_action") 
  }
  /// Hey, join this room on %@
  public static func shareInviteLinkRoomText(_ p1: String) -> String {
    return VectorL10n.tr("Vector", "share_invite_link_room_text", p1)
  }
  /// Hey, join this space on %@
  public static func shareInviteLinkSpaceText(_ p1: String) -> String {
    return VectorL10n.tr("Vector", "share_invite_link_space_text", p1)
  }
  /// Show Details
  public static var showDetails: String { 
    return VectorL10n.tr("Vector", "show_details") 
  }
  /// Feedback
  public static var sideMenuActionFeedback: String { 
    return VectorL10n.tr("Vector", "side_menu_action_feedback") 
  }
  /// Help
  public static var sideMenuActionHelp: String { 
    return VectorL10n.tr("Vector", "side_menu_action_help") 
  }
  /// Invite friends
  public static var sideMenuActionInviteFriends: String { 
    return VectorL10n.tr("Vector", "side_menu_action_invite_friends") 
  }
  /// Settings
  public static var sideMenuActionSettings: String { 
    return VectorL10n.tr("Vector", "side_menu_action_settings") 
  }
  /// Version %@
  public static func sideMenuAppVersion(_ p1: String) -> String {
    return VectorL10n.tr("Vector", "side_menu_app_version", p1)
  }
  /// Swipe right or tap to see all rooms
  public static var sideMenuCoachMessage: String { 
    return VectorL10n.tr("Vector", "side_menu_coach_message") 
  }
  /// Left panel
  public static var sideMenuRevealActionAccessibilityLabel: String { 
    return VectorL10n.tr("Vector", "side_menu_reveal_action_accessibility_label") 
  }
  /// Sign out
  public static var signOutExistingKeyBackupAlertSignOutAction: String { 
    return VectorL10n.tr("Vector", "sign_out_existing_key_backup_alert_sign_out_action") 
  }
  /// Are you sure you want to sign out?
  public static var signOutExistingKeyBackupAlertTitle: String { 
    return VectorL10n.tr("Vector", "sign_out_existing_key_backup_alert_title") 
  }
  /// I'll wait
  public static var signOutKeyBackupInProgressAlertCancelAction: String { 
    return VectorL10n.tr("Vector", "sign_out_key_backup_in_progress_alert_cancel_action") 
  }
  /// I don't want my encrypted messages
  public static var signOutKeyBackupInProgressAlertDiscardKeyBackupAction: String { 
    return VectorL10n.tr("Vector", "sign_out_key_backup_in_progress_alert_discard_key_backup_action") 
  }
  /// Key backup in progress. If you sign out now you’ll lose access to your encrypted messages.
  public static var signOutKeyBackupInProgressAlertTitle: String { 
    return VectorL10n.tr("Vector", "sign_out_key_backup_in_progress_alert_title") 
  }
  /// I don't want my encrypted messages
  public static var signOutNonExistingKeyBackupAlertDiscardKeyBackupAction: String { 
    return VectorL10n.tr("Vector", "sign_out_non_existing_key_backup_alert_discard_key_backup_action") 
  }
  /// Start using Secure Backup
  public static var signOutNonExistingKeyBackupAlertSetupSecureBackupAction: String { 
    return VectorL10n.tr("Vector", "sign_out_non_existing_key_backup_alert_setup_secure_backup_action") 
  }
  /// You’ll lose access to your encrypted messages if you sign out now
  public static var signOutNonExistingKeyBackupAlertTitle: String { 
    return VectorL10n.tr("Vector", "sign_out_non_existing_key_backup_alert_title") 
  }
  /// Backup
  public static var signOutNonExistingKeyBackupSignOutConfirmationAlertBackupAction: String { 
    return VectorL10n.tr("Vector", "sign_out_non_existing_key_backup_sign_out_confirmation_alert_backup_action") 
  }
  /// You'll lose access to your encrypted messages unless you back up your keys before signing out.
  public static var signOutNonExistingKeyBackupSignOutConfirmationAlertMessage: String { 
    return VectorL10n.tr("Vector", "sign_out_non_existing_key_backup_sign_out_confirmation_alert_message") 
  }
  /// Sign out
  public static var signOutNonExistingKeyBackupSignOutConfirmationAlertSignOutAction: String { 
    return VectorL10n.tr("Vector", "sign_out_non_existing_key_backup_sign_out_confirmation_alert_sign_out_action") 
  }
  /// You'll lose your encrypted messages
  public static var signOutNonExistingKeyBackupSignOutConfirmationAlertTitle: String { 
    return VectorL10n.tr("Vector", "sign_out_non_existing_key_backup_sign_out_confirmation_alert_title") 
  }
  /// Sign up
  public static var signUp: String { 
    return VectorL10n.tr("Vector", "sign_up") 
  }
  /// Skip
  public static var skip: String { 
    return VectorL10n.tr("Vector", "skip") 
  }
  /// Continue with %@
  public static func socialLoginButtonTitleContinue(_ p1: String) -> String {
    return VectorL10n.tr("Vector", "social_login_button_title_continue", p1)
  }
  /// Sign In with %@
  public static func socialLoginButtonTitleSignIn(_ p1: String) -> String {
    return VectorL10n.tr("Vector", "social_login_button_title_sign_in", p1)
  }
  /// Sign Up with %@
  public static func socialLoginButtonTitleSignUp(_ p1: String) -> String {
    return VectorL10n.tr("Vector", "social_login_button_title_sign_up", p1)
  }
  /// Continue with
  public static var socialLoginListTitleContinue: String { 
    return VectorL10n.tr("Vector", "social_login_list_title_continue") 
  }
  /// Or
  public static var socialLoginListTitleSignIn: String { 
    return VectorL10n.tr("Vector", "social_login_list_title_sign_in") 
  }
  /// Or
  public static var socialLoginListTitleSignUp: String { 
    return VectorL10n.tr("Vector", "social_login_list_title_sign_up") 
  }
  /// Change space avatar
  public static var spaceAvatarViewAccessibilityHint: String { 
    return VectorL10n.tr("Vector", "space_avatar_view_accessibility_hint") 
  }
  /// avatar
  public static var spaceAvatarViewAccessibilityLabel: String { 
    return VectorL10n.tr("Vector", "space_avatar_view_accessibility_label") 
  }
  /// BETA
  public static var spaceBetaAnnounceBadge: String { 
    return VectorL10n.tr("Vector", "space_beta_announce_badge") 
  }
  /// Spaces are a new way to group rooms and people. They’re not on iOS yet, but you can use them now on Web and Desktop.
  public static var spaceBetaAnnounceInformation: String { 
    return VectorL10n.tr("Vector", "space_beta_announce_information") 
  }
  /// The new version of communities
  public static var spaceBetaAnnounceSubtitle: String { 
    return VectorL10n.tr("Vector", "space_beta_announce_subtitle") 
  }
  /// Spaces are coming soon
  public static var spaceBetaAnnounceTitle: String { 
    return VectorL10n.tr("Vector", "space_beta_announce_title") 
  }
  /// Space detail
  public static var spaceDetailNavTitle: String { 
    return VectorL10n.tr("Vector", "space_detail_nav_title") 
  }
  /// Spaces are a new way to group rooms and people.\n\nThey’ll be here soon. For now, if you join one on another platform, you will be able to access any rooms you join here.
  public static var spaceFeatureUnavailableInformation: String { 
    return VectorL10n.tr("Vector", "space_feature_unavailable_information") 
  }
  /// Spaces aren't on iOS yet, but you can use them now on Web and Desktop
  public static var spaceFeatureUnavailableSubtitle: String { 
    return VectorL10n.tr("Vector", "space_feature_unavailable_subtitle") 
  }
  /// Spaces aren’t here yet
  public static var spaceFeatureUnavailableTitle: String { 
    return VectorL10n.tr("Vector", "space_feature_unavailable_title") 
  }
  /// Show all rooms
  public static var spaceHomeShowAllRooms: String { 
    return VectorL10n.tr("Vector", "space_home_show_all_rooms") 
  }
  /// Space invite
  public static var spaceInviteNavTitle: String { 
    return VectorL10n.tr("Vector", "space_invite_nav_title") 
  }
  /// You do not have permission to invite people to this space
  public static var spaceInviteNotEnoughPermission: String { 
    return VectorL10n.tr("Vector", "space_invite_not_enough_permission") 
  }
  /// Ban from this space
  public static var spaceParticipantsActionBan: String { 
    return VectorL10n.tr("Vector", "space_participants_action_ban") 
  }
  /// Remove from this space
  public static var spaceParticipantsActionRemove: String { 
    return VectorL10n.tr("Vector", "space_participants_action_remove") 
  }
  /// Private space
  public static var spacePrivateJoinRule: String { 
    return VectorL10n.tr("Vector", "space_private_join_rule") 
  }
  /// Invite only, best for yourself or teams
  public static var spacePrivateJoinRuleDetail: String { 
    return VectorL10n.tr("Vector", "space_private_join_rule_detail") 
  }
  /// Public space
  public static var spacePublicJoinRule: String { 
    return VectorL10n.tr("Vector", "space_public_join_rule") 
  }
  /// Open to anyone, best for communities
  public static var spacePublicJoinRuleDetail: String { 
    return VectorL10n.tr("Vector", "space_public_join_rule_detail") 
  }
  /// Create Space
  public static var spaceSelectorCreateSpace: String { 
    return VectorL10n.tr("Vector", "space_selector_create_space") 
  }
  /// Spaces are a way to group rooms and people. Create a space to get started.
  public static var spaceSelectorEmptyViewInformation: String { 
    return VectorL10n.tr("Vector", "space_selector_empty_view_information") 
  }
  /// No spaces yet.
  public static var spaceSelectorEmptyViewTitle: String { 
    return VectorL10n.tr("Vector", "space_selector_empty_view_title") 
  }
  /// My spaces
  public static var spaceSelectorTitle: String { 
    return VectorL10n.tr("Vector", "space_selector_title") 
  }
  /// Who can access this space?
  public static var spaceSettingsAccessSection: String { 
    return VectorL10n.tr("Vector", "space_settings_access_section") 
  }
  /// Your space is viewable at\n%@
  public static func spaceSettingsCurrentAddressMessage(_ p1: String) -> String {
    return VectorL10n.tr("Vector", "space_settings_current_address_message", p1)
  }
  /// Failed to update space settings. Do you want to retry?
  public static var spaceSettingsUpdateFailedMessage: String { 
    return VectorL10n.tr("Vector", "space_settings_update_failed_message") 
  }
  /// space
  public static var spaceTag: String { 
    return VectorL10n.tr("Vector", "space_tag") 
  }
  /// Description
  public static var spaceTopic: String { 
    return VectorL10n.tr("Vector", "space_topic") 
  }
  /// Add room
  public static var spacesAddRoom: String { 
    return VectorL10n.tr("Vector", "spaces_add_room") 
  }
  /// You do not have permissions to add rooms to this space.
  public static var spacesAddRoomMissingPermissionMessage: String { 
    return VectorL10n.tr("Vector", "spaces_add_room_missing_permission_message") 
  }
  /// Adding rooms coming soon
  public static var spacesAddRoomsComingSoonTitle: String { 
    return VectorL10n.tr("Vector", "spaces_add_rooms_coming_soon_title") 
  }
  /// Add space
  public static var spacesAddSpace: String { 
    return VectorL10n.tr("Vector", "spaces_add_space") 
  }
  /// Create space
  public static var spacesAddSpaceTitle: String { 
    return VectorL10n.tr("Vector", "spaces_add_space_title") 
  }
  /// Create space within %@
  public static func spacesAddSubspaceTitle(_ p1: String) -> String {
    return VectorL10n.tr("Vector", "spaces_add_subspace_title", p1)
  }
  /// This feature hasn’t been implemented here, but it’s on the way. For now, you can do that with %@ on your computer.
  public static func spacesComingSoonDetail(_ p1: String) -> String {
    return VectorL10n.tr("Vector", "spaces_coming_soon_detail", p1)
  }
  /// Coming soon
  public static var spacesComingSoonTitle: String { 
    return VectorL10n.tr("Vector", "spaces_coming_soon_title") 
  }
  /// Create a space
  public static var spacesCreateSpaceTitle: String { 
    return VectorL10n.tr("Vector", "spaces_create_space_title") 
  }
  /// Create a subspace
  public static var spacesCreateSubspaceTitle: String { 
    return VectorL10n.tr("Vector", "spaces_create_subspace_title") 
  }
  /// As this space is just for you, no one will be informed. You can add more later.
  public static var spacesCreationAddRoomsMessage: String { 
    return VectorL10n.tr("Vector", "spaces_creation_add_rooms_message") 
  }
  /// What do you want to add?
  public static var spacesCreationAddRoomsTitle: String { 
    return VectorL10n.tr("Vector", "spaces_creation_add_rooms_title") 
  }
  /// Address
  public static var spacesCreationAddress: String { 
    return VectorL10n.tr("Vector", "spaces_creation_address") 
  }
  /// %@\nalready exists
  public static func spacesCreationAddressAlreadyExists(_ p1: String) -> String {
    return VectorL10n.tr("Vector", "spaces_creation_address_already_exists", p1)
  }
  /// Your space will be viewable at\n%@
  public static func spacesCreationAddressDefaultMessage(_ p1: String) -> String {
    return VectorL10n.tr("Vector", "spaces_creation_address_default_message", p1)
  }
  /// %@\nhas invalid characters
  public static func spacesCreationAddressInvalidCharacters(_ p1: String) -> String {
    return VectorL10n.tr("Vector", "spaces_creation_address_invalid_characters", p1)
  }
  /// Your progress will be lost.
  public static var spacesCreationCancelMessage: String { 
    return VectorL10n.tr("Vector", "spaces_creation_cancel_message") 
  }
  /// Stop creating a space?
  public static var spacesCreationCancelTitle: String { 
    return VectorL10n.tr("Vector", "spaces_creation_cancel_title") 
  }
  /// Email
  public static var spacesCreationEmailInvitesEmailTitle: String { 
    return VectorL10n.tr("Vector", "spaces_creation_email_invites_email_title") 
  }
  /// You can invite them later too.
  public static var spacesCreationEmailInvitesMessage: String { 
    return VectorL10n.tr("Vector", "spaces_creation_email_invites_message") 
  }
  /// Invite your team
  public static var spacesCreationEmailInvitesTitle: String { 
    return VectorL10n.tr("Vector", "spaces_creation_email_invites_title") 
  }
  /// Name required
  public static var spacesCreationEmptyRoomNameError: String { 
    return VectorL10n.tr("Vector", "spaces_creation_empty_room_name_error") 
  }
  /// You can change this later
  public static var spacesCreationFooter: String { 
    return VectorL10n.tr("Vector", "spaces_creation_footer") 
  }
  /// Spaces are a new way to group rooms and people.
  public static var spacesCreationHint: String { 
    return VectorL10n.tr("Vector", "spaces_creation_hint") 
  }
  /// in %@ spaces
  public static func spacesCreationInManySpaces(_ p1: String) -> String {
    return VectorL10n.tr("Vector", "spaces_creation_in_many_spaces", p1)
  }
  /// in 1 space
  public static var spacesCreationInOneSpace: String { 
    return VectorL10n.tr("Vector", "spaces_creation_in_one_space") 
  }
  /// in %@
  public static func spacesCreationInSpacename(_ p1: String) -> String {
    return VectorL10n.tr("Vector", "spaces_creation_in_spacename", p1)
  }
  /// in %@ + %@ spaces
  public static func spacesCreationInSpacenamePlusMany(_ p1: String, _ p2: String) -> String {
    return VectorL10n.tr("Vector", "spaces_creation_in_spacename_plus_many", p1, p2)
  }
  /// in %@ + 1 space
  public static func spacesCreationInSpacenamePlusOne(_ p1: String) -> String {
    return VectorL10n.tr("Vector", "spaces_creation_in_spacename_plus_one", p1)
  }
  /// Invite by username
  public static var spacesCreationInviteByUsername: String { 
    return VectorL10n.tr("Vector", "spaces_creation_invite_by_username") 
  }
  /// You can invite them later too.
  public static var spacesCreationInviteByUsernameMessage: String { 
    return VectorL10n.tr("Vector", "spaces_creation_invite_by_username_message") 
  }
  /// Invite your team
  public static var spacesCreationInviteByUsernameTitle: String { 
    return VectorL10n.tr("Vector", "spaces_creation_invite_by_username_title") 
  }
  /// General
  public static var spacesCreationNewRoomsGeneral: String { 
    return VectorL10n.tr("Vector", "spaces_creation_new_rooms_general") 
  }
  /// We’ll create a room for each one.
  public static var spacesCreationNewRoomsMessage: String { 
    return VectorL10n.tr("Vector", "spaces_creation_new_rooms_message") 
  }
  /// Random
  public static var spacesCreationNewRoomsRandom: String { 
    return VectorL10n.tr("Vector", "spaces_creation_new_rooms_random") 
  }
  /// Room name
  public static var spacesCreationNewRoomsRoomNameTitle: String { 
    return VectorL10n.tr("Vector", "spaces_creation_new_rooms_room_name_title") 
  }
  /// Support
  public static var spacesCreationNewRoomsSupport: String { 
    return VectorL10n.tr("Vector", "spaces_creation_new_rooms_support") 
  }
  /// What are some discussions you’ll have?
  public static var spacesCreationNewRoomsTitle: String { 
    return VectorL10n.tr("Vector", "spaces_creation_new_rooms_title") 
  }
  /// Adding %@ rooms
  public static func spacesCreationPostProcessAddingRooms(_ p1: String) -> String {
    return VectorL10n.tr("Vector", "spaces_creation_post_process_adding_rooms", p1)
  }
  /// Creating %@
  public static func spacesCreationPostProcessCreatingRoom(_ p1: String) -> String {
    return VectorL10n.tr("Vector", "spaces_creation_post_process_creating_room", p1)
  }
  /// Creating space
  public static var spacesCreationPostProcessCreatingSpace: String { 
    return VectorL10n.tr("Vector", "spaces_creation_post_process_creating_space") 
  }
  /// Creating %@
  public static func spacesCreationPostProcessCreatingSpaceTask(_ p1: String) -> String {
    return VectorL10n.tr("Vector", "spaces_creation_post_process_creating_space_task", p1)
  }
  /// Inviting %@ users
  public static func spacesCreationPostProcessInvitingUsers(_ p1: String) -> String {
    return VectorL10n.tr("Vector", "spaces_creation_post_process_inviting_users", p1)
  }
  /// Uploading avatar
  public static var spacesCreationPostProcessUploadingAvatar: String { 
    return VectorL10n.tr("Vector", "spaces_creation_post_process_uploading_avatar") 
  }
  /// Your private space
  public static var spacesCreationPrivateSpaceTitle: String { 
    return VectorL10n.tr("Vector", "spaces_creation_private_space_title") 
  }
  /// Your public space
  public static var spacesCreationPublicSpaceTitle: String { 
    return VectorL10n.tr("Vector", "spaces_creation_public_space_title") 
  }
  /// Add some details to help it stand out. You can change these at any point.
  public static var spacesCreationSettingsMessage: String { 
    return VectorL10n.tr("Vector", "spaces_creation_settings_message") 
  }
  /// A private space to organise your rooms
  public static var spacesCreationSharingTypeJustMeDetail: String { 
    return VectorL10n.tr("Vector", "spaces_creation_sharing_type_just_me_detail") 
  }
  /// Just me
  public static var spacesCreationSharingTypeJustMeTitle: String { 
    return VectorL10n.tr("Vector", "spaces_creation_sharing_type_just_me_title") 
  }
  /// A private space for you & your teammates
  public static var spacesCreationSharingTypeMeAndTeammatesDetail: String { 
    return VectorL10n.tr("Vector", "spaces_creation_sharing_type_me_and_teammates_detail") 
  }
  /// Me and teammates
  public static var spacesCreationSharingTypeMeAndTeammatesTitle: String { 
    return VectorL10n.tr("Vector", "spaces_creation_sharing_type_me_and_teammates_title") 
  }
  /// Make sure the right people have access %@. You can change this later.
  public static func spacesCreationSharingTypeMessage(_ p1: String) -> String {
    return VectorL10n.tr("Vector", "spaces_creation_sharing_type_message", p1)
  }
  /// Who are you working with?
  public static var spacesCreationSharingTypeTitle: String { 
    return VectorL10n.tr("Vector", "spaces_creation_sharing_type_title") 
  }
  /// To join an existing space, you need an invite.
  public static var spacesCreationVisibilityMessage: String { 
    return VectorL10n.tr("Vector", "spaces_creation_visibility_message") 
  }
  /// What type of space do you want to create?
  public static var spacesCreationVisibilityTitle: String { 
    return VectorL10n.tr("Vector", "spaces_creation_visibility_title") 
  }
  /// Some rooms may be hidden because they’re private and you need an invite.
  public static var spacesEmptySpaceDetail: String { 
    return VectorL10n.tr("Vector", "spaces_empty_space_detail") 
  }
  /// This space has no rooms (yet)
  public static var spacesEmptySpaceTitle: String { 
    return VectorL10n.tr("Vector", "spaces_empty_space_title") 
  }
  /// Explore rooms
  public static var spacesExploreRooms: String { 
    return VectorL10n.tr("Vector", "spaces_explore_rooms") 
  }
  /// Explore %@
  public static func spacesExploreRoomsFormat(_ p1: String) -> String {
    return VectorL10n.tr("Vector", "spaces_explore_rooms_format", p1)
  }
  /// 1 room
  public static var spacesExploreRoomsOneRoom: String { 
    return VectorL10n.tr("Vector", "spaces_explore_rooms_one_room") 
  }
  /// %@ rooms
  public static func spacesExploreRoomsRoomNumber(_ p1: String) -> String {
    return VectorL10n.tr("Vector", "spaces_explore_rooms_room_number", p1)
  }
  /// This feature isn't available here. For now, you can do this with %@ on your computer.
  public static func spacesFeatureNotAvailable(_ p1: String) -> String {
    return VectorL10n.tr("Vector", "spaces_feature_not_available", p1)
  }
  /// Home
  public static var spacesHomeSpaceTitle: String { 
    return VectorL10n.tr("Vector", "spaces_home_space_title") 
  }
  /// Invite people
  public static var spacesInvitePeople: String { 
    return VectorL10n.tr("Vector", "spaces_invite_people") 
  }
  /// Invites coming soon
  public static var spacesInvitesComingSoonTitle: String { 
    return VectorL10n.tr("Vector", "spaces_invites_coming_soon_title") 
  }
  /// Spaces
  public static var spacesLeftPanelTitle: String { 
    return VectorL10n.tr("Vector", "spaces_left_panel_title") 
  }
  /// Looking for someone not in %@? For now, you can invite them on web or desktop.
  public static func spacesNoMemberFoundDetail(_ p1: String) -> String {
    return VectorL10n.tr("Vector", "spaces_no_member_found_detail", p1)
  }
  /// No results found
  public static var spacesNoResultFoundTitle: String { 
    return VectorL10n.tr("Vector", "spaces_no_result_found_title") 
  }
  /// Some results may be hidden because they’re private and you need an invite to join them.
  public static var spacesNoRoomFoundDetail: String { 
    return VectorL10n.tr("Vector", "spaces_no_room_found_detail") 
  }
  /// The created space will be added to %@.
  public static func spacesSubspaceCreationVisibilityMessage(_ p1: String) -> String {
    return VectorL10n.tr("Vector", "spaces_subspace_creation_visibility_message", p1)
  }
  /// What type of subspace do you want to create?
  public static var spacesSubspaceCreationVisibilityTitle: String { 
    return VectorL10n.tr("Vector", "spaces_subspace_creation_visibility_title") 
  }
  /// Suggested
  public static var spacesSuggestedRoom: String { 
    return VectorL10n.tr("Vector", "spaces_suggested_room") 
  }
  /// If the server administrator has said that this is expected, ensure that the fingerprint below matches the fingerprint provided by them.
  public static var sslCertNewAccountExpl: String { 
    return VectorL10n.tr("Vector", "ssl_cert_new_account_expl") 
  }
  /// This could mean that someone is maliciously intercepting your traffic, or that your phone does not trust the certificate provided by the remote server.
  public static var sslCertNotTrust: String { 
    return VectorL10n.tr("Vector", "ssl_cert_not_trust") 
  }
  /// Could not verify identity of remote server.
  public static var sslCouldNotVerify: String { 
    return VectorL10n.tr("Vector", "ssl_could_not_verify") 
  }
  /// The certificate has changed from a previously trusted one to one that is not trusted. The server may have renewed its certificate. Contact the server administrator for the expected fingerprint.
  public static var sslExpectedExistingExpl: String { 
    return VectorL10n.tr("Vector", "ssl_expected_existing_expl") 
  }
  /// Fingerprint (%@):
  public static func sslFingerprintHash(_ p1: String) -> String {
    return VectorL10n.tr("Vector", "ssl_fingerprint_hash", p1)
  }
  /// Homeserver URL: %@
  public static func sslHomeserverUrl(_ p1: String) -> String {
    return VectorL10n.tr("Vector", "ssl_homeserver_url", p1)
  }
  /// Logout
  public static var sslLogoutAccount: String { 
    return VectorL10n.tr("Vector", "ssl_logout_account") 
  }
  /// ONLY accept the certificate if the server administrator has published a fingerprint that matches the one above.
  public static var sslOnlyAccept: String { 
    return VectorL10n.tr("Vector", "ssl_only_accept") 
  }
  /// Ignore
  public static var sslRemainOffline: String { 
    return VectorL10n.tr("Vector", "ssl_remain_offline") 
  }
  /// Trust
  public static var sslTrust: String { 
    return VectorL10n.tr("Vector", "ssl_trust") 
  }
  /// The certificate has changed from one that was trusted by your phone. This is HIGHLY UNUSUAL. It is recommended that you DO NOT ACCEPT this new certificate.
  public static var sslUnexpectedExistingExpl: String { 
    return VectorL10n.tr("Vector", "ssl_unexpected_existing_expl") 
  }
  /// Start
  public static var start: String { 
    return VectorL10n.tr("Vector", "start") 
  }
  /// Start Chat
  public static var startChat: String { 
    return VectorL10n.tr("Vector", "start_chat") 
  }
  /// Start Video Call
  public static var startVideoCall: String { 
    return VectorL10n.tr("Vector", "start_video_call") 
  }
  /// Start Voice Call
  public static var startVoiceCall: String { 
    return VectorL10n.tr("Vector", "start_voice_call") 
  }
  /// Stop
  public static var stop: String { 
    return VectorL10n.tr("Vector", "stop") 
  }
  /// Element is a new type of messenger and collaboration app that:\n\n1. Puts you in control to preserve your privacy\n2. Lets you communicate with anyone in the Matrix network, and even beyond by integrating with apps such as Slack\n3. Protects you from advertising, datamining, backdoors and walled gardens\n4. Secures you through end-to-end encryption, with cross-signing to verify others\n\nElement is completely different from other messaging and collaboration apps because it is decentralised and open source.\n\nElement lets you self-host - or choose a host - so that you have privacy, ownership and control of your data and conversations. It gives you access to an open network; so you’re not just stuck speaking to other Element users only. And it is very secure.\n\nElement is able to do all this because it operates on Matrix - the standard for open, decentralised communication. \n\nElement puts you in control by letting you choose who hosts your conversations. From the Element app, you can choose to host in different ways:\n\n1. Get a free account on the matrix.org public server\n2. Self-host your account by running a server on your own hardware\n3. Sign up for an account on a custom server by simply subscribing to the Element Matrix Services hosting platform\n\nWhy choose Element?\n\nOWN YOUR DATA: You decide where to keep your data and messages. You own it and control it, not some MEGACORP that mines your data or gives access to third parties.\n\nOPEN MESSAGING AND COLLABORATION: You can chat with anyone else in the Matrix network, whether they’re using Element or another Matrix app, and even if they are using a different messaging system of the likes of Slack, IRC or XMPP.\n\nSUPER-SECURE: Real end-to-end encryption (only those in the conversation can decrypt messages), and cross-signing to verify the devices of conversation participants.\n\nCOMPLETE COMMUNICATION: Messaging, voice and video calls, file sharing, screen sharing and a whole bunch of integrations, bots and widgets. Build rooms, communities, stay in touch and get things done.\n\nEVERYWHERE YOU ARE: Stay in touch wherever you are with fully synchronised message history across all your devices and on the web at https://element.io/app.
  public static var storeFullDescription: String { 
    return VectorL10n.tr("Vector", "store_full_description") 
  }
  /// Privacy-preserving chat and collaboration app, on an open network. Decentralised to put you in control. No datamining, no backdoors and no third party access.
  public static var storePromotionalText: String { 
    return VectorL10n.tr("Vector", "store_promotional_text") 
  }
  /// Secure decentralised chat/VoIP
  public static var storeShortDescription: String { 
    return VectorL10n.tr("Vector", "store_short_description") 
  }
  /// Submit
  public static var submit: String { 
    return VectorL10n.tr("Vector", "submit") 
  }
  /// Submit code
  public static var submitCode: String { 
    return VectorL10n.tr("Vector", "submit_code") 
  }
  /// Suggest
  public static var suggest: String { 
    return VectorL10n.tr("Vector", "suggest") 
  }
  /// Switch
  public static var `switch`: String { 
    return VectorL10n.tr("Vector", "switch") 
  }
  /// Copy link to thread
  public static var threadCopyLinkToThread: String { 
    return VectorL10n.tr("Vector", "thread_copy_link_to_thread") 
  }
  /// All threads
  public static var threadsActionAllThreads: String { 
    return VectorL10n.tr("Vector", "threads_action_all_threads") 
  }
  /// My threads
  public static var threadsActionMyThreads: String { 
    return VectorL10n.tr("Vector", "threads_action_my_threads") 
  }
  /// Not now
  public static var threadsBetaCancel: String { 
    return VectorL10n.tr("Vector", "threads_beta_cancel") 
  }
  /// Try it out
  public static var threadsBetaEnable: String { 
    return VectorL10n.tr("Vector", "threads_beta_enable") 
  }
  /// Keep discussions organised with threads.\n\nThreads help keep your conversations on-topic and easy to track. 
  public static var threadsBetaInformation: String { 
    return VectorL10n.tr("Vector", "threads_beta_information") 
  }
  /// Learn more
  public static var threadsBetaInformationLink: String { 
    return VectorL10n.tr("Vector", "threads_beta_information_link") 
  }
  /// Threads
  public static var threadsBetaTitle: String { 
    return VectorL10n.tr("Vector", "threads_beta_title") 
  }
  /// Your homeserver does not currently support threads, so this feature may be unreliable. Some threaded messages may not be reliably available. 
  public static var threadsDiscourageInformation1: String { 
    return VectorL10n.tr("Vector", "threads_discourage_information_1") 
  }
  /// \n\nDo you want to enable threads anyway?
  public static var threadsDiscourageInformation2: String { 
    return VectorL10n.tr("Vector", "threads_discourage_information_2") 
  }
  /// Threads help keep your conversations on-topic and easy to track.
  public static var threadsEmptyInfoAll: String { 
    return VectorL10n.tr("Vector", "threads_empty_info_all") 
  }
  /// Reply to an ongoing thread or tap a message and use “Thread” to start a new one.
  public static var threadsEmptyInfoMy: String { 
    return VectorL10n.tr("Vector", "threads_empty_info_my") 
  }
  /// Show all threads
  public static var threadsEmptyShowAllThreads: String { 
    return VectorL10n.tr("Vector", "threads_empty_show_all_threads") 
  }
  /// Tip: Tap a message and use “Thread” to start one.
  public static var threadsEmptyTip: String { 
    return VectorL10n.tr("Vector", "threads_empty_tip") 
  }
  /// Keep discussions organised with threads
  public static var threadsEmptyTitle: String { 
    return VectorL10n.tr("Vector", "threads_empty_title") 
  }
  /// Got it
  public static var threadsNoticeDone: String { 
    return VectorL10n.tr("Vector", "threads_notice_done") 
  }
  /// All threads created during the experimental period will now be <b>rendered as regular replies</b>.<br/><br/>This will be a one-off transition, as threads are now part of the Matrix specification.
  public static var threadsNoticeInformation: String { 
    return VectorL10n.tr("Vector", "threads_notice_information") 
  }
  /// Threads no longer experimental 🎉
  public static var threadsNoticeTitle: String { 
    return VectorL10n.tr("Vector", "threads_notice_title") 
  }
  /// Threads
  public static var threadsTitle: String { 
    return VectorL10n.tr("Vector", "threads_title") 
  }
  /// Favourites
  public static var titleFavourites: String { 
    return VectorL10n.tr("Vector", "title_favourites") 
  }
  /// Communities
  public static var titleGroups: String { 
    return VectorL10n.tr("Vector", "title_groups") 
  }
  /// Home
  public static var titleHome: String { 
    return VectorL10n.tr("Vector", "title_home") 
  }
  /// People
  public static var titlePeople: String { 
    return VectorL10n.tr("Vector", "title_people") 
  }
  /// Rooms
  public static var titleRooms: String { 
    return VectorL10n.tr("Vector", "title_rooms") 
  }
  /// Today
  public static var today: String { 
    return VectorL10n.tr("Vector", "today") 
  }
  /// Un-ban
  public static var unban: String { 
    return VectorL10n.tr("Vector", "unban") 
  }
  /// Unignore
  public static var unignore: String { 
    return VectorL10n.tr("Vector", "unignore") 
  }
  /// This room contains unknown sessions which have not been verified.\nThis means there is no guarantee that the sessions belong to the users they claim to.\nWe recommend you go through the verification process for each session before continuing, but you can resend the message without verifying if you prefer.
  public static var unknownDevicesAlert: String { 
    return VectorL10n.tr("Vector", "unknown_devices_alert") 
  }
  /// Room contains unknown sessions
  public static var unknownDevicesAlertTitle: String { 
    return VectorL10n.tr("Vector", "unknown_devices_alert_title") 
  }
  /// Answer Anyway
  public static var unknownDevicesAnswerAnyway: String { 
    return VectorL10n.tr("Vector", "unknown_devices_answer_anyway") 
  }
  /// Call Anyway
  public static var unknownDevicesCallAnyway: String { 
    return VectorL10n.tr("Vector", "unknown_devices_call_anyway") 
  }
  /// Send Anyway
  public static var unknownDevicesSendAnyway: String { 
    return VectorL10n.tr("Vector", "unknown_devices_send_anyway") 
  }
  /// Unknown sessions
  public static var unknownDevicesTitle: String { 
    return VectorL10n.tr("Vector", "unknown_devices_title") 
  }
  /// Verify…
  public static var unknownDevicesVerify: String { 
    return VectorL10n.tr("Vector", "unknown_devices_verify") 
  }
  /// Unsent
  public static var unsent: String { 
    return VectorL10n.tr("Vector", "unsent") 
  }
  /// Change user avatar
  public static var userAvatarViewAccessibilityHint: String { 
    return VectorL10n.tr("Vector", "user_avatar_view_accessibility_hint") 
  }
  /// avatar
  public static var userAvatarViewAccessibilityLabel: String { 
    return VectorL10n.tr("Vector", "user_avatar_view_accessibility_label") 
  }
  /// ex: @bob:homeserver
  public static var userIdPlaceholder: String { 
    return VectorL10n.tr("Vector", "user_id_placeholder") 
  }
  /// User ID:
  public static var userIdTitle: String { 
    return VectorL10n.tr("Vector", "user_id_title") 
  }
<<<<<<< HEAD
  /// Inactive for 90+ days
  public static var userInactiveSessionItem: String { 
    return VectorL10n.tr("Vector", "user_inactive_session_item") 
  }
  /// Inactive for 90+ days (%@)
  public static func userInactiveSessionItemWithDate(_ p1: String) -> String {
    return VectorL10n.tr("Vector", "user_inactive_session_item_with_date", p1)
  }
  /// Security recommendation
  public static var userOtherSessionSecurityRecommendationTitle: String { 
    return VectorL10n.tr("Vector", "user_other_session_security_recommendation_title") 
=======
  /// Name
  public static var userSessionDetailsApplicationName: String { 
    return VectorL10n.tr("Vector", "user_session_details_application_name") 
  }
  /// Application
  public static var userSessionDetailsApplicationSectionHeader: String { 
    return VectorL10n.tr("Vector", "user_session_details_application_section_header") 
  }
  /// URL
  public static var userSessionDetailsApplicationUrl: String { 
    return VectorL10n.tr("Vector", "user_session_details_application_url") 
  }
  /// Version
  public static var userSessionDetailsApplicationVersion: String { 
    return VectorL10n.tr("Vector", "user_session_details_application_version") 
>>>>>>> c8b1657e
  }
  /// IP address
  public static var userSessionDetailsDeviceIpAddress: String { 
    return VectorL10n.tr("Vector", "user_session_details_device_ip_address") 
  }
  /// IP location
  public static var userSessionDetailsDeviceIpLocation: String { 
    return VectorL10n.tr("Vector", "user_session_details_device_ip_location") 
  }
  /// Model
  public static var userSessionDetailsDeviceModel: String { 
    return VectorL10n.tr("Vector", "user_session_details_device_model") 
  }
  /// Operating System
  public static var userSessionDetailsDeviceOs: String { 
    return VectorL10n.tr("Vector", "user_session_details_device_os") 
  }
  /// Device
  public static var userSessionDetailsDeviceSectionHeader: String { 
    return VectorL10n.tr("Vector", "user_session_details_device_section_header") 
  }
  /// Session ID
  public static var userSessionDetailsSessionId: String { 
    return VectorL10n.tr("Vector", "user_session_details_session_id") 
  }
  /// Session name
  public static var userSessionDetailsSessionName: String { 
    return VectorL10n.tr("Vector", "user_session_details_session_name") 
  }
  /// Copy any data by tapping on it and holding it down.
  public static var userSessionDetailsSessionSectionFooter: String { 
    return VectorL10n.tr("Vector", "user_session_details_session_section_footer") 
  }
  /// Session
  public static var userSessionDetailsSessionSectionHeader: String { 
    return VectorL10n.tr("Vector", "user_session_details_session_section_header") 
  }
  /// Session details
  public static var userSessionDetailsTitle: String { 
    return VectorL10n.tr("Vector", "user_session_details_title") 
  }
  /// %@ · Last activity %@
  public static func userSessionItemDetails(_ p1: String, _ p2: String) -> String {
    return VectorL10n.tr("Vector", "user_session_item_details", p1, p2)
  }
  /// Learn more
  public static var userSessionLearnMore: String { 
    return VectorL10n.tr("Vector", "user_session_learn_more") 
  }
  /// %@: %@
  public static func userSessionName(_ p1: String, _ p2: String) -> String {
    return VectorL10n.tr("Vector", "user_session_name", p1, p2)
  }
  /// Current session
  public static var userSessionOverviewCurrentSessionTitle: String { 
    return VectorL10n.tr("Vector", "user_session_overview_current_session_title") 
  }
  /// Session details
  public static var userSessionOverviewSessionDetailsButtonTitle: String { 
    return VectorL10n.tr("Vector", "user_session_overview_session_details_button_title") 
  }
  /// Session
  public static var userSessionOverviewSessionTitle: String { 
    return VectorL10n.tr("Vector", "user_session_overview_session_title") 
  }
  /// Push notifications
  public static var userSessionPushNotifications: String { 
    return VectorL10n.tr("Vector", "user_session_push_notifications") 
  }
  /// When turned on, this session will receive push notifications.
  public static var userSessionPushNotificationsMessage: String { 
    return VectorL10n.tr("Vector", "user_session_push_notifications_message") 
  }
  /// Unverified session
  public static var userSessionUnverified: String { 
    return VectorL10n.tr("Vector", "user_session_unverified") 
  }
  /// Verify your current session for enhanced secure messaging.
  public static var userSessionUnverifiedAdditionalInfo: String { 
    return VectorL10n.tr("Vector", "user_session_unverified_additional_info") 
  }
  /// Unverified
  public static var userSessionUnverifiedShort: String { 
    return VectorL10n.tr("Vector", "user_session_unverified_short") 
  }
  /// Verified session
  public static var userSessionVerified: String { 
    return VectorL10n.tr("Vector", "user_session_verified") 
  }
  /// Your current session is ready for secure messaging.
  public static var userSessionVerifiedAdditionalInfo: String { 
    return VectorL10n.tr("Vector", "user_session_verified_additional_info") 
  }
  /// Verified
  public static var userSessionVerifiedShort: String { 
    return VectorL10n.tr("Vector", "user_session_verified_short") 
  }
  /// Verify session
  public static var userSessionVerifyAction: String { 
    return VectorL10n.tr("Vector", "user_session_verify_action") 
  }
  /// View details
  public static var userSessionViewDetails: String { 
    return VectorL10n.tr("Vector", "user_session_view_details") 
  }
  /// Current session
  public static var userSessionsOverviewCurrentSessionSectionTitle: String { 
    return VectorL10n.tr("Vector", "user_sessions_overview_current_session_section_title") 
  }
  /// For best security, verify your sessions and sign out from any session that you don’t recognize or use anymore.
  public static var userSessionsOverviewOtherSessionsSectionInfo: String { 
    return VectorL10n.tr("Vector", "user_sessions_overview_other_sessions_section_info") 
  }
  /// Other sessions
  public static var userSessionsOverviewOtherSessionsSectionTitle: String { 
    return VectorL10n.tr("Vector", "user_sessions_overview_other_sessions_section_title") 
  }
  /// Consider signing out from old sessions (90 days or older) you don’t use anymore.
  public static var userSessionsOverviewSecurityRecommendationsInactiveInfo: String { 
    return VectorL10n.tr("Vector", "user_sessions_overview_security_recommendations_inactive_info") 
  }
  /// Inactive sessions
  public static var userSessionsOverviewSecurityRecommendationsInactiveTitle: String { 
    return VectorL10n.tr("Vector", "user_sessions_overview_security_recommendations_inactive_title") 
  }
  /// Improve your account security by following these recommendations.
  public static var userSessionsOverviewSecurityRecommendationsSectionInfo: String { 
    return VectorL10n.tr("Vector", "user_sessions_overview_security_recommendations_section_info") 
  }
  /// Security recommendations
  public static var userSessionsOverviewSecurityRecommendationsSectionTitle: String { 
    return VectorL10n.tr("Vector", "user_sessions_overview_security_recommendations_section_title") 
  }
  /// Verify or sign out from unverified sessions.
  public static var userSessionsOverviewSecurityRecommendationsUnverifiedInfo: String { 
    return VectorL10n.tr("Vector", "user_sessions_overview_security_recommendations_unverified_info") 
  }
  /// Unverified sessions
  public static var userSessionsOverviewSecurityRecommendationsUnverifiedTitle: String { 
    return VectorL10n.tr("Vector", "user_sessions_overview_security_recommendations_unverified_title") 
  }
  /// Sessions
  public static var userSessionsOverviewTitle: String { 
    return VectorL10n.tr("Vector", "user_sessions_overview_title") 
  }
  /// Manage sessions
  public static var userSessionsSettings: String { 
    return VectorL10n.tr("Vector", "user_sessions_settings") 
  }
  /// View all (%d)
  public static func userSessionsViewAllAction(_ p1: Int) -> String {
    return VectorL10n.tr("Vector", "user_sessions_view_all_action", p1)
  }
  /// If you didn’t sign in to this session, your account may be compromised.
  public static var userVerificationSessionDetailsAdditionalInformationUntrustedCurrentUser: String { 
    return VectorL10n.tr("Vector", "user_verification_session_details_additional_information_untrusted_current_user") 
  }
  /// Until this user trusts this session, messages sent to and from it are labelled with warnings. Alternatively, you can manually verify it.
  public static var userVerificationSessionDetailsAdditionalInformationUntrustedOtherUser: String { 
    return VectorL10n.tr("Vector", "user_verification_session_details_additional_information_untrusted_other_user") 
  }
  /// This session is trusted for secure messaging because you verified it:
  public static var userVerificationSessionDetailsInformationTrustedCurrentUser: String { 
    return VectorL10n.tr("Vector", "user_verification_session_details_information_trusted_current_user") 
  }
  /// This session is trusted for secure messaging because 
  public static var userVerificationSessionDetailsInformationTrustedOtherUserPart1: String { 
    return VectorL10n.tr("Vector", "user_verification_session_details_information_trusted_other_user_part1") 
  }
  ///  verified it:
  public static var userVerificationSessionDetailsInformationTrustedOtherUserPart2: String { 
    return VectorL10n.tr("Vector", "user_verification_session_details_information_trusted_other_user_part2") 
  }
  /// Verify this session to mark it as trusted & grant it access to encrypted messages:
  public static var userVerificationSessionDetailsInformationUntrustedCurrentUser: String { 
    return VectorL10n.tr("Vector", "user_verification_session_details_information_untrusted_current_user") 
  }
  ///  signed in using a new session:
  public static var userVerificationSessionDetailsInformationUntrustedOtherUser: String { 
    return VectorL10n.tr("Vector", "user_verification_session_details_information_untrusted_other_user") 
  }
  /// Trusted
  public static var userVerificationSessionDetailsTrustedTitle: String { 
    return VectorL10n.tr("Vector", "user_verification_session_details_trusted_title") 
  }
  /// Not Trusted
  public static var userVerificationSessionDetailsUntrustedTitle: String { 
    return VectorL10n.tr("Vector", "user_verification_session_details_untrusted_title") 
  }
  /// Interactively Verify
  public static var userVerificationSessionDetailsVerifyActionCurrentUser: String { 
    return VectorL10n.tr("Vector", "user_verification_session_details_verify_action_current_user") 
  }
  /// Manually Verify by Text
  public static var userVerificationSessionDetailsVerifyActionCurrentUserManually: String { 
    return VectorL10n.tr("Vector", "user_verification_session_details_verify_action_current_user_manually") 
  }
  /// Manually verify
  public static var userVerificationSessionDetailsVerifyActionOtherUser: String { 
    return VectorL10n.tr("Vector", "user_verification_session_details_verify_action_other_user") 
  }
  /// Messages with this user in this room are end-to-end encrypted and can’t be read by third parties.
  public static var userVerificationSessionsListInformation: String { 
    return VectorL10n.tr("Vector", "user_verification_sessions_list_information") 
  }
  /// Trusted
  public static var userVerificationSessionsListSessionTrusted: String { 
    return VectorL10n.tr("Vector", "user_verification_sessions_list_session_trusted") 
  }
  /// Not trusted
  public static var userVerificationSessionsListSessionUntrusted: String { 
    return VectorL10n.tr("Vector", "user_verification_sessions_list_session_untrusted") 
  }
  /// Sessions
  public static var userVerificationSessionsListTableTitle: String { 
    return VectorL10n.tr("Vector", "user_verification_sessions_list_table_title") 
  }
  /// Trusted
  public static var userVerificationSessionsListUserTrustLevelTrustedTitle: String { 
    return VectorL10n.tr("Vector", "user_verification_sessions_list_user_trust_level_trusted_title") 
  }
  /// Unknown
  public static var userVerificationSessionsListUserTrustLevelUnknownTitle: String { 
    return VectorL10n.tr("Vector", "user_verification_sessions_list_user_trust_level_unknown_title") 
  }
  /// Warning
  public static var userVerificationSessionsListUserTrustLevelWarningTitle: String { 
    return VectorL10n.tr("Vector", "user_verification_sessions_list_user_trust_level_warning_title") 
  }
  /// To be secure, do this in person or use another way to communicate.
  public static var userVerificationStartAdditionalInformation: String { 
    return VectorL10n.tr("Vector", "user_verification_start_additional_information") 
  }
  /// For extra security, verify 
  public static var userVerificationStartInformationPart1: String { 
    return VectorL10n.tr("Vector", "user_verification_start_information_part1") 
  }
  ///  by checking a one-time code on both your devices.
  public static var userVerificationStartInformationPart2: String { 
    return VectorL10n.tr("Vector", "user_verification_start_information_part2") 
  }
  /// Start verification
  public static var userVerificationStartVerifyAction: String { 
    return VectorL10n.tr("Vector", "user_verification_start_verify_action") 
  }
  /// Waiting for %@…
  public static func userVerificationStartWaitingPartner(_ p1: String) -> String {
    return VectorL10n.tr("Vector", "user_verification_start_waiting_partner", p1)
  }
  /// We are no longer supporting %@ on iOS %@. To continue using %@ to its full potential, we advise you to upgrade your version of iOS.
  public static func versionCheckBannerSubtitleDeprecated(_ p1: String, _ p2: String, _ p3: String) -> String {
    return VectorL10n.tr("Vector", "version_check_banner_subtitle_deprecated", p1, p2, p3)
  }
  /// We will soon be ending support for %@ on iOS %@. To continue using %@ to its full potential, we advise you to upgrade your version of iOS.
  public static func versionCheckBannerSubtitleSupported(_ p1: String, _ p2: String, _ p3: String) -> String {
    return VectorL10n.tr("Vector", "version_check_banner_subtitle_supported", p1, p2, p3)
  }
  /// We’re no longer supporting iOS %@
  public static func versionCheckBannerTitleDeprecated(_ p1: String) -> String {
    return VectorL10n.tr("Vector", "version_check_banner_title_deprecated", p1)
  }
  /// We’re ending support for iOS %@
  public static func versionCheckBannerTitleSupported(_ p1: String) -> String {
    return VectorL10n.tr("Vector", "version_check_banner_title_supported", p1)
  }
  /// Find out how
  public static var versionCheckModalActionTitleDeprecated: String { 
    return VectorL10n.tr("Vector", "version_check_modal_action_title_deprecated") 
  }
  /// Got it
  public static var versionCheckModalActionTitleSupported: String { 
    return VectorL10n.tr("Vector", "version_check_modal_action_title_supported") 
  }
  /// We've been working on enhancing %@ for a faster and more polished experience. Unfortunately your current version of iOS is not  compatible with some of those fixes and is no longer supported.\nWe're advising you to upgrade your operating system to use %@ to its full potential.
  public static func versionCheckModalSubtitleDeprecated(_ p1: String, _ p2: String) -> String {
    return VectorL10n.tr("Vector", "version_check_modal_subtitle_deprecated", p1, p2)
  }
  /// We've been working on enhancing %@ for a faster and more polished experience. Unfortunately your current version of iOS is not compatible with some of those fixes and will no longer be supported.\nWe're advising you to upgrade your operating system to use %@ to its full potential.
  public static func versionCheckModalSubtitleSupported(_ p1: String, _ p2: String) -> String {
    return VectorL10n.tr("Vector", "version_check_modal_subtitle_supported", p1, p2)
  }
  /// We’re no longer supporting iOS %@
  public static func versionCheckModalTitleDeprecated(_ p1: String) -> String {
    return VectorL10n.tr("Vector", "version_check_modal_title_deprecated", p1)
  }
  /// We’re ending support for iOS %@
  public static func versionCheckModalTitleSupported(_ p1: String) -> String {
    return VectorL10n.tr("Vector", "version_check_modal_title_supported", p1)
  }
  /// Video
  public static var video: String { 
    return VectorL10n.tr("Vector", "video") 
  }
  /// View
  public static var view: String { 
    return VectorL10n.tr("Vector", "view") 
  }
  /// Voice
  public static var voice: String { 
    return VectorL10n.tr("Vector", "voice") 
  }
  /// Voice message
  public static var voiceMessageLockScreenPlaceholder: String { 
    return VectorL10n.tr("Vector", "voice_message_lock_screen_placeholder") 
  }
  /// Hold to record, release to send
  public static var voiceMessageReleaseToSend: String { 
    return VectorL10n.tr("Vector", "voice_message_release_to_send") 
  }
  /// %@s left
  public static func voiceMessageRemainingRecordingTime(_ p1: String) -> String {
    return VectorL10n.tr("Vector", "voice_message_remaining_recording_time", p1)
  }
  /// Tap on your recording to stop or listen
  public static var voiceMessageStopLockedModeRecording: String { 
    return VectorL10n.tr("Vector", "voice_message_stop_locked_mode_recording") 
  }
  /// Warning
  public static var warning: String { 
    return VectorL10n.tr("Vector", "warning") 
  }
  /// Widget creation has failed
  public static var widgetCreationFailure: String { 
    return VectorL10n.tr("Vector", "widget_creation_failure") 
  }
  /// Failed to send request.
  public static var widgetIntegrationFailedToSendRequest: String { 
    return VectorL10n.tr("Vector", "widget_integration_failed_to_send_request") 
  }
  /// You need to enable integration manager in settings
  public static var widgetIntegrationManagerDisabled: String { 
    return VectorL10n.tr("Vector", "widget_integration_manager_disabled") 
  }
  /// Missing room_id in request.
  public static var widgetIntegrationMissingRoomId: String { 
    return VectorL10n.tr("Vector", "widget_integration_missing_room_id") 
  }
  /// Missing user_id in request.
  public static var widgetIntegrationMissingUserId: String { 
    return VectorL10n.tr("Vector", "widget_integration_missing_user_id") 
  }
  /// You are not in this room.
  public static var widgetIntegrationMustBeInRoom: String { 
    return VectorL10n.tr("Vector", "widget_integration_must_be_in_room") 
  }
  /// You need to be able to invite users to do that.
  public static var widgetIntegrationNeedToBeAbleToInvite: String { 
    return VectorL10n.tr("Vector", "widget_integration_need_to_be_able_to_invite") 
  }
  /// You do not have permission to do that in this room.
  public static var widgetIntegrationNoPermissionInRoom: String { 
    return VectorL10n.tr("Vector", "widget_integration_no_permission_in_room") 
  }
  /// Power level must be positive integer.
  public static var widgetIntegrationPositivePowerLevel: String { 
    return VectorL10n.tr("Vector", "widget_integration_positive_power_level") 
  }
  /// This room is not recognised.
  public static var widgetIntegrationRoomNotRecognised: String { 
    return VectorL10n.tr("Vector", "widget_integration_room_not_recognised") 
  }
  /// Room %@ is not visible.
  public static func widgetIntegrationRoomNotVisible(_ p1: String) -> String {
    return VectorL10n.tr("Vector", "widget_integration_room_not_visible", p1)
  }
  /// Unable to create widget.
  public static var widgetIntegrationUnableToCreate: String { 
    return VectorL10n.tr("Vector", "widget_integration_unable_to_create") 
  }
  /// Failed to connect to integrations server
  public static var widgetIntegrationsServerFailedToConnect: String { 
    return VectorL10n.tr("Vector", "widget_integrations_server_failed_to_connect") 
  }
  /// Open in browser
  public static var widgetMenuOpenOutside: String { 
    return VectorL10n.tr("Vector", "widget_menu_open_outside") 
  }
  /// Refresh
  public static var widgetMenuRefresh: String { 
    return VectorL10n.tr("Vector", "widget_menu_refresh") 
  }
  /// Remove for everyone
  public static var widgetMenuRemove: String { 
    return VectorL10n.tr("Vector", "widget_menu_remove") 
  }
  /// Revoke access for me
  public static var widgetMenuRevokePermission: String { 
    return VectorL10n.tr("Vector", "widget_menu_revoke_permission") 
  }
  /// No integrations server configured
  public static var widgetNoIntegrationsServerConfigured: String { 
    return VectorL10n.tr("Vector", "widget_no_integrations_server_configured") 
  }
  /// You need permission to manage widgets in this room
  public static var widgetNoPowerToManage: String { 
    return VectorL10n.tr("Vector", "widget_no_power_to_manage") 
  }
  /// Manage integrations…
  public static var widgetPickerManageIntegrations: String { 
    return VectorL10n.tr("Vector", "widget_picker_manage_integrations") 
  }
  /// Integrations
  public static var widgetPickerTitle: String { 
    return VectorL10n.tr("Vector", "widget_picker_title") 
  }
  /// You don't currently have any stickerpacks enabled.
  public static var widgetStickerPickerNoStickerpacksAlert: String { 
    return VectorL10n.tr("Vector", "widget_sticker_picker_no_stickerpacks_alert") 
  }
  /// Add some now?
  public static var widgetStickerPickerNoStickerpacksAlertAddNow: String { 
    return VectorL10n.tr("Vector", "widget_sticker_picker_no_stickerpacks_alert_add_now") 
  }
  /// Yes
  public static var yes: String { 
    return VectorL10n.tr("Vector", "yes") 
  }
  /// Yesterday
  public static var yesterday: String { 
    return VectorL10n.tr("Vector", "yesterday") 
  }
  /// You
  public static var you: String { 
    return VectorL10n.tr("Vector", "you") 
  }
}
// swiftlint:enable function_parameter_count identifier_name line_length type_body_length

// MARK: - Implementation Details

extension VectorL10n {
  static func tr(_ table: String, _ key: String, _ args: CVarArg...) -> String {
    let format = NSLocalizedString(key, tableName: table, bundle: bundle, comment: "")
    let locale = LocaleProvider.locale ?? Locale.current    
    return String(format: format, locale: locale, arguments: args)
  }
  /// The bundle to load strings from. This will be the app's bundle unless running
  /// the UI tests target, in which case the strings are contained in the tests bundle.
  static let bundle: Bundle = {
    if ProcessInfo.processInfo.environment["XCTestConfigurationFilePath"] != nil {
      // The tests bundle is embedded inside a runner. Find the bundle for VectorL10n.
      return Bundle(for: VectorL10n.self)
    }
    return Bundle.app
  }()
}
<|MERGE_RESOLUTION|>--- conflicted
+++ resolved
@@ -8483,7 +8483,6 @@
   public static var userIdTitle: String { 
     return VectorL10n.tr("Vector", "user_id_title") 
   }
-<<<<<<< HEAD
   /// Inactive for 90+ days
   public static var userInactiveSessionItem: String { 
     return VectorL10n.tr("Vector", "user_inactive_session_item") 
@@ -8495,7 +8494,7 @@
   /// Security recommendation
   public static var userOtherSessionSecurityRecommendationTitle: String { 
     return VectorL10n.tr("Vector", "user_other_session_security_recommendation_title") 
-=======
+  }
   /// Name
   public static var userSessionDetailsApplicationName: String { 
     return VectorL10n.tr("Vector", "user_session_details_application_name") 
@@ -8511,7 +8510,6 @@
   /// Version
   public static var userSessionDetailsApplicationVersion: String { 
     return VectorL10n.tr("Vector", "user_session_details_application_version") 
->>>>>>> c8b1657e
   }
   /// IP address
   public static var userSessionDetailsDeviceIpAddress: String { 
