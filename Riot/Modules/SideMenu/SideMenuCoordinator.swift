// File created from ScreenTemplate
// $ createScreen.sh SideMenu SideMenu
/*
 Copyright 2020 New Vector Ltd
 
 Licensed under the Apache License, Version 2.0 (the "License");
 you may not use this file except in compliance with the License.
 You may obtain a copy of the License at
 
 http://www.apache.org/licenses/LICENSE-2.0
 
 Unless required by applicable law or agreed to in writing, software
 distributed under the License is distributed on an "AS IS" BASIS,
 WITHOUT WARRANTIES OR CONDITIONS OF ANY KIND, either express or implied.
 See the License for the specific language governing permissions and
 limitations under the License.
 */

import Foundation
import UIKit
import SideMenu
import SafariServices

class SideMenuCoordinatorParameters {
    let appNavigator: AppNavigatorProtocol
    let userSessionsService: UserSessionsService
    let appInfo: AppInfo
    
    init(appNavigator: AppNavigatorProtocol,
         userSessionsService: UserSessionsService,
         appInfo: AppInfo) {
        self.appNavigator = appNavigator
        self.userSessionsService = userSessionsService
        self.appInfo = appInfo
    }
}

final class SideMenuCoordinator: NSObject, SideMenuCoordinatorType {
    
    // MARK: - Constants
    
    private enum SideMenu {
        static let widthRatio: CGFloat = 0.82
        static let maxWidthiPad: CGFloat = 320.0
    }
    
    // MARK: - Properties
    
    // MARK: Private
    
    private let parameters: SideMenuCoordinatorParameters
    private var sideMenuViewModel: SideMenuViewModelType
    
    private weak var spaceListCoordinator: SpaceListCoordinatorType?
    
    private lazy var sideMenuNavigationViewController: SideMenuNavigationController = {
        return self.createSideMenuNavigationController(with: self.sideMenuViewController)
    }()
    
    private let sideMenuViewController: SideMenuViewController
    
    let spaceMenuPresenter = SpaceMenuPresenter()
    
<<<<<<< HEAD
    private var exploreRoomCoordimator: ExploreRoomCoordinatorBridgePresenter?
    private var memberListCoordinator: SpaceMemberListCoordinatorBridgePresenter?
=======
    private var exploreRoomCoordinator: ExploreRoomCoordinator?
>>>>>>> 99caa088

    // MARK: Public

    // Must be used only internally
    var childCoordinators: [Coordinator] = []
    
    weak var delegate: SideMenuCoordinatorDelegate?
    
    // MARK: - Setup
    
    init(parameters: SideMenuCoordinatorParameters) {
        self.parameters = parameters
        
        let sideMenuViewModel = SideMenuViewModel(userSessionsService: self.parameters.userSessionsService, appInfo: parameters.appInfo)
        self.sideMenuViewController = SideMenuViewController.instantiate(with: sideMenuViewModel)
        self.sideMenuViewModel = sideMenuViewModel
    }
    
    // MARK: - Public methods
    
    func start() {            
        self.sideMenuViewModel.coordinatorDelegate = self
        
        self.sideMenuNavigationViewController.sideMenuDelegate = self
        self.sideMenuNavigationViewController.dismissOnRotation = false
        
        // Set the sideMenuNavigationViewController as default left menu
        SideMenuManager.default.leftMenuNavigationController = self.sideMenuNavigationViewController
        
        self.addSpaceListIfNeeded()
        self.registerUserSessionsServiceNotifications()
    }
    
    func toPresentable() -> UIViewController {
        return self.sideMenuNavigationViewController
    }
    
    @discardableResult func addScreenEdgePanGesturesToPresent(to view: UIView) -> UIScreenEdgePanGestureRecognizer {
        return self.sideMenuNavigationViewController.sideMenuManager.addScreenEdgePanGesturesToPresent(toView: view, forMenu: .left)
    }
    
    @discardableResult func addPanGestureToPresent(to view: UIView) -> UIPanGestureRecognizer {
        return self.sideMenuNavigationViewController.sideMenuManager.addPanGestureToPresent(toView: view)
    }
    
    // MARK: - Private
    
    private func createSideMenuNavigationController(with rootViewController: UIViewController) -> SideMenuNavigationController {

        var sideMenuSettings = SideMenuSettings()
        sideMenuSettings.presentationStyle = .viewSlideOut
        sideMenuSettings.menuWidth = self.getMenuWidth()
        
        let navigationController = SideMenuNavigationController(rootViewController: rootViewController, settings: sideMenuSettings)
        
        // FIX: SideMenuSettings are not taken into account at init apply them again
        navigationController.settings = sideMenuSettings

        return navigationController
    }
    
    private func getMenuWidth() -> CGFloat {
        let appScreenRect = UIApplication.shared.keyWindow?.bounds ?? UIWindow().bounds
        let minimumSize = min(appScreenRect.width, appScreenRect.height)
        
        let menuWidth: CGFloat
        
        if UIDevice.current.isPhone {
            menuWidth = round(minimumSize * SideMenu.widthRatio)
        } else {
            // Set a max menu width on iPad
            menuWidth = min(round(minimumSize * SideMenu.widthRatio), SideMenu.maxWidthiPad * SideMenu.widthRatio)
        }
        
        return menuWidth
    }
    
    private func addSpaceListIfNeeded() {
        guard self.spaceListCoordinator == nil else {
            return
        }
        
        guard let mainMatrixSession = self.parameters.userSessionsService.mainUserSession?.matrixSession else {
            return
        }
        
        self.addSpaceList(with: mainMatrixSession)
    }

    private func addSpaceList(with matrixSession: MXSession) {
        let parameters = SpaceListCoordinatorParameters(session: matrixSession)
        
        let spaceListCoordinator = SpaceListCoordinator(parameters: parameters)
        spaceListCoordinator.delegate = self
        spaceListCoordinator.start()
        
        let spaceListPresentable = spaceListCoordinator.toPresentable()
            
        // sideMenuViewController.spaceListContainerView can be nil, load controller view to avoid this case
        self.sideMenuViewController.loadViewIfNeeded()
        
        self.sideMenuViewController.vc_addChildViewController(viewController: spaceListPresentable, onView: self.sideMenuViewController.spaceListContainerView)
        
        self.add(childCoordinator: spaceListCoordinator)
        
        self.spaceListCoordinator = spaceListCoordinator
    }
    
    private func createSettingsViewController() -> SettingsViewController {
        let viewController: SettingsViewController = SettingsViewController.instantiate()
        viewController.loadViewIfNeeded()
        return viewController
    }
    
    private func showSettings() {
        let viewController = self.createSettingsViewController()
        
        // Push view controller and dismiss side menu
        self.sideMenuNavigationViewController.pushViewController(viewController, animated: true)
    }
    
    private func showBugReport() {
        let bugReportViewController = BugReportViewController()
        
        // Show in fullscreen to animate presentation along side menu dismiss
        bugReportViewController.modalPresentationStyle = .fullScreen
        bugReportViewController.modalTransitionStyle = .crossDissolve
        
        self.sideMenuNavigationViewController.present(bugReportViewController, animated: true)
    }
    
    private func showHelp() {
        guard let helpURL = URL(string: BuildSettings.applicationHelpUrlString) else {
            return
        }
        
        let safariViewController = SFSafariViewController(url: helpURL)
        
        // Show in fullscreen to animate presentation along side menu dismiss
        safariViewController.modalPresentationStyle = .fullScreen
        self.sideMenuNavigationViewController.present(safariViewController, animated: true, completion: nil)
    }
    
    private func showExploreRooms(spaceId: String, session: MXSession) {
        let exploreRoomCoordinator = ExploreRoomCoordinator(session: session, spaceId: spaceId)
        exploreRoomCoordinator.delegate = self
        let presentable = exploreRoomCoordinator.toPresentable()
        presentable.presentationController?.delegate = self
        self.sideMenuViewController.present(presentable, animated: true, completion: nil)
        exploreRoomCoordinator.start()
        
        self.exploreRoomCoordinator = exploreRoomCoordinator
    }

    private func showInviteFriends(from sourceView: UIView?) {
        let myUserId = self.parameters.userSessionsService.mainUserSession?.userId ?? ""
        
        let inviteFriendsPresenter = InviteFriendsPresenter()
        inviteFriendsPresenter.present(for: myUserId, from: self.sideMenuViewController, sourceView: sourceView, animated: true)
    }
    
    private func showMenu(forSpaceWithId spaceId: String, from sourceView: UIView?) {
        guard let session = self.parameters.userSessionsService.mainUserSession?.matrixSession else {
            return
        }
        self.spaceMenuPresenter.delegate = self
        self.spaceMenuPresenter.present(forSpaceWithId: spaceId, from: self.sideMenuViewController, sourceView: sourceView, session: session, animated: true)
    }
    
    func navigate(to item: SpaceExploreRoomListItemViewData, from sourceView: UIView?) {
        if item.childInfo.roomType == .space {
            self.exploreRoomCoordinator?.pushSpace(with: item)
        } else if item.childInfo.roomType == .room {
            self.exploreRoomCoordinator?.presentRoom(with: item, from: sourceView)
        }
    }

    // MARK: UserSessions management
    
    private func registerUserSessionsServiceNotifications() {
        
        // Listen only notifications from the current UserSessionsService instance
        let userSessionService = self.parameters.userSessionsService
        
        NotificationCenter.default.addObserver(self, selector: #selector(userSessionsServiceDidAddUserSession(_:)), name: UserSessionsService.didAddUserSession, object: userSessionService)
    }
    
    @objc private func userSessionsServiceDidAddUserSession(_ notification: Notification) {
        self.addSpaceListIfNeeded()
    }
}

// MARK: - SideMenuViewModelCoordinatorDelegate
extension SideMenuCoordinator: SideMenuViewModelCoordinatorDelegate {
    
    func sideMenuViewModel(_ viewModel: SideMenuViewModelType, didTapMenuItem menuItem: SideMenuItem, fromSourceView sourceView: UIView) {
        
        switch menuItem {
        case .inviteFriends:
            self.showInviteFriends(from: sourceView)
        case .settings:
            self.showSettings()
        case .help:
            self.showHelp()
        case .feedback:
            self.showBugReport()
        }
        
        self.delegate?.sideMenuCoordinator(self, didTapMenuItem: menuItem, fromSourceView: sourceView)
    }
}

// MARK: - SideMenuNavigationControllerDelegate
extension SideMenuCoordinator: SideMenuNavigationControllerDelegate {
 
    func sideMenuWillAppear(menu: SideMenuNavigationController, animated: Bool) {
    }
    
    func sideMenuDidAppear(menu: SideMenuNavigationController, animated: Bool) {
    }
    
    func sideMenuWillDisappear(menu: SideMenuNavigationController, animated: Bool) {
    }
    
    func sideMenuDidDisappear(menu: SideMenuNavigationController, animated: Bool) {
    }
}

// MARK: - SideMenuNavigationControllerDelegate
extension SideMenuCoordinator: SpaceListCoordinatorDelegate {
    func spaceListCoordinatorDidSelectHomeSpace(_ coordinator: SpaceListCoordinatorType) {                
        self.parameters.appNavigator.sideMenu.dismiss(animated: true) {
            
        }
        self.parameters.appNavigator.navigate(to: .homeSpace)
    }
    
    func spaceListCoordinator(_ coordinator: SpaceListCoordinatorType, didSelectSpaceWithId spaceId: String) {
        self.parameters.appNavigator.sideMenu.dismiss(animated: true) {
            
        }
        self.parameters.appNavigator.navigate(to: .space(spaceId))
    }
    
    func spaceListCoordinator(_ coordinator: SpaceListCoordinatorType, didPressMoreForSpaceWithId spaceId: String, from sourceView: UIView) {
        self.showMenu(forSpaceWithId: spaceId, from: sourceView)
    }
}

// MARK: - SpaceMenuPresenterDelegate
extension SideMenuCoordinator: SpaceMenuPresenterDelegate {
    func spaceMenuPresenter(_ presenter: SpaceMenuPresenter, didCompleteWith action: SpaceMenuPresenter.Actions, forSpaceWithId spaceId: String, with session: MXSession) {
        presenter.dismiss(animated: false) {
            switch action {
            case .exploreRooms:
                self.showExploreRooms(spaceId: spaceId, session: session)
            case .exploreMembers:
                self.memberListCoordinator = SpaceMemberListCoordinatorBridgePresenter(session: session, spaceId: spaceId)
                self.memberListCoordinator?.delegate = self
                self.memberListCoordinator?.present(from: self.sideMenuNavigationViewController, animated: true)
            }
        }
    }
}

// MARK: - ExploreRoomCoordinatorDelegate
extension SideMenuCoordinator: ExploreRoomCoordinatorDelegate {
    func exploreRoomCoordinatorDidComplete(_ coordinator: ExploreRoomCoordinatorType, withSelectedIem item: SpaceExploreRoomListItemViewData?, from sourceView: UIView?) {
        guard let item = item else {
            self.exploreRoomCoordinator?.toPresentable().dismiss(animated: true) {
                self.exploreRoomCoordinator = nil
            }
            return
        }
        self.navigate(to: item, from: sourceView)
    }
}

<<<<<<< HEAD
// MARK: - SpaceMemberListCoordinatorBridgePresenterDelegate
extension SideMenuCoordinator: SpaceMemberListCoordinatorBridgePresenterDelegate {
    func spaceMemberListCoordinatorBridgePresenterDelegateDidComplete(_ coordinatorBridgePresenter: SpaceMemberListCoordinatorBridgePresenter) {
        self.memberListCoordinator = nil
        coordinatorBridgePresenter.dismiss(animated: true, completion: nil)
    }
=======
// MARK: - UIAdaptivePresentationControllerDelegate
extension SideMenuCoordinator: UIAdaptivePresentationControllerDelegate {
    
    func exploreRoomCoordinatorDidComplete(_ presentationController: UIPresentationController) {
        self.exploreRoomCoordinator?.toPresentable().dismiss(animated: true) {
            self.exploreRoomCoordinator = nil
        }
    }
    
>>>>>>> 99caa088
}<|MERGE_RESOLUTION|>--- conflicted
+++ resolved
@@ -61,12 +61,8 @@
     
     let spaceMenuPresenter = SpaceMenuPresenter()
     
-<<<<<<< HEAD
-    private var exploreRoomCoordimator: ExploreRoomCoordinatorBridgePresenter?
+    private var exploreRoomCoordinator: ExploreRoomCoordinator?
     private var memberListCoordinator: SpaceMemberListCoordinatorBridgePresenter?
-=======
-    private var exploreRoomCoordinator: ExploreRoomCoordinator?
->>>>>>> 99caa088
 
     // MARK: Public
 
@@ -345,22 +341,20 @@
     }
 }
 
-<<<<<<< HEAD
+// MARK: - UIAdaptivePresentationControllerDelegate
+extension SideMenuCoordinator: UIAdaptivePresentationControllerDelegate {
+    
+    func exploreRoomCoordinatorDidComplete(_ presentationController: UIPresentationController) {
+        self.exploreRoomCoordinator?.toPresentable().dismiss(animated: true) {
+            self.exploreRoomCoordinator = nil
+        }
+    }
+}
+
 // MARK: - SpaceMemberListCoordinatorBridgePresenterDelegate
 extension SideMenuCoordinator: SpaceMemberListCoordinatorBridgePresenterDelegate {
     func spaceMemberListCoordinatorBridgePresenterDelegateDidComplete(_ coordinatorBridgePresenter: SpaceMemberListCoordinatorBridgePresenter) {
         self.memberListCoordinator = nil
         coordinatorBridgePresenter.dismiss(animated: true, completion: nil)
     }
-=======
-// MARK: - UIAdaptivePresentationControllerDelegate
-extension SideMenuCoordinator: UIAdaptivePresentationControllerDelegate {
-    
-    func exploreRoomCoordinatorDidComplete(_ presentationController: UIPresentationController) {
-        self.exploreRoomCoordinator?.toPresentable().dismiss(animated: true) {
-            self.exploreRoomCoordinator = nil
-        }
-    }
-    
->>>>>>> 99caa088
 }