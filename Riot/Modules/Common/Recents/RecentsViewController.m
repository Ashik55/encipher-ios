/*
 Copyright 2015 OpenMarket Ltd
 Copyright 2017 Vector Creations Ltd
 Copyright 2018 New Vector Ltd
 
 Licensed under the Apache License, Version 2.0 (the "License");
 you may not use this file except in compliance with the License.
 You may obtain a copy of the License at
 
 http://www.apache.org/licenses/LICENSE-2.0
 
 Unless required by applicable law or agreed to in writing, software
 distributed under the License is distributed on an "AS IS" BASIS,
 WITHOUT WARRANTIES OR CONDITIONS OF ANY KIND, either express or implied.
 See the License for the specific language governing permissions and
 limitations under the License.
 */

#import "RecentsViewController.h"
#import "RecentsDataSource.h"
#import "RecentTableViewCell.h"

#import "UnifiedSearchViewController.h"

#import "MXRoom+Riot.h"

#import "RoomViewController.h"

#import "InviteRecentTableViewCell.h"
#import "DirectoryRecentTableViewCell.h"
#import "RoomIdOrAliasTableViewCell.h"
#import "TableViewCellWithCollectionView.h"
#import "SectionHeaderView.h"

#import "GeneratedInterface-Swift.h"

NSString *const RecentsViewControllerDataReadyNotification = @"RecentsViewControllerDataReadyNotification";

@interface RecentsViewController () <CreateRoomCoordinatorBridgePresenterDelegate, RoomsDirectoryCoordinatorBridgePresenterDelegate, RoomNotificationSettingsCoordinatorBridgePresenterDelegate, DialpadViewControllerDelegate, ExploreRoomCoordinatorBridgePresenterDelegate, SpaceChildRoomDetailBridgePresenterDelegate, RoomContextActionServiceDelegate>
{
    // Tell whether a recents refresh is pending (suspended during editing mode).
    BOOL isRefreshPending;
    
    // Recents drag and drop management
    UILongPressGestureRecognizer *longPressGestureRecognizer;
    UIImageView *cellSnapshot;
    NSIndexPath* movingCellPath;
    MXRoom* movingRoom;
    
    NSIndexPath* lastPotentialCellPath;
    
    // Observe UIApplicationDidEnterBackgroundNotification to cancel editing mode when app leaves the foreground state.
    __weak id UIApplicationDidEnterBackgroundNotificationObserver;
    
    // Observe kAppDelegateDidTapStatusBarNotification to handle tap on clock status bar.
    __weak id kAppDelegateDidTapStatusBarNotificationObserver;
    
    // Observe kMXNotificationCenterDidUpdateRules to update missed messages counts.
    __weak id kMXNotificationCenterDidUpdateRulesObserver;
    
    MXHTTPOperation *currentRequest;
    
    // The fake search bar displayed at the top of the recents table. We switch on the actual search bar (self.recentsSearchBar)
    // when the user selects it.
    UISearchBar *tableSearchBar;
    
    // Flag indicating whether the view controller is (at least partially) visible and not dissapearing
    BOOL isViewVisible;
    
    // Observe kThemeServiceDidChangeThemeNotification to handle user interface theme change.
    __weak id kThemeServiceDidChangeThemeNotificationObserver;
    
    // Cancel handler of any ongoing loading indicator
    UserIndicatorCancel loadingIndicatorCancel;
}

@property (nonatomic, strong) CreateRoomCoordinatorBridgePresenter *createRoomCoordinatorBridgePresenter;

@property (nonatomic, strong) RoomsDirectoryCoordinatorBridgePresenter *roomsDirectoryCoordinatorBridgePresenter;

@property (nonatomic, strong) ExploreRoomCoordinatorBridgePresenter *exploreRoomsCoordinatorBridgePresenter;

@property (nonatomic, strong) SpaceFeatureUnavailablePresenter *spaceFeatureUnavailablePresenter;

@property (nonatomic, strong) CustomSizedPresentationController *customSizedPresentationController;

@property (nonatomic, strong) RoomNotificationSettingsCoordinatorBridgePresenter *roomNotificationSettingsCoordinatorBridgePresenter;

@property (nonatomic, strong) SpaceChildRoomDetailBridgePresenter *spaceChildPresenter;

@end

@implementation RecentsViewController

#pragma mark - Class methods

+ (UINib *)nib
{
    return [UINib nibWithNibName:NSStringFromClass([RecentsViewController class])
                          bundle:[NSBundle bundleForClass:[RecentsViewController class]]];
}

+ (instancetype)recentListViewController
{
    return [[[self class] alloc] initWithNibName:NSStringFromClass([RecentsViewController class])
                                          bundle:[NSBundle bundleForClass:[RecentsViewController class]]];
}

#pragma mark -

- (void)finalizeInit
{
    [super finalizeInit];
    
    // Setup `MXKViewControllerHandling` properties
    self.enableBarTintColorStatusChange = NO;
    self.rageShakeManager = [RageShakeManager sharedManager];
    
    // Enable the search bar in the recents table, and remove the search option from the navigation bar.
    _enableSearchBar = YES;
    self.enableBarButtonSearch = NO;
    
    _enableDragging = NO;
    
    _enableStickyHeaders = NO;
    _stickyHeaderHeight = 30.0;
    
    // Create the fake search bar
    tableSearchBar = [[UISearchBar alloc] initWithFrame:CGRectMake(0, 0, 600, 44)];
    tableSearchBar.autoresizingMask = UIViewAutoresizingFlexibleWidth;
    tableSearchBar.showsCancelButton = NO;
    tableSearchBar.placeholder = [VectorL10n searchFilterPlaceholder];
    [tableSearchBar setImage:AssetImages.filterOff.image
            forSearchBarIcon:UISearchBarIconSearch
                       state:UIControlStateNormal];

    tableSearchBar.delegate = self;
    
    displayedSectionHeaders = [NSMutableArray array];
    
    _contextMenuProvider = [RecentCellContextMenuProvider new];
    self.contextMenuProvider.serviceDelegate = self;

    // Set itself as delegate by default.
    self.delegate = self;
}

- (void)viewDidLoad
{
    [super viewDidLoad];
    // Do any additional setup after loading the view, typically from a nib.
    
    self.recentsTableView.accessibilityIdentifier = @"RecentsVCTableView";
    
    // Register here the customized cell view class used to render recents
    [self.recentsTableView registerNib:RecentTableViewCell.nib forCellReuseIdentifier:RecentTableViewCell.defaultReuseIdentifier];
    [self.recentsTableView registerNib:InviteRecentTableViewCell.nib forCellReuseIdentifier:InviteRecentTableViewCell.defaultReuseIdentifier];
    
    // Register key backup banner cells
    [self.recentsTableView registerNib:SecureBackupBannerCell.nib forCellReuseIdentifier:SecureBackupBannerCell.defaultReuseIdentifier];

    // Register key verification banner cells
    [self.recentsTableView registerNib:CrossSigningSetupBannerCell.nib forCellReuseIdentifier:CrossSigningSetupBannerCell.defaultReuseIdentifier];

    [self.recentsTableView registerClass:SectionHeaderView.class
      forHeaderFooterViewReuseIdentifier:SectionHeaderView.defaultReuseIdentifier];
    
    // Hide line separators of empty cells
    self.recentsTableView.tableFooterView = [[UIView alloc] init];
    
    // Apply dragging settings
    self.enableDragging = _enableDragging;
    
    MXWeakify(self);
    
    // Observe UIApplicationDidEnterBackgroundNotification to refresh bubbles when app leaves the foreground state.
    UIApplicationDidEnterBackgroundNotificationObserver = [[NSNotificationCenter defaultCenter] addObserverForName:UIApplicationDidEnterBackgroundNotification object:nil queue:[NSOperationQueue mainQueue] usingBlock:^(NSNotification *notif) {
        
        MXStrongifyAndReturnIfNil(self);
        
        // Leave potential editing mode
        [self cancelEditionMode:self->isRefreshPending];
        
    }];
    
    self.recentsSearchBar.autocapitalizationType = UITextAutocapitalizationTypeNone;
    self.recentsSearchBar.placeholder = [VectorL10n searchFilterPlaceholder];
    [self.recentsSearchBar setImage:AssetImages.filterOff.image
                   forSearchBarIcon:UISearchBarIconSearch
                              state:UIControlStateNormal];

    // Observe user interface theme change.
    kThemeServiceDidChangeThemeNotificationObserver = [[NSNotificationCenter defaultCenter] addObserverForName:kThemeServiceDidChangeThemeNotification object:nil queue:[NSOperationQueue mainQueue] usingBlock:^(NSNotification *notif) {
        
        MXStrongifyAndReturnIfNil(self);
        
        [self userInterfaceThemeDidChange];
        
    }];
    [self userInterfaceThemeDidChange];
}

- (void)userInterfaceThemeDidChange
{
    [ThemeService.shared.theme applyStyleOnNavigationBar:self.navigationController.navigationBar];

    self.activityIndicator.backgroundColor = ThemeService.shared.theme.overlayBackgroundColor;
    
    // Use the primary bg color for the recents table view in plain style.
    self.recentsTableView.backgroundColor = ThemeService.shared.theme.backgroundColor;
    self.recentsTableView.separatorColor = ThemeService.shared.theme.lineBreakColor;
    topview.backgroundColor = ThemeService.shared.theme.headerBackgroundColor;
    self.view.backgroundColor = ThemeService.shared.theme.backgroundColor;

    [ThemeService.shared.theme applyStyleOnSearchBar:tableSearchBar];
    [ThemeService.shared.theme applyStyleOnSearchBar:self.recentsSearchBar];

    // Force table refresh
    [self.recentsTableView reloadData];
    
    [self.emptyView updateWithTheme:ThemeService.shared.theme];

    [self setNeedsStatusBarAppearanceUpdate];
}

- (UIStatusBarStyle)preferredStatusBarStyle
{
    return ThemeService.shared.theme.statusBarStyle;
}

- (void)destroy
{
    [super destroy];
    
    longPressGestureRecognizer = nil;
    
    if (currentRequest)
    {
        [currentRequest cancel];
        currentRequest = nil;
    }
    
    if (currentAlert)
    {
        [currentAlert dismissViewControllerAnimated:NO completion:nil];
        currentAlert = nil;
    }
    
    if (UIApplicationDidEnterBackgroundNotificationObserver)
    {
        [[NSNotificationCenter defaultCenter] removeObserver:UIApplicationDidEnterBackgroundNotificationObserver];
        UIApplicationDidEnterBackgroundNotificationObserver = nil;
    }
    
    if (kThemeServiceDidChangeThemeNotificationObserver)
    {
        [[NSNotificationCenter defaultCenter] removeObserver:kThemeServiceDidChangeThemeNotificationObserver];
        kThemeServiceDidChangeThemeNotificationObserver = nil;
    }
}

- (void)setEditing:(BOOL)editing animated:(BOOL)animated
{
    [super setEditing:editing animated:animated];
    
    self.recentsTableView.editing = editing;
}

- (void)didReceiveMemoryWarning
{
    [super didReceiveMemoryWarning];
    // Dispose of any resources that can be recreated.
}

- (void)viewWillAppear:(BOOL)animated
{
    [super viewWillAppear:animated];
    isViewVisible = YES;
    
    [self.screenTracker trackScreen];

    // Reset back user interactions
    self.userInteractionEnabled = YES;
    
    // Deselect the current selected row, it will be restored on viewDidAppear (if any)
    NSIndexPath *indexPath = [self.recentsTableView indexPathForSelectedRow];
    if (indexPath)
    {
        [self.recentsTableView deselectRowAtIndexPath:indexPath animated:NO];
    }
    
    MXWeakify(self);
    
    // Observe kAppDelegateDidTapStatusBarNotificationObserver.
    kAppDelegateDidTapStatusBarNotificationObserver = [[NSNotificationCenter defaultCenter] addObserverForName:kAppDelegateDidTapStatusBarNotification object:nil queue:[NSOperationQueue mainQueue] usingBlock:^(NSNotification *notif) {
        
        MXStrongifyAndReturnIfNil(self);
        
        [self scrollToTop:YES];
        
    }];
    
    // Observe kMXNotificationCenterDidUpdateRules to refresh missed messages counts
    kMXNotificationCenterDidUpdateRulesObserver = [[NSNotificationCenter defaultCenter] addObserverForName:kMXNotificationCenterDidUpdateRules object:nil queue:[NSOperationQueue mainQueue] usingBlock:^(NSNotification *note) {
        
        MXStrongifyAndReturnIfNil(self);
        
        [self refreshRecentsTable];
        
    }];
}

- (void)viewWillDisappear:(BOOL)animated
{
    [super viewWillDisappear:animated];
    isViewVisible = NO;
    
    // Leave potential editing mode
    [self cancelEditionMode:NO];
    
    if (kAppDelegateDidTapStatusBarNotificationObserver)
    {
        [[NSNotificationCenter defaultCenter] removeObserver:kAppDelegateDidTapStatusBarNotificationObserver];
        kAppDelegateDidTapStatusBarNotificationObserver = nil;
    }
    
    if (kMXNotificationCenterDidUpdateRulesObserver)
    {
        [[NSNotificationCenter defaultCenter] removeObserver:kMXNotificationCenterDidUpdateRulesObserver];
        kMXNotificationCenterDidUpdateRulesObserver = nil;
    }
    
    [self stopActivityIndicator];
}

- (void)viewDidAppear:(BOOL)animated
{
    [super viewDidAppear:animated];
    
    // Release the current selected item (if any) except if the second view controller is still visible.
    if (self.splitViewController.isCollapsed)
    {
        // Release the current selected room (if any).
        [[AppDelegate theDelegate].masterTabBarController releaseSelectedItem];
    }
    else
    {
        // In case of split view controller where the primary and secondary view controllers are displayed side-by-side onscreen,
        // the selected room (if any) is highlighted.
        [self refreshCurrentSelectedCell:YES];
    }
}

- (void)viewDidLayoutSubviews
{
    [super viewDidLayoutSubviews];
    
    dispatch_async(dispatch_get_main_queue(), ^{
        
        [self refreshStickyHeadersContainersHeight];
        
    });
}

#pragma mark - Override MXKRecentListViewController

- (void)refreshRecentsTable
{
<<<<<<< HEAD
    MXLogDebug(@"[RecentsViewController]: Refreshing recents table view")
=======
    if (!self.recentsUpdateEnabled)
    {
        isRefreshNeeded = NO;
        return;
    }
    
    isRefreshNeeded = NO;
    
>>>>>>> 66d9bb5d
    // Refresh the tabBar icon badges
    [[AppDelegate theDelegate].masterTabBarController refreshTabBarBadges];
    
    // do not refresh if there is a pending recent drag and drop
    if (movingCellPath)
    {
        return;
    }
    
    isRefreshPending = NO;
    
    if (editedRoomId)
    {
        // Check whether the user didn't leave the room
        MXRoom *room = [self.mainSession roomWithRoomId:editedRoomId];
        if (room)
        {
            isRefreshPending = YES;
            return;
        }
        else
        {
            // Cancel the editing mode, a new refresh will be triggered.
            [self cancelEditionMode:YES];
            return;
        }
    }
    
    // Force reset existing sticky headers if any
    [self resetStickyHeaders];
    
    [self.recentsTableView reloadData];
    
    // Check conditions to display the fake search bar into the table header
    if (_enableSearchBar && self.recentsSearchBar.isHidden && self.recentsTableView.tableHeaderView == nil)
    {
        // Add the search bar by hiding it by default.
        self.recentsTableView.tableHeaderView = tableSearchBar;
        self.recentsTableView.contentOffset = CGPointMake(0, self.recentsTableView.contentOffset.y + tableSearchBar.frame.size.height);
    }
    
    if (_shouldScrollToTopOnRefresh)
    {
        [self scrollToTop:NO];
        _shouldScrollToTopOnRefresh = NO;
    }
    
    [self prepareStickyHeaders];
    
    // In case of split view controller where the primary and secondary view controllers are displayed side-by-side on screen,
    // the selected room (if any) is updated.
    if (!self.splitViewController.isCollapsed)
    {
        [self refreshCurrentSelectedCell:NO];
    }
}

- (void)hideSearchBar:(BOOL)hidden
{
    [super hideSearchBar:hidden];
    
    if (!hidden)
    {
        // Remove the fake table header view if any
        self.recentsTableView.tableHeaderView = nil;
        self.recentsTableView.contentInset = UIEdgeInsetsZero;
    }
}

#pragma mark -

- (void)refreshCurrentSelectedCell:(BOOL)forceVisible
{
    // Update here the index of the current selected cell (if any) - Useful in landscape mode with split view controller.
    NSIndexPath *currentSelectedCellIndexPath = nil;
    MasterTabBarController *masterTabBarController = [AppDelegate theDelegate].masterTabBarController;
    if (masterTabBarController.selectedRoomId)
    {
        // Look for the rank of this selected room in displayed recents
        currentSelectedCellIndexPath = [self.dataSource cellIndexPathWithRoomId:masterTabBarController.selectedRoomId andMatrixSession:masterTabBarController.selectedRoomSession];
    }
    
    if (currentSelectedCellIndexPath)
    {
        // Select the right row
        [self.recentsTableView selectRowAtIndexPath:currentSelectedCellIndexPath animated:YES scrollPosition:UITableViewScrollPositionNone];
        
        if (forceVisible)
        {
            // Scroll table view to make the selected row appear at second position
            NSInteger topCellIndexPathRow = currentSelectedCellIndexPath.row ? currentSelectedCellIndexPath.row - 1: currentSelectedCellIndexPath.row;
            NSIndexPath* indexPath = [NSIndexPath indexPathForRow:topCellIndexPathRow inSection:currentSelectedCellIndexPath.section];
            if ([self.recentsTableView vc_hasIndexPath:indexPath])
            {
                [self.recentsTableView scrollToRowAtIndexPath:indexPath
                                             atScrollPosition:UITableViewScrollPositionTop
                                                     animated:NO];
            }
        }
    }
    else
    {
        NSIndexPath *indexPath = [self.recentsTableView indexPathForSelectedRow];
        if (indexPath)
        {
            [self.recentsTableView deselectRowAtIndexPath:indexPath animated:NO];
        }
    }
}

- (void)cancelEditionMode:(BOOL)forceRefresh
{
    if (self.recentsTableView.isEditing || self.isEditing)
    {
        // Leave editing mode first
        isRefreshPending = forceRefresh;
        [self setEditing:NO];
    }
    else
    {
        // Clean
        editedRoomId = nil;
        
        if (forceRefresh)
        {
            [self refreshRecentsTable];
        }
    }
}

- (void)joinRoom:(MXRoom*)room completion:(void(^)(BOOL succeed))completion
{
    [room join:^{
        // `recentsTableView` will be reloaded `roomChangeMembershipStateDataSourceDidChangeRoomMembershipState` function
        
        if (completion)
        {
            completion(YES);
        }
        
    } failure:^(NSError * _Nonnull error) {
        MXLogDebug(@"[RecentsViewController] Failed to join an invited room (%@)", room.roomId);
        [self presentRoomJoinFailedAlertForError:error completion:^{
            if (completion)
            {
                completion(NO);
            }
        }];
    }];
}

- (void)leaveRoom:(MXRoom*)room completion:(void(^)(BOOL succeed))completion
{
    // Decline the invitation
    [room leave:^{
        
        // `recentsTableView` will be reloaded `roomChangeMembershipStateDataSourceDidChangeRoomMembershipState` function
        
        if (completion)
        {
            completion(YES);
        }
    } failure:^(NSError * _Nonnull error) {
        MXLogDebug(@"[RecentsViewController] Failed to reject an invited room (%@)", room.roomId);
        [[AppDelegate theDelegate] showErrorAsAlert:error];
        
        if (completion)
        {
            completion(NO);
        }
    }];
}

- (void)presentRoomJoinFailedAlertForError:(NSError*)error completion:(void(^)(void))completion
{
    MXWeakify(self);
    NSString *msg = [error.userInfo valueForKey:NSLocalizedDescriptionKey];
    if ([msg isEqualToString:@"No known servers"])
    {
        // minging kludge until https://matrix.org/jira/browse/SYN-678 is fixed
        // 'Error when trying to join an empty room should be more explicit'
        msg = [VectorL10n roomErrorJoinFailedEmptyRoom];
    }
    
    [self->currentAlert dismissViewControllerAnimated:NO completion:nil];
    
    UIAlertController *errorAlert = [UIAlertController alertControllerWithTitle:[VectorL10n roomErrorJoinFailedTitle]
                                                                        message:msg
                                                                 preferredStyle:UIAlertControllerStyleAlert];
    
    [errorAlert addAction:[UIAlertAction actionWithTitle:[VectorL10n ok]
                                                   style:UIAlertActionStyleDefault
                                                 handler:^(UIAlertAction * action) {
        MXStrongifyAndReturnIfNil(self);
        self->currentAlert = nil;
        
        if (completion)
        {
            completion();
        }
    }]];
    
    [self presentViewController:errorAlert animated:YES completion:nil];
    currentAlert = errorAlert;
}

#pragma mark - Sticky Headers

- (void)setEnableStickyHeaders:(BOOL)enableStickyHeaders
{
    _enableStickyHeaders = enableStickyHeaders;
    
    // Refresh the table display if it is already rendered.
    if (self.recentsTableView.contentSize.height)
    {
        [self refreshRecentsTable];
    }
}

- (void)setStickyHeaderHeight:(CGFloat)stickyHeaderHeight
{
    if (_stickyHeaderHeight != stickyHeaderHeight)
    {
        _stickyHeaderHeight = stickyHeaderHeight;
        
        // Force a sticky headers refresh
        self.enableStickyHeaders = _enableStickyHeaders;
    }
}

- (UIView *)tableView:(UITableView *)tableView viewForStickyHeaderInSection:(NSInteger)section
{
    // Return the section header by default.
    return [self tableView:tableView viewForHeaderInSection:section];
}

- (void)resetStickyHeaders
{
    // Release sticky header
    _stickyHeadersTopContainerHeightConstraint.constant = 0;
    _stickyHeadersBottomContainerHeightConstraint.constant = 0;
    
    for (UIView *view in _stickyHeadersTopContainer.subviews)
    {
        [view removeFromSuperview];
    }
    for (UIView *view in _stickyHeadersBottomContainer.subviews)
    {
        [view removeFromSuperview];
    }
    
    [displayedSectionHeaders removeAllObjects];
    
    self.recentsTableView.contentInset = UIEdgeInsetsZero;
}

- (void)prepareStickyHeaders
{
    // We suppose here [resetStickyHeaders] has been already called if need.
    
    NSInteger sectionsCount = self.recentsTableView.numberOfSections;
    
    if (self.enableStickyHeaders && sectionsCount)
    {
        NSUInteger topContainerOffset = 0;
        NSUInteger bottomContainerOffset = 0;
        CGRect frame;
        
        UIView *stickyHeader = [self viewForStickyHeaderInSection:0 withSwipeGestureRecognizerInDirection:UISwipeGestureRecognizerDirectionDown];
        frame = stickyHeader.frame;
        frame.origin.y = topContainerOffset;
        stickyHeader.frame = frame;
        [self.stickyHeadersTopContainer addSubview:stickyHeader];
        topContainerOffset = stickyHeader.frame.size.height;
        
        for (NSUInteger index = 1; index < sectionsCount; index++)
        {
            stickyHeader = [self viewForStickyHeaderInSection:index withSwipeGestureRecognizerInDirection:UISwipeGestureRecognizerDirectionDown];
            frame = stickyHeader.frame;
            frame.origin.y = topContainerOffset;
            stickyHeader.frame = frame;
            [self.stickyHeadersTopContainer addSubview:stickyHeader];
            topContainerOffset += frame.size.height;
            
            stickyHeader = [self viewForStickyHeaderInSection:index withSwipeGestureRecognizerInDirection:UISwipeGestureRecognizerDirectionUp];
            frame = stickyHeader.frame;
            frame.origin.y = bottomContainerOffset;
            stickyHeader.frame = frame;
            [self.stickyHeadersBottomContainer addSubview:stickyHeader];
            bottomContainerOffset += frame.size.height;
        }
        
        [self refreshStickyHeadersContainersHeight];
    }
}

- (UIView *)viewForStickyHeaderInSection:(NSInteger)section withSwipeGestureRecognizerInDirection:(UISwipeGestureRecognizerDirection)swipeDirection
{
    UIView *stickyHeader = [self tableView:self.recentsTableView viewForStickyHeaderInSection:section];
    stickyHeader.tag = section;
    stickyHeader.autoresizingMask = UIViewAutoresizingFlexibleWidth;
    
    // Remove existing gesture recognizers
    while (stickyHeader.gestureRecognizers.count)
    {
        UIGestureRecognizer *gestureRecognizer = stickyHeader.gestureRecognizers.lastObject;
        [stickyHeader removeGestureRecognizer:gestureRecognizer];
    }
    
    // Handle tap gesture, the section is moved up on the tap.
    UITapGestureRecognizer *tap = [[UITapGestureRecognizer alloc] initWithTarget:self action:@selector(didTapOnSectionHeader:)];
    [tap setNumberOfTouchesRequired:1];
    [tap setNumberOfTapsRequired:1];
    [stickyHeader addGestureRecognizer:tap];
    
    // Handle vertical swipe gesture with the provided direction, by default the section will be moved up on this swipe.
    UISwipeGestureRecognizer *swipe = [[UISwipeGestureRecognizer alloc] initWithTarget:self action:@selector(didSwipeOnSectionHeader:)];
    [swipe setNumberOfTouchesRequired:1];
    [swipe setDirection:swipeDirection];
    [stickyHeader addGestureRecognizer:swipe];
    
    return stickyHeader;
}

- (void)didTapOnSectionHeader:(UIGestureRecognizer*)gestureRecognizer
{
    UIView *view = gestureRecognizer.view;
    NSInteger section = view.tag;
    
    // Scroll to the top of this section
    if ([self.recentsTableView numberOfRowsInSection:section] > 0)
    {
        [self.recentsTableView scrollToRowAtIndexPath:[NSIndexPath indexPathForRow:0 inSection:section] atScrollPosition:UITableViewScrollPositionTop animated:YES];
    }
}

- (void)didSwipeOnSectionHeader:(UISwipeGestureRecognizer*)gestureRecognizer
{
    UIView *view = gestureRecognizer.view;
    NSInteger section = view.tag;
    
    if ([self.recentsTableView numberOfRowsInSection:section] > 0)
    {
        // Check whether the first cell of this section is already visible.
        UITableViewCell *firstSectionCell = [self.recentsTableView cellForRowAtIndexPath:[NSIndexPath indexPathForRow:0 inSection:section]];
        if (firstSectionCell)
        {
            // Scroll to the top of the previous section (if any)
            if (section && [self.recentsTableView numberOfRowsInSection:(section - 1)] > 0)
            {
                [self.recentsTableView scrollToRowAtIndexPath:[NSIndexPath indexPathForRow:0 inSection:(section - 1)] atScrollPosition:UITableViewScrollPositionTop animated:YES];
            }
        }
        else
        {
            // Scroll to the top of this section
            [self.recentsTableView scrollToRowAtIndexPath:[NSIndexPath indexPathForRow:0 inSection:section] atScrollPosition:UITableViewScrollPositionTop animated:YES];
        }
    }
}

- (void)refreshStickyHeadersContainersHeight
{
    if (_enableStickyHeaders)
    {
        NSUInteger lowestSectionInBottomStickyHeader = NSNotFound;
        CGFloat containerHeight;
        
        // Retrieve the first header actually visible in the recents table view.
        // Caution: In some cases like the screen rotation, some displayed section headers are temporarily not visible.
        UIView *firstDisplayedSectionHeader;
        for (UIView *header in displayedSectionHeaders)
        {
            if (header.frame.origin.y + header.frame.size.height > self.recentsTableView.contentOffset.y)
            {
                firstDisplayedSectionHeader = header;
                break;
            }
        }
        
        if (firstDisplayedSectionHeader)
        {
            // Initialize the top container height by considering the headers which are before the first visible section header.
            containerHeight = 0;
            for (UIView *header in _stickyHeadersTopContainer.subviews)
            {
                if (header.tag < firstDisplayedSectionHeader.tag)
                {
                    containerHeight += self.stickyHeaderHeight;
                }
            }
            
            // Check whether the first visible section header is partially hidden.
            if (firstDisplayedSectionHeader.frame.origin.y < self.recentsTableView.contentOffset.y)
            {
                // Compute the height of the hidden part.
                CGFloat delta = self.recentsTableView.contentOffset.y - firstDisplayedSectionHeader.frame.origin.y;
                
                if (delta < self.stickyHeaderHeight)
                {
                    containerHeight += delta;
                }
                else
                {
                    containerHeight += self.stickyHeaderHeight;
                }
            }
            
            if (containerHeight)
            {
                self.stickyHeadersTopContainerHeightConstraint.constant = containerHeight;
                self.recentsTableView.contentInset = UIEdgeInsetsMake(-self.stickyHeaderHeight, 0, 0, 0);
            }
            else
            {
                self.stickyHeadersTopContainerHeightConstraint.constant = 0;
                self.recentsTableView.contentInset = UIEdgeInsetsZero;
            }
            
            // Look for the lowest section index visible in the bottom sticky headers.
            CGFloat maxVisiblePosY = self.recentsTableView.contentOffset.y + self.recentsTableView.frame.size.height - self.recentsTableView.adjustedContentInset.bottom;
            UIView *lastDisplayedSectionHeader = displayedSectionHeaders.lastObject;
            
            for (UIView *header in _stickyHeadersBottomContainer.subviews)
            {
                if (header.tag > lastDisplayedSectionHeader.tag)
                {
                    maxVisiblePosY -= self.stickyHeaderHeight;
                }
            }
            
            for (NSInteger index = displayedSectionHeaders.count; index > 0;)
            {
                lastDisplayedSectionHeader = displayedSectionHeaders[--index];
                if (lastDisplayedSectionHeader.frame.origin.y + self.stickyHeaderHeight > maxVisiblePosY)
                {
                    maxVisiblePosY -= self.stickyHeaderHeight;
                }
                else
                {
                    lowestSectionInBottomStickyHeader = lastDisplayedSectionHeader.tag + 1;
                    break;
                }
            }
        }
        else
        {
            // Handle here the case where no section header is currently displayed in the table.
            // No more than one section is then displayed, we retrieve this section by checking the first visible cell.
            NSIndexPath *firstCellIndexPath = [self.recentsTableView indexPathForRowAtPoint:CGPointMake(0, self.recentsTableView.contentOffset.y)];
            if (firstCellIndexPath)
            {
                NSInteger section = firstCellIndexPath.section;
                
                // Refresh top container of the sticky headers
                CGFloat containerHeight = 0;
                for (UIView *header in _stickyHeadersTopContainer.subviews)
                {
                    if (header.tag <= section)
                    {
                        containerHeight += header.frame.size.height;
                    }
                }
                
                self.stickyHeadersTopContainerHeightConstraint.constant = containerHeight;
                if (containerHeight)
                {
                    self.recentsTableView.contentInset = UIEdgeInsetsMake(-self.stickyHeaderHeight, 0, 0, 0);
                }
                else
                {
                    self.recentsTableView.contentInset = UIEdgeInsetsZero;
                }
                
                // Set the lowest section index visible in the bottom sticky headers.
                lowestSectionInBottomStickyHeader = section + 1;
            }
        }
        
        // Update here the height of the bottom container of the sticky headers thanks to lowestSectionInBottomStickyHeader.
        containerHeight = 0;
        CGRect bounds = _stickyHeadersBottomContainer.frame;
        bounds.origin.y = 0;
        
        for (UIView *header in _stickyHeadersBottomContainer.subviews)
        {
            if (header.tag > lowestSectionInBottomStickyHeader)
            {
                containerHeight += self.stickyHeaderHeight;
            }
            else if (header.tag == lowestSectionInBottomStickyHeader)
            {
                containerHeight += self.stickyHeaderHeight;
                bounds.origin.y = header.frame.origin.y;
            }
        }
        
        if (self.stickyHeadersBottomContainerHeightConstraint.constant != containerHeight)
        {
            self.stickyHeadersBottomContainerHeightConstraint.constant = containerHeight;
            self.stickyHeadersBottomContainer.bounds = bounds;
        }
    }
}

#pragma mark - Internal methods

- (void)showPublicRoomsDirectory
{
    // Here the recents view controller is displayed inside a unified search view controller.
    // Sanity check
    if (self.parentViewController && [self.parentViewController isKindOfClass:UnifiedSearchViewController.class])
    {
        // Show the directory screen
        [((UnifiedSearchViewController*)self.parentViewController) showPublicRoomsDirectory];
    }
}

- (void)showRoomWithRoomId:(NSString*)roomId inMatrixSession:(MXSession*)matrixSession
{
    MXRoom *room = [matrixSession roomWithRoomId:roomId];
    if (room.summary.membership == MXMembershipInvite)
    {
        Analytics.shared.joinedRoomTrigger = AnalyticsJoinedRoomTriggerInvite;
    }

    // Avoid multiple openings of rooms
    self.userInteractionEnabled = NO;

    // Do not stack views when showing room
    ScreenPresentationParameters *presentationParameters = [[ScreenPresentationParameters alloc] initWithRestoreInitialDisplay:NO stackAboveVisibleViews:NO];
    
    RoomNavigationParameters *parameters = [[RoomNavigationParameters alloc] initWithRoomId:roomId
                                                                                    eventId:nil
                                                                                  mxSession:matrixSession
                                                                           threadParameters:nil
                                                                     presentationParameters:presentationParameters];
    
    [[AppDelegate theDelegate] showRoomWithParameters:parameters completion:^{
        self.userInteractionEnabled = YES;
    }];
}

- (void)showRoomPreviewWithData:(RoomPreviewData*)roomPreviewData
{
    Analytics.shared.joinedRoomTrigger = AnalyticsJoinedRoomTriggerRoomDirectory;

    // Do not stack views when showing room
    ScreenPresentationParameters *presentationParameters = [[ScreenPresentationParameters alloc] initWithRestoreInitialDisplay:NO stackAboveVisibleViews:NO sender:nil sourceView:nil];
    
    RoomPreviewNavigationParameters *parameters = [[RoomPreviewNavigationParameters alloc] initWithPreviewData:roomPreviewData presentationParameters:presentationParameters];
    
    [[AppDelegate theDelegate] showRoomPreviewWithParameters:parameters];
}

// Disable UI interactions in this screen while we are going to open another screen.
// Interactions on reset on viewWillAppear.
- (void)setUserInteractionEnabled:(BOOL)userInteractionEnabled
{
    self.view.userInteractionEnabled = userInteractionEnabled;
}

- (RecentsDataSource*)recentsDataSource
{
    RecentsDataSource* recentsDataSource = nil;
    
    if ([self.dataSource isKindOfClass:[RecentsDataSource class]])
    {
        recentsDataSource = (RecentsDataSource*)self.dataSource;
    }
    
    return recentsDataSource;
}

- (void)showSpaceInviteNotAvailable
{
    if (!self.spaceFeatureUnavailablePresenter)
    {
        self.spaceFeatureUnavailablePresenter = [SpaceFeatureUnavailablePresenter new];
    }
    
    [self.spaceFeatureUnavailablePresenter presentUnavailableFeatureFrom:self animated:YES];
}

#pragma mark - MXKDataSourceDelegate

- (Class<MXKCellRendering>)cellViewClassForCellData:(MXKCellData*)cellData
{
    id<MXKRecentCellDataStoring> cellDataStoring = (id<MXKRecentCellDataStoring> )cellData;
    
    if (cellDataStoring.roomSummary.membership != MXMembershipInvite)
    {
        return RecentTableViewCell.class;
    }
    else
    {
        return InviteRecentTableViewCell.class;
    }
}

- (NSString *)cellReuseIdentifierForCellData:(MXKCellData*)cellData
{
    Class class = [self cellViewClassForCellData:cellData];
    
    if ([class respondsToSelector:@selector(defaultReuseIdentifier)])
    {
        return [class defaultReuseIdentifier];
    }
    
    return nil;
}

- (void)dataSource:(MXKDataSource *)dataSource didRecognizeAction:(NSString *)actionIdentifier inCell:(id<MXKCellRendering>)cell userInfo:(NSDictionary *)userInfo
{
    // Handle here user actions on recents for Riot app
    if ([actionIdentifier isEqualToString:kInviteRecentTableViewCellPreviewButtonPressed])
    {
        // Retrieve the invited room
        MXRoom *invitedRoom = userInfo[kInviteRecentTableViewCellRoomKey];
                
        if (invitedRoom.summary.roomType == MXRoomTypeSpace)
        {
            // Indicates that spaces are not supported
            [self showSpaceInviteNotAvailable];
            return;
        }
        
        // Display the room preview
        [self showRoomWithRoomId:invitedRoom.roomId inMatrixSession:invitedRoom.mxSession];
    }
    else if ([actionIdentifier isEqualToString:kInviteRecentTableViewCellAcceptButtonPressed])
    {
        // Retrieve the invited room
        MXRoom *invitedRoom = userInfo[kInviteRecentTableViewCellRoomKey];
                
        if (invitedRoom.summary.roomType == MXRoomTypeSpace)
        {
            // Indicates that spaces are not supported
            [self showSpaceInviteNotAvailable];
            return;
        }
        
        // Accept invitation
        Analytics.shared.joinedRoomTrigger = AnalyticsJoinedRoomTriggerInvite;
        [self joinRoom:invitedRoom completion:nil];
    }
    else if ([actionIdentifier isEqualToString:kInviteRecentTableViewCellDeclineButtonPressed])
    {
        // Retrieve the invited room
        MXRoom *invitedRoom = userInfo[kInviteRecentTableViewCellRoomKey];
        
        [self cancelEditionMode:isRefreshPending];
        
        // Decline the invitation
        [self leaveRoom:invitedRoom completion:nil];
    }
    else
    {
        // Keep default implementation for other actions if any
        if ([super respondsToSelector:@selector(cell:didRecognizeAction:userInfo:)])
        {
            [super dataSource:dataSource didRecognizeAction:actionIdentifier inCell:cell userInfo:userInfo];
        }
    }
}

- (void)dataSource:(MXKDataSource *)dataSource didCellChange:(id)changes
{
<<<<<<< HEAD
    if ([changes isKindOfClass:NSIndexPath.class])
=======
    if (!self.recentsUpdateEnabled)
    {
        [super dataSource:dataSource didCellChange:changes];
        return;
    }
    
    BOOL cellReloaded = NO;
    if ([changes isKindOfClass:RecentsSectionUpdate.class])
>>>>>>> 66d9bb5d
    {
        NSIndexPath *indexPath = (NSIndexPath *)changes;
        UITableViewCell *cell = [self.recentsTableView cellForRowAtIndexPath:indexPath];
        if ([cell isKindOfClass:TableViewCellWithCollectionView.class])
        {
            MXLogDebug(@"[RecentsViewController]: Reloading nested collection view cell in section %ld", indexPath.section);
            
            TableViewCellWithCollectionView *collectionViewCell = (TableViewCellWithCollectionView *)cell;
            [collectionViewCell.collectionView reloadData];

            CGRect headerFrame = [self.recentsTableView rectForHeaderInSection:indexPath.section];
            UIView *headerView = [self.recentsTableView headerViewForSection:indexPath.section];
            UIView *updatedHeaderView = [self.dataSource viewForHeaderInSection:indexPath.section withFrame:headerFrame inTableView:self.recentsTableView];
            if ([headerView isKindOfClass:SectionHeaderView.class]
                && [updatedHeaderView isKindOfClass:SectionHeaderView.class])
            {
                SectionHeaderView *sectionHeaderView = (SectionHeaderView *)headerView;
                SectionHeaderView *updatedSectionHeaderView = (SectionHeaderView *)updatedHeaderView;
                sectionHeaderView.headerLabel = updatedSectionHeaderView.headerLabel;
                sectionHeaderView.accessoryView = updatedSectionHeaderView.accessoryView;
                sectionHeaderView.rightAccessoryView = updatedSectionHeaderView.rightAccessoryView;
            }
        }
        else
        {
            MXLogDebug(@"[RecentsViewController]: Reloading table view section %ld", indexPath.section);
            [self.recentsTableView reloadSections:[NSIndexSet indexSetWithIndex:indexPath.section] withRowAnimation:UITableViewRowAnimationNone];
        }
    }
    else if (!changes)
    {
        MXLogDebug(@"[RecentsViewController]: Reloading the entire table view");
        [self refreshRecentsTable];
    }
    
    // Since we've enabled room list pagination, `refreshRecentsTable` not called in this case.
    // Refresh tab bar badges separately.
    [[AppDelegate theDelegate].masterTabBarController refreshTabBarBadges];
    
    [self showEmptyViewIfNeeded];

    if (dataSource.state == MXKDataSourceStateReady)
    {
        [[NSNotificationCenter defaultCenter] postNotificationName:RecentsViewControllerDataReadyNotification
                                                            object:self];
    }
}

#pragma mark - Swipe actions

- (void)tableView:(UITableView*)tableView didEndEditingRowAtIndexPath:(NSIndexPath *)indexPath
{
    [self cancelEditionMode:isRefreshPending];
}

- (UITableViewCellEditingStyle)tableView:(UITableView *)tableView editingStyleForRowAtIndexPath:(NSIndexPath *)indexPath
{
    return UITableViewCellEditingStyleNone;
}

- (nullable UISwipeActionsConfiguration *)tableView:(UITableView *)tableView trailingSwipeActionsConfigurationForRowAtIndexPath:(NSIndexPath *)indexPath
{
    MXRoom *room = [self.dataSource getRoomAtIndexPath:indexPath];
    
    if (!room)
    {
        return nil;
    }
    
    // Display no action for the invited room
    if (room.summary.membership == MXMembershipInvite)
    {
        return nil;
    }
    
    // Store the identifier of the room related to the edited cell.
    editedRoomId = room.roomId;
    
    UIColor *selectedColor = ThemeService.shared.theme.tintColor;
    UIColor *unselectedColor = ThemeService.shared.theme.tabBarUnselectedItemTintColor;
    UIColor *actionBackgroundColor = ThemeService.shared.theme.baseColor;
    
    NSString* title = @"      ";
    
    // Direct chat toggle
    
    BOOL isDirect = room.isDirect;
    
    UIContextualAction *directChatAction = [UIContextualAction contextualActionWithStyle:UIContextualActionStyleDestructive
                                                                                   title:title
                                                                                 handler:^(UIContextualAction * _Nonnull action, __kindof UIView * _Nonnull sourceView, void (^ _Nonnull completionHandler)(BOOL)) {
        [self makeDirectEditedRoom:!isDirect];
        completionHandler(YES);
    }];
    directChatAction.backgroundColor = actionBackgroundColor;
    
    UIImage *directChatImage = AssetImages.roomActionDirectChat.image;
    directChatImage = [directChatImage vc_tintedImageUsingColor:isDirect ? selectedColor : unselectedColor];
    directChatAction.image = [directChatImage vc_notRenderedImage];
    
    // Notification toggle
    
    BOOL isMuted = room.isMute || room.isMentionsOnly;
    
    UIContextualAction *muteAction = [UIContextualAction contextualActionWithStyle:UIContextualActionStyleDestructive
                                                                             title:title
                                                                           handler:^(UIContextualAction * _Nonnull action, __kindof UIView * _Nonnull sourceView, void (^ _Nonnull completionHandler)(BOOL)) {
        
        if ([BuildSettings showNotificationsV2])
        {
            [self changeEditedRoomNotificationSettings];
        }
        else
        {
            [self muteEditedRoomNotifications:!isMuted];
        }
        
        
        completionHandler(YES);
    }];
    muteAction.backgroundColor = actionBackgroundColor;
    
    UIImage *notificationImage;
    if([BuildSettings showNotificationsV2] && isMuted)
    {
        notificationImage = AssetImages.roomActionNotificationMuted.image;
    }
    else
    {
        notificationImage = AssetImages.roomActionNotification.image;
    }

    notificationImage = [notificationImage vc_tintedImageUsingColor:isMuted ? unselectedColor : selectedColor];
    muteAction.image = [notificationImage vc_notRenderedImage];
    
    // Favorites management
    
    MXRoomTag* currentTag = nil;
    
    // Get the room tag (use only the first one).
    if (room.accountData.tags)
    {
        NSArray<MXRoomTag*>* tags = room.accountData.tags.allValues;
        if (tags.count)
        {
            currentTag = tags[0];
        }
    }
    
    BOOL isFavourite = (currentTag && [kMXRoomTagFavourite isEqualToString:currentTag.name]);
    
    UIContextualAction *favouriteAction = [UIContextualAction contextualActionWithStyle:UIContextualActionStyleDestructive
                                                                             title:title
                                                                           handler:^(UIContextualAction * _Nonnull action, __kindof UIView * _Nonnull sourceView, void (^ _Nonnull completionHandler)(BOOL)) {
        NSString *favouriteTag = isFavourite ? nil : kMXRoomTagFavourite;
        [self updateEditedRoomTag:favouriteTag];
        completionHandler(YES);
    }];
    favouriteAction.backgroundColor = actionBackgroundColor;
    
    UIImage *favouriteImage = AssetImages.roomActionFavourite.image;
    favouriteImage = [favouriteImage vc_tintedImageUsingColor:isFavourite ? selectedColor : unselectedColor];
    favouriteAction.image = [favouriteImage vc_notRenderedImage];
    
    // Priority toggle
    
    BOOL isInLowPriority = (currentTag && [kMXRoomTagLowPriority isEqualToString:currentTag.name]);
    
    UIContextualAction *priorityAction = [UIContextualAction contextualActionWithStyle:UIContextualActionStyleDestructive
                                                                                   title:title
                                                                                 handler:^(UIContextualAction * _Nonnull action, __kindof UIView * _Nonnull sourceView, void (^ _Nonnull completionHandler)(BOOL)) {
        NSString *priorityTag = isInLowPriority ? nil : kMXRoomTagLowPriority;
        [self updateEditedRoomTag:priorityTag];
        completionHandler(YES);
    }];
    priorityAction.backgroundColor = actionBackgroundColor;
    
    UIImage *priorityImage = isInLowPriority ? AssetImages.roomActionPriorityHigh.image : AssetImages.roomActionPriorityLow.image;
    priorityImage = [priorityImage vc_tintedImageUsingColor:unselectedColor];
    priorityAction.image = [priorityImage vc_notRenderedImage];
    
    // Leave action
    
    UIContextualAction *leaveAction = [UIContextualAction contextualActionWithStyle:UIContextualActionStyleDestructive
                                                                                   title:title
                                                                                 handler:^(UIContextualAction * _Nonnull action, __kindof UIView * _Nonnull sourceView, void (^ _Nonnull completionHandler)(BOOL)) {
        [self leaveEditedRoom];
        completionHandler(YES);
    }];
    leaveAction.backgroundColor = actionBackgroundColor;
    
    UIImage *leaveImage = AssetImages.roomActionLeave.image;
    leaveImage = [leaveImage vc_tintedImageUsingColor:unselectedColor];
    leaveAction.image = [leaveImage vc_notRenderedImage];
        
    // Create swipe action configuration
    
    NSArray<UIContextualAction*> *actions = @[
        leaveAction,
        priorityAction,
        favouriteAction,
        muteAction,
        directChatAction
    ];
    
    UISwipeActionsConfiguration *swipeActionConfiguration = [UISwipeActionsConfiguration configurationWithActions:actions];
    swipeActionConfiguration.performsFirstActionWithFullSwipe = NO;
    return swipeActionConfiguration;
}

- (void)leaveEditedRoom
{
    if (editedRoomId)
    {
        NSString *currentRoomId = editedRoomId;
        
        __weak typeof(self) weakSelf = self;
        
        NSString *title, *message;
        if ([self.mainSession roomWithRoomId:currentRoomId].isDirect)
        {
            title = [VectorL10n roomParticipantsLeavePromptTitleForDm];
            message = [VectorL10n roomParticipantsLeavePromptMsgForDm];
        }
        else
        {
            title = [VectorL10n roomParticipantsLeavePromptTitle];
            message = [VectorL10n roomParticipantsLeavePromptMsg];
        }
        
        // confirm leave
        UIAlertController *leavePrompt = [UIAlertController alertControllerWithTitle:title
                                                                             message:message
                                                                      preferredStyle:UIAlertControllerStyleAlert];
        
        [leavePrompt addAction:[UIAlertAction actionWithTitle:[VectorL10n cancel]
                                                        style:UIAlertActionStyleCancel
                                                      handler:^(UIAlertAction * action) {
                                                           
                                                           if (weakSelf)
                                                           {
                                                               typeof(self) self = weakSelf;
                                                               self->currentAlert = nil;
                                                           }
                                                           
                                                       }]];
        
        [leavePrompt addAction:[UIAlertAction actionWithTitle:[VectorL10n leave]
                                                        style:UIAlertActionStyleDefault handler:^(UIAlertAction * action) {
                                                             
                                                             if (weakSelf)
                                                             {
                                                                 typeof(self) self = weakSelf;
                                                                 self->currentAlert = nil;
                                                                 
                                                                 // Check whether the user didn't leave the room yet
                                                                 // TODO: Handle multi-account
                                                                 MXRoom *room = [self.mainSession roomWithRoomId:currentRoomId];
                                                                 if (room)
                                                                 {
                                                                     [self startActivityIndicatorWithLabel:[VectorL10n roomParticipantsLeaveProcessing]];
                                                                     // cancel pending uploads/downloads
                                                                     // they are useless by now
                                                                     [MXMediaManager cancelDownloadsInCacheFolder:room.roomId];
                                                                     
                                                                     // TODO GFO cancel pending uploads related to this room
                                                                     
                                                                     MXLogDebug(@"[RecentsViewController] Leave room (%@)", room.roomId);
                                                                     
                                                                     [room leave:^{
                                                                         
                                                                         if (weakSelf)
                                                                         {
                                                                             typeof(self) self = weakSelf;
                                                                             [self stopActivityIndicator];
                                                                             [self.userIndicatorStore presentSuccessWithLabel:[VectorL10n roomParticipantsLeaveSuccess]];
                                                                             // Force table refresh
                                                                             [self cancelEditionMode:YES];
                                                                         }
                                                                         
                                                                     } failure:^(NSError *error) {
                                                                         
                                                                         MXLogDebug(@"[RecentsViewController] Failed to leave room");
                                                                         if (weakSelf)
                                                                         {
                                                                             typeof(self) self = weakSelf;
                                                                             // Notify the end user
                                                                             NSString *userId = room.mxSession.myUser.userId;
                                                                             [[NSNotificationCenter defaultCenter] postNotificationName:kMXKErrorNotification
                                                                                                                                 object:error
                                                                                                                               userInfo:userId ? @{kMXKErrorUserIdKey: userId} : nil];
                                                                             
                                                                             [self stopActivityIndicator];
                                                                             
                                                                             // Leave editing mode
                                                                             [self cancelEditionMode:self->isRefreshPending];
                                                                         }
                                                                         
                                                                     }];
                                                                 }
                                                                 else
                                                                 {
                                                                     // Leave editing mode
                                                                     [self cancelEditionMode:self->isRefreshPending];
                                                                 }
                                                             }
                                                             
                                                         }]];
        
        [leavePrompt mxk_setAccessibilityIdentifier:@"LeaveEditedRoomAlert"];
        [self presentViewController:leavePrompt animated:YES completion:nil];
        currentAlert = leavePrompt;
    }
}

- (void)updateEditedRoomTag:(NSString*)tag
{
    if (editedRoomId)
    {
        // Check whether the user didn't leave the room
        MXRoom *room = [self.mainSession roomWithRoomId:editedRoomId];
        if (room)
        {
            [self startActivityIndicator];
            
            [room setRoomTag:tag completion:^{
                
                [self stopActivityIndicator];
                
                // Force table refresh
                [self cancelEditionMode:YES];
                
            }];
        }
        else
        {
            // Leave editing mode
            [self cancelEditionMode:isRefreshPending];
        }
    }
}

- (void)makeDirectEditedRoom:(BOOL)isDirect
{
    if (editedRoomId)
    {
        // Check whether the user didn't leave the room
        // TODO: handle multi-account
        MXRoom *room = [self.mainSession roomWithRoomId:editedRoomId];
        if (room)
        {
            [self startActivityIndicator];
            
            MXWeakify(self);
            
            [room setIsDirect:isDirect withUserId:nil success:^{
                
                MXStrongifyAndReturnIfNil(self);
                
                [self stopActivityIndicator];
                // Leave editing mode
                [self cancelEditionMode:self->isRefreshPending];
                
            } failure:^(NSError *error) {
                
                MXStrongifyAndReturnIfNil(self);
                
                [self stopActivityIndicator];
                
                MXLogDebug(@"[RecentsViewController] Failed to update direct tag of the room (%@)", self->editedRoomId);
                
                // Notify the end user
                NSString *userId = self.mainSession.myUser.userId; // TODO: handle multi-account
                [[NSNotificationCenter defaultCenter] postNotificationName:kMXKErrorNotification
                                                                    object:error
                                                                  userInfo:userId ? @{kMXKErrorUserIdKey: userId} : nil];
                
                // Leave editing mode
                [self cancelEditionMode:self->isRefreshPending];
                
            }];
        }
        else
        {
            // Leave editing mode
            [self cancelEditionMode:isRefreshPending];
        }
    }
}

- (void)changeEditedRoomNotificationSettings
{
    if (editedRoomId)
    {
        // Check whether the user didn't leave the room
        MXRoom *room = [self.mainSession roomWithRoomId:editedRoomId];
        if (room)
        {
           // navigate
            self.roomNotificationSettingsCoordinatorBridgePresenter = [[RoomNotificationSettingsCoordinatorBridgePresenter alloc] initWithRoom:room];
            self.roomNotificationSettingsCoordinatorBridgePresenter.delegate = self;
            [self.roomNotificationSettingsCoordinatorBridgePresenter presentFrom:self animated:YES];
        }
        [self cancelEditionMode:isRefreshPending];
    }
}

- (void)muteEditedRoomNotifications:(BOOL)mute
{
    if (editedRoomId)
    {
        // Check whether the user didn't leave the room
        MXRoom *room = [self.mainSession roomWithRoomId:editedRoomId];
        if (room)
        {
            [self startActivityIndicator];

            if (mute)
            {
                [room mentionsOnly:^{

                    [self stopActivityIndicator];

                    // Leave editing mode
                    [self cancelEditionMode:self->isRefreshPending];

                }];
            }
            else
            {
                [room allMessages:^{

                    [self stopActivityIndicator];

                    // Leave editing mode
                    [self cancelEditionMode:self->isRefreshPending];

                }];
            }
        }
        else
        {
            // Leave editing mode
            [self cancelEditionMode:isRefreshPending];
        }
    }
}

#pragma mark - UITableView delegate

- (void)tableView:(UITableView *)tableView willDisplayCell:(UITableViewCell *)cell forRowAtIndexPath:(NSIndexPath *)indexPath;
{
    cell.backgroundColor = ThemeService.shared.theme.backgroundColor;
    
    // Update the selected background view
    if (ThemeService.shared.theme.selectedBackgroundColor)
    {
        cell.selectedBackgroundView = [[UIView alloc] init];
        cell.selectedBackgroundView.backgroundColor = ThemeService.shared.theme.selectedBackgroundColor;
    }
    else
    {
        if (tableView.style == UITableViewStylePlain)
        {
            cell.selectedBackgroundView = nil;
        }
        else
        {
            cell.selectedBackgroundView.backgroundColor = nil;
        }
    }
}

- (CGFloat)tableView:(UITableView *)tableView heightForHeaderInSection:(NSInteger)section
{
    return 30.0f;
}

- (UIView *)tableView:(UITableView *)tableView viewForHeaderInSection:(NSInteger)section
{
    UIView *sectionHeader = [super tableView:tableView viewForHeaderInSection:section];
    sectionHeader.tag = section;
    
    while (sectionHeader.gestureRecognizers.count)
    {
        UIGestureRecognizer *gestureRecognizer = sectionHeader.gestureRecognizers.lastObject;
        [sectionHeader removeGestureRecognizer:gestureRecognizer];
    }
    
    // Handle tap gesture
    UITapGestureRecognizer *tap = [[UITapGestureRecognizer alloc] initWithTarget:self action:@selector(didTapOnSectionHeader:)];
    [tap setNumberOfTouchesRequired:1];
    [tap setNumberOfTapsRequired:1];
    [sectionHeader addGestureRecognizer:tap];
    
    return sectionHeader;
}

- (void)tableView:(UITableView *)tableView didSelectRowAtIndexPath:(NSIndexPath *)indexPath
{
    UITableViewCell* cell = [self.recentsTableView cellForRowAtIndexPath:indexPath];
    
    if ([cell isKindOfClass:[InviteRecentTableViewCell class]])
    {
        id<MXKRecentCellDataStoring> cellData = [self.dataSource cellDataAtIndexPath:indexPath];

        // Retrieve the invited room
        
        if (cellData.roomSummary.roomType == MXRoomTypeSpace)
        {
            // Indicates that spaces are not supported
            [self showSpaceInviteNotAvailable];
        }
        // Check if can show preview for the invited room 
        else if ([self canShowRoomPreviewFor:cellData.roomSummary])
        {
            // Display the room preview
            [self showRoomWithRoomId:cellData.roomIdentifier inMatrixSession:cellData.mxSession];
        }
        else
        {
            [tableView deselectRowAtIndexPath:indexPath animated:NO];
        }
    }
    else if ([cell isKindOfClass:[DirectoryRecentTableViewCell class]])
    {
        [self showPublicRoomsDirectory];
    }
    else if ([cell isKindOfClass:[RoomIdOrAliasTableViewCell class]])
    {
        NSString *roomIdOrAlias = ((RoomIdOrAliasTableViewCell*)cell).titleLabel.text;
        
        if (roomIdOrAlias.length)
        {
            // Open the room or preview it
            NSString *fragment = [NSString stringWithFormat:@"/room/%@", [MXTools encodeURIComponent:roomIdOrAlias]];
            NSURL *url = [NSURL URLWithString:[MXTools permalinkToRoom:fragment]];
            [[AppDelegate theDelegate] handleUniversalLinkFragment:fragment fromURL:url];
        }
        [tableView deselectRowAtIndexPath:indexPath animated:NO];
    }
    else
    {
        [super tableView:tableView didSelectRowAtIndexPath:indexPath];
    }
}

- (void)tableView:(UITableView *)tableView willDisplayHeaderView:(UIView *)view forSection:(NSInteger)section
{
    if (_enableStickyHeaders)
    {
        view.tag = section;
        
        UIView *firstDisplayedSectionHeader = displayedSectionHeaders.firstObject;
        
        if (!firstDisplayedSectionHeader || section < firstDisplayedSectionHeader.tag)
        {
            [displayedSectionHeaders insertObject:view atIndex:0];
        }
        else
        {
            [displayedSectionHeaders addObject:view];
        }
        
        [self refreshStickyHeadersContainersHeight];
    }
}

- (void)tableView:(UITableView *)tableView didEndDisplayingHeaderView:(UIView *)view forSection:(NSInteger)section
{
    if (_enableStickyHeaders)
    {
        UIView *firstDisplayedSectionHeader = displayedSectionHeaders.firstObject;
        if (firstDisplayedSectionHeader)
        {
            if (section == firstDisplayedSectionHeader.tag)
            {
                [displayedSectionHeaders removeObjectAtIndex:0];
                
                [self refreshStickyHeadersContainersHeight];
            }
            else
            {
                // This section header is the last displayed one.
                // Add a sanity check in case of the header has been already removed.
                UIView *lastDisplayedSectionHeader = displayedSectionHeaders.lastObject;
                if (section == lastDisplayedSectionHeader.tag)
                {
                    [displayedSectionHeaders removeLastObject];
                    
                    [self refreshStickyHeadersContainersHeight];
                }
            }
        }
    }
}

#pragma mark - UIScrollViewDelegate

- (void)scrollViewDidScroll:(UIScrollView *)scrollView
{
    dispatch_async(dispatch_get_main_queue(), ^{
        
        [self refreshStickyHeadersContainersHeight];
        
    });
    
    [super scrollViewDidScroll:scrollView];
    
    if (scrollView == self.recentsTableView)
    {
        if (!self.recentsSearchBar.isHidden)
        {
            if (!self.recentsSearchBar.text.length && (scrollView.contentOffset.y + scrollView.adjustedContentInset.top > self.recentsSearchBar.frame.size.height))
            {
                // Hide the search bar
                [self hideSearchBar:YES];
                
                // Refresh display
                [self refreshRecentsTable];
            }
        }
    }
}

#pragma mark - Recents drag & drop management

- (void)setEnableDragging:(BOOL)enableDragging
{
    _enableDragging = enableDragging;
    
    if (_enableDragging && !longPressGestureRecognizer && self.recentsTableView)
    {
        longPressGestureRecognizer = [[UILongPressGestureRecognizer alloc] initWithTarget:self action:@selector(onRecentsLongPress:)];
        [self.recentsTableView addGestureRecognizer:longPressGestureRecognizer];
    }
    else if (longPressGestureRecognizer)
    {
        [self.recentsTableView removeGestureRecognizer:longPressGestureRecognizer];
        longPressGestureRecognizer = nil;
    }
}

- (void)onRecentsDragEnd
{
    [cellSnapshot removeFromSuperview];
    cellSnapshot = nil;
    movingCellPath = nil;
    movingRoom = nil;
    
    lastPotentialCellPath = nil;
    ((RecentsDataSource*)self.dataSource).droppingCellIndexPath = nil;
    ((RecentsDataSource*)self.dataSource).hiddenCellIndexPath = nil;
    
    [self.activityIndicator stopAnimating];
}

- (IBAction)onRecentsLongPress:(id)sender
{
    if (sender != longPressGestureRecognizer)
    {
        return;
    }
    
    RecentsDataSource* recentsDataSource = nil;
    
    if ([self.dataSource isKindOfClass:[RecentsDataSource class]])
    {
        recentsDataSource = (RecentsDataSource*)self.dataSource;
    }
    
    // only support RecentsDataSource
    if (!recentsDataSource)
    {
        return;
    }
    
    UIGestureRecognizerState state = longPressGestureRecognizer.state;
    
    // check if there is a moving cell during the long press managemnt
    if ((state != UIGestureRecognizerStateBegan) && !movingCellPath)
    {
        return;
    }
    
    CGPoint location = [longPressGestureRecognizer locationInView:self.recentsTableView];
    
    switch (state)
    {
            // step 1 : display the selected cell
        case UIGestureRecognizerStateBegan:
        {
            NSIndexPath *indexPath = [self.recentsTableView indexPathForRowAtPoint:location];
            
            // check if the cell can be moved
            if (indexPath && [recentsDataSource isDraggableCellAt:indexPath])
            {
                UITableViewCell *cell = [self.recentsTableView cellForRowAtIndexPath:indexPath];
                cell.backgroundColor = ThemeService.shared.theme.backgroundColor;
                
                // snapshot the cell
                UIGraphicsBeginImageContextWithOptions(cell.bounds.size, NO, 0);
                [cell.layer renderInContext:UIGraphicsGetCurrentContext()];
                UIImage *image = UIGraphicsGetImageFromCurrentImageContext();
                UIGraphicsEndImageContext();
                
                cellSnapshot = [[UIImageView alloc] initWithImage:image];
                recentsDataSource.droppingCellBackGroundView = [[UIImageView alloc] initWithImage:image];
                
                // display the selected cell over the tableview
                CGPoint center = cell.center;
                center.y = location.y;
                cellSnapshot.center = center;
                cellSnapshot.alpha = 0.5f;
                [self.recentsTableView addSubview:cellSnapshot];
                
                // Store the selected room and the original index path of its cell.
                movingCellPath = indexPath;
                movingRoom = [recentsDataSource getRoomAtIndexPath:movingCellPath];
                
                lastPotentialCellPath = indexPath;
                recentsDataSource.droppingCellIndexPath = indexPath;
                recentsDataSource.hiddenCellIndexPath = indexPath;
            }
            break;
        }
            
            // step 2 : the cell must follow the finger
        case UIGestureRecognizerStateChanged:
        {
            CGPoint center = cellSnapshot.center;
            CGFloat halfHeight = cellSnapshot.frame.size.height / 2.0f;
            CGFloat cellTop = location.y - halfHeight;
            CGFloat cellBottom = location.y + halfHeight;
            
            CGPoint contentOffset =  self.recentsTableView.contentOffset;
            CGFloat height = MIN(self.recentsTableView.frame.size.height, self.recentsTableView.contentSize.height);
            CGFloat bottomOffset = contentOffset.y + height;
            
            // check if the moving cell is trying to move under the tableview
            if (cellBottom > self.recentsTableView.contentSize.height)
            {
                // force the cell to stay at the tableview bottom
                location.y = self.recentsTableView.contentSize.height - halfHeight;
            }
            // check if the cell is moving over the displayed tableview bottom
            else if (cellBottom > bottomOffset)
            {
                CGFloat diff = cellBottom - bottomOffset;
                
                // moving down the cell
                location.y -= diff;
                // scroll up the tableview
                contentOffset.y += diff;
            }
            // the moving is tryin to move over the tableview topmost
            else if (cellTop < 0)
            {
                // force to stay in the topmost
                contentOffset.y  = 0;
                location.y = contentOffset.y + halfHeight;
            }
            // the moving cell is displayed over the current scroll top
            else if (cellTop < contentOffset.y)
            {
                CGFloat diff = contentOffset.y - cellTop;
                
                // move up the cell and the table up
                location.y -= diff;
                contentOffset.y -= diff;
            }
            
            // move the cell to follow the user finger
            center.y = location.y;
            cellSnapshot.center = center;
            
            // scroll the tableview if it is required
            if (contentOffset.y != self.recentsTableView.contentOffset.y)
            {
                [self.recentsTableView setContentOffset:contentOffset animated:NO];
            }
            
            NSIndexPath *indexPath = [self.recentsTableView indexPathForRowAtPoint:location];
            
            if (![indexPath isEqual:lastPotentialCellPath])
            {
                if ([recentsDataSource canCellMoveFrom:movingCellPath to:indexPath])
                {
                    [self.recentsTableView beginUpdates];
                    if (recentsDataSource.droppingCellIndexPath && recentsDataSource.hiddenCellIndexPath)
                    {
                        [self.recentsTableView moveRowAtIndexPath:lastPotentialCellPath toIndexPath:indexPath];
                    }
                    else if (indexPath)
                    {
                        [self.recentsTableView insertRowsAtIndexPaths:@[indexPath] withRowAnimation:UITableViewRowAnimationNone];
                        [self.recentsTableView deleteRowsAtIndexPaths:@[movingCellPath] withRowAnimation:UITableViewRowAnimationNone];
                    }
                    recentsDataSource.hiddenCellIndexPath = movingCellPath;
                    recentsDataSource.droppingCellIndexPath = indexPath;
                    [self.recentsTableView endUpdates];
                }
                // the cell cannot be moved
                else if (recentsDataSource.droppingCellIndexPath)
                {
                    NSIndexPath* pathToDelete = recentsDataSource.droppingCellIndexPath;
                    NSIndexPath* pathToAdd = recentsDataSource.hiddenCellIndexPath;
                    
                    // remove it
                    [self.recentsTableView beginUpdates];
                    [self.recentsTableView deleteRowsAtIndexPaths:@[pathToDelete] withRowAnimation:UITableViewRowAnimationNone];
                    [self.recentsTableView insertRowsAtIndexPaths:@[pathToAdd] withRowAnimation:UITableViewRowAnimationNone];
                    recentsDataSource.droppingCellIndexPath = nil;
                    recentsDataSource.hiddenCellIndexPath = nil;
                    [self.recentsTableView endUpdates];
                }
                
                lastPotentialCellPath = indexPath;
            }
            
            break;
        }
            
            // step 3 : remove the view
            // and insert when it is possible.
        case UIGestureRecognizerStateEnded:
        {
            [cellSnapshot removeFromSuperview];
            cellSnapshot = nil;
            
            [self.activityIndicator startAnimating];
            
            [recentsDataSource moveRoomCell:movingRoom from:movingCellPath to:lastPotentialCellPath success:^{
                
                [self onRecentsDragEnd];
                
            } failure:^(NSError *error) {
                
                [self onRecentsDragEnd];
                
            }];
            
            break;
        }
            
            // default behaviour
            // remove the cell and cancel the insertion
        default:
        {
            [self onRecentsDragEnd];
            break;
        }
    }
}

#pragma mark - Room handling

- (void)onPlusButtonPressed
{
    __weak typeof(self) weakSelf = self;
    
    [currentAlert dismissViewControllerAnimated:NO completion:nil];
    
    UIAlertController *actionSheet = [UIAlertController alertControllerWithTitle:nil message:nil preferredStyle:UIAlertControllerStyleActionSheet];
    
    [actionSheet addAction:[UIAlertAction actionWithTitle:[VectorL10n roomRecentsStartChatWith]
                                                    style:UIAlertActionStyleDefault
                                                  handler:^(UIAlertAction * action) {
                                                       
                                                       if (weakSelf)
                                                       {
                                                           typeof(self) self = weakSelf;
                                                           self->currentAlert = nil;
                                                           
                                                           [self startChat];
                                                       }
                                                       
                                                   }]];
    
    [actionSheet addAction:[UIAlertAction actionWithTitle:[VectorL10n roomRecentsCreateEmptyRoom]
                                                    style:UIAlertActionStyleDefault
                                                  handler:^(UIAlertAction * action) {
                                                       
                                                       if (weakSelf)
                                                       {
                                                           typeof(self) self = weakSelf;
                                                           self->currentAlert = nil;
                                                           
                                                           [self createNewRoom];
                                                       }
                                                       
                                                   }]];
    
    [actionSheet addAction:[UIAlertAction actionWithTitle:[VectorL10n roomRecentsJoinRoom]
                                                    style:UIAlertActionStyleDefault
                                                  handler:^(UIAlertAction * action) {
                                                       
                                                       if (weakSelf)
                                                       {
                                                           typeof(self) self = weakSelf;
                                                           self->currentAlert = nil;
                                                           
                                                           [self joinARoom];
                                                       }
                                                       
                                                   }]];
    
    if (self.mainSession.callManager.supportsPSTN)
    {
        [actionSheet addAction:[UIAlertAction actionWithTitle:[VectorL10n roomOpenDialpad]
                                                        style:UIAlertActionStyleDefault
                                                      handler:^(UIAlertAction * action) {
        
                                                       if (weakSelf)
                                                       {
                                                           typeof(self) self = weakSelf;
                                                           self->currentAlert = nil;
            
                                                           [self openDialpad];
                                                       }
        
                                                   }]];
    }

    [actionSheet addAction:[UIAlertAction actionWithTitle:[VectorL10n cancel]
                                                    style:UIAlertActionStyleCancel
                                                  handler:^(UIAlertAction * action) {
                                                       
                                                       if (weakSelf)
                                                       {
                                                           typeof(self) self = weakSelf;
                                                           self->currentAlert = nil;
                                                       }
                                                       
                                                   }]];
    
    [actionSheet popoverPresentationController].sourceView = plusButtonImageView;
    [actionSheet popoverPresentationController].sourceRect = plusButtonImageView.bounds;
    
    [actionSheet mxk_setAccessibilityIdentifier:@"RecentsVCCreateRoomAlert"];
    [self presentViewController:actionSheet animated:YES completion:nil];
    currentAlert = actionSheet;
}

- (void)openDialpad
{
    DialpadViewController *controller = [DialpadViewController instantiateWithConfiguration:[DialpadConfiguration default]];
    controller.delegate = self;
    self.customSizedPresentationController = [[CustomSizedPresentationController alloc] initWithPresentedViewController:controller presentingViewController:self];
    self.customSizedPresentationController.dismissOnBackgroundTap = NO;
    self.customSizedPresentationController.cornerRadius = 16;
    
    controller.transitioningDelegate = self.customSizedPresentationController;
    [self presentViewController:controller animated:YES completion:nil];
}

- (void)dialpadViewControllerDidTapCall:(DialpadViewController *)viewController withPhoneNumber:(NSString *)phoneNumber
{
    if (self.mainSession.callManager && phoneNumber.length > 0)
    {
        [self startActivityIndicator];
        
        [viewController dismissViewControllerAnimated:YES completion:^{
            MXWeakify(self);
            [self.mainSession.callManager placeCallAgainst:phoneNumber withVideo:NO success:^(MXCall * _Nonnull call) {
                MXStrongifyAndReturnIfNil(self);
                [self stopActivityIndicator];
                self.customSizedPresentationController = nil;
                
                //  do nothing extra here. UI will be handled automatically by the CallService.
            } failure:^(NSError * _Nullable error) {
                MXStrongifyAndReturnIfNil(self);
                [self stopActivityIndicator];
            }];
        }];
    }
}

- (void)dialpadViewControllerDidTapClose:(DialpadViewController *)viewController
{
    [viewController dismissViewControllerAnimated:YES completion:nil];
    self.customSizedPresentationController = nil;
}

- (void)startChat {
    [self performSegueWithIdentifier:@"presentStartChat" sender:self];
}

- (void)createNewRoom
{
    // Sanity check
    if (self.mainSession)
    {
        CreateRoomCoordinatorParameter *parameters = [[CreateRoomCoordinatorParameter alloc] initWithSession:self.mainSession parentSpace: self.dataSource.currentSpace];
        self.createRoomCoordinatorBridgePresenter = [[CreateRoomCoordinatorBridgePresenter alloc] initWithParameters:parameters];
        self.createRoomCoordinatorBridgePresenter.delegate = self;
        [self.createRoomCoordinatorBridgePresenter presentFrom:self animated:YES];
    }
}

- (void)joinARoom
{
    [self showRoomDirectory];
}

- (void)showRoomDirectory
{
    if (!self.self.mainSession)
    {
        MXLogDebug(@"[RecentsViewController] Fail to show room directory, session is nil");
        return;
    }
    
    if (self.dataSource.currentSpace)
    {
        self.exploreRoomsCoordinatorBridgePresenter = [[ExploreRoomCoordinatorBridgePresenter alloc] initWithSession:self.mainSession spaceId:self.dataSource.currentSpace.spaceId];
        self.exploreRoomsCoordinatorBridgePresenter.delegate = self;
        [self.exploreRoomsCoordinatorBridgePresenter presentFrom:self animated:YES];
    }
    else if (RiotSettings.shared.roomsAllowToJoinPublicRooms)
    {
        self.roomsDirectoryCoordinatorBridgePresenter = [[RoomsDirectoryCoordinatorBridgePresenter alloc] initWithSession:self.mainSession dataSource:[self.recentsDataSource.publicRoomsDirectoryDataSource copy]];
        self.roomsDirectoryCoordinatorBridgePresenter.delegate = self;
        [self.roomsDirectoryCoordinatorBridgePresenter presentFrom:self animated:YES];
    }
    else
    {
        [self createNewRoom];
    }
}

- (void)openPublicRoom:(MXPublicRoom *)publicRoom
{
    if (!self.recentsDataSource)
    {
        MXLogDebug(@"[RecentsViewController] Fail to open public room, dataSource is not kind of class MXKRecentsDataSource");
        return;
    }
    
    // Check whether the user has already joined the selected public room
    if ([self.recentsDataSource.publicRoomsDirectoryDataSource.mxSession isJoinedOnRoom:publicRoom.roomId])
    {
        Analytics.shared.viewRoomTrigger = AnalyticsViewRoomTriggerRoomDirectory;
        
        // Open the public room
        [self showRoomWithRoomId:publicRoom.roomId
                 inMatrixSession:self.recentsDataSource.publicRoomsDirectoryDataSource.mxSession];
    }
    else
    {
        // Preview the public room
        if (publicRoom.worldReadable)
        {
            RoomPreviewData *roomPreviewData = [[RoomPreviewData alloc] initWithPublicRoom:publicRoom andSession:self.recentsDataSource.publicRoomsDirectoryDataSource.mxSession];
            
            [self startActivityIndicator];

            // Try to get more information about the room before opening its preview
            [roomPreviewData peekInRoom:^(BOOL succeeded) {
                [self stopActivityIndicator];
                
                [self showRoomPreviewWithData:roomPreviewData];
            }];
        }
        else
        {
            RoomPreviewData *roomPreviewData = [[RoomPreviewData alloc] initWithPublicRoom:publicRoom andSession:self.recentsDataSource.publicRoomsDirectoryDataSource.mxSession];
            
            [self showRoomPreviewWithData:roomPreviewData];
        }
    }
}

#pragma mark - Table view scrolling

- (void)scrollToTop:(BOOL)animated
{
    [self.recentsTableView setContentOffset:CGPointMake(-self.recentsTableView.adjustedContentInset.left, -self.recentsTableView.adjustedContentInset.top) animated:animated];
}

- (void)scrollToTheTopTheNextRoomWithMissedNotificationsInSection:(NSInteger)section
{
    if (section < 0)
    {
        return;
    }
    
    UITableViewCell *firstVisibleCell;
    NSIndexPath *firstVisibleCellIndexPath;
    
    UIView *firstSectionHeader = displayedSectionHeaders.firstObject;
    
    if (firstSectionHeader && firstSectionHeader.frame.origin.y <= self.recentsTableView.contentOffset.y)
    {
        // Compute the height of the hidden part of the section header.
        CGFloat hiddenPart = self.recentsTableView.contentOffset.y - firstSectionHeader.frame.origin.y;
        CGFloat firstVisibleCellPosY = self.recentsTableView.contentOffset.y + (firstSectionHeader.frame.size.height - hiddenPart);
        firstVisibleCellIndexPath = [self.recentsTableView indexPathForRowAtPoint:CGPointMake(0, firstVisibleCellPosY)];
        firstVisibleCell = [self.recentsTableView cellForRowAtIndexPath:firstVisibleCellIndexPath];
    }
    else
    {
        firstVisibleCell = self.recentsTableView.visibleCells.firstObject;
        firstVisibleCellIndexPath = [self.recentsTableView indexPathForCell:firstVisibleCell];
    }
    
    if (firstVisibleCell)
    {
        NSInteger nextCellRow = (firstVisibleCellIndexPath.section == section) ? firstVisibleCellIndexPath.row + 1 : 0;
        
        // Look for the next room with missed notifications.
        NSIndexPath *nextIndexPath = [NSIndexPath indexPathForRow:nextCellRow inSection:section];
        nextCellRow++;
        id<MXKRecentCellDataStoring> cellData = [self.dataSource cellDataAtIndexPath:nextIndexPath];
        
        while (cellData)
        {
            if (cellData.notificationCount)
            {
                [self.recentsTableView scrollToRowAtIndexPath:nextIndexPath atScrollPosition:UITableViewScrollPositionTop animated:YES];
                break;
            }
            nextIndexPath = [NSIndexPath indexPathForRow:nextCellRow inSection:section];
            nextCellRow++;
            cellData = [self.dataSource cellDataAtIndexPath:nextIndexPath];
        }
        
        if (!cellData && [self.recentsTableView numberOfRowsInSection:section] > 0)
        {
            // Scroll back to the top.
            [self.recentsTableView scrollToRowAtIndexPath:[NSIndexPath indexPathForRow:0 inSection:section] atScrollPosition:UITableViewScrollPositionTop animated:YES];
        }
    }
}

#pragma mark - MXKRecentListViewControllerDelegate

- (void)recentListViewController:(MXKRecentListViewController *)recentListViewController didSelectRoom:(NSString *)roomId inMatrixSession:(MXSession *)matrixSession
{
    Analytics.shared.viewRoomTrigger = AnalyticsViewRoomTriggerRoomList;
    [self showRoomWithRoomId:roomId inMatrixSession:matrixSession];
}

- (void)recentListViewController:(MXKRecentListViewController *)recentListViewController didSelectSuggestedRoom:(MXSpaceChildInfo *)childInfo from:(UIView* _Nullable)sourceView
{
    Analytics.shared.joinedRoomTrigger = AnalyticsJoinedRoomTriggerSpaceHierarchy;
    
    self.spaceChildPresenter = [[SpaceChildRoomDetailBridgePresenter alloc] initWithSession:self.mainSession childInfo:childInfo];
    self.spaceChildPresenter.delegate = self;
    [self.spaceChildPresenter presentFrom:self sourceView:sourceView animated:YES];
}

#pragma mark - UISearchBarDelegate

- (void)scrollViewWillEndDragging:(UIScrollView *)scrollView withVelocity:(CGPoint)velocity targetContentOffset:(inout CGPoint *)targetContentOffset
{
    [super scrollViewWillEndDragging:scrollView withVelocity:velocity targetContentOffset:targetContentOffset];
}

- (BOOL)searchBarShouldBeginEditing:(UISearchBar *)searchBar
{
    if (searchBar == tableSearchBar)
    {
        [self hideSearchBar:NO];
        [self.recentsSearchBar becomeFirstResponder];
        return NO;
    }
    
    return YES;
    
}

- (void)searchBarTextDidBeginEditing:(UISearchBar *)searchBar
{
    dispatch_async(dispatch_get_main_queue(), ^{
        
        [self.recentsSearchBar setShowsCancelButton:YES animated:NO];
        
    });
}

- (void)searchBarTextDidEndEditing:(UISearchBar *)searchBar
{
    [self.recentsSearchBar setShowsCancelButton:NO animated:NO];
}

- (void)searchBar:(UISearchBar *)searchBar textDidChange:(NSString *)searchText
{
    [super searchBar:searchBar textDidChange:searchText];

    UIImage *filterIcon = searchText.length > 0 ? AssetImages.filterOn.image : AssetImages.filterOff.image;
    [self.recentsSearchBar setImage:filterIcon
                   forSearchBarIcon:UISearchBarIconSearch
                              state:UIControlStateNormal];
}

#pragma mark - CreateRoomCoordinatorBridgePresenterDelegate

- (void)createRoomCoordinatorBridgePresenterDelegate:(CreateRoomCoordinatorBridgePresenter *)coordinatorBridgePresenter didCreateNewRoom:(MXRoom *)room
{
    [coordinatorBridgePresenter dismissWithAnimated:YES completion:^{
        Analytics.shared.viewRoomTrigger = AnalyticsViewRoomTriggerCreated;
        [self showRoomWithRoomId:room.roomId inMatrixSession:self.mainSession];
    }];
    coordinatorBridgePresenter = nil;
}

- (void)createRoomCoordinatorBridgePresenterDelegateDidCancel:(CreateRoomCoordinatorBridgePresenter *)coordinatorBridgePresenter
{
    [coordinatorBridgePresenter dismissWithAnimated:YES completion:nil];
    coordinatorBridgePresenter = nil;
}

- (void)createRoomCoordinatorBridgePresenterDelegate:(CreateRoomCoordinatorBridgePresenter *)coordinatorBridgePresenter didAddRoomsWithIds:(NSArray<NSString *> *)roomIds
{
    [coordinatorBridgePresenter dismissWithAnimated:YES completion:nil];
    coordinatorBridgePresenter = nil;
}

#pragma mark - Empty view management

- (void)showEmptyViewIfNeeded
{
    [self showEmptyView:[self shouldShowEmptyView]];
}

- (void)showEmptyView:(BOOL)show
{
    if (!self.viewIfLoaded)
    {
        return;
    }
    
    if (show && !self.emptyView)
    {
        RootTabEmptyView *emptyView = [RootTabEmptyView instantiate];
        [emptyView updateWithTheme:ThemeService.shared.theme];
        [self addEmptyView:emptyView];
        
        self.emptyView = emptyView;
        
        [self updateEmptyView];
    }
    else if (!show)
    {
        [self.emptyView removeFromSuperview];
    }
    
    self.recentsTableView.hidden = show;
    self.stickyHeadersTopContainer.hidden = show;
    self.stickyHeadersBottomContainer.hidden = show;
}

- (void)updateEmptyView
{
    
}

- (void)addEmptyView:(RootTabEmptyView*)emptyView
{
    if (!self.isViewLoaded)
    {
        return;
    }
    
    NSLayoutConstraint *emptyViewBottomConstraint;
    NSLayoutConstraint *contentViewBottomConstraint;
    
    if (plusButtonImageView && plusButtonImageView.isHidden == NO)
    {
        [self.view insertSubview:emptyView belowSubview:plusButtonImageView];
        
        contentViewBottomConstraint = [NSLayoutConstraint constraintWithItem:emptyView.contentView
                                                                   attribute:NSLayoutAttributeBottom relatedBy:NSLayoutRelationLessThanOrEqual toItem:plusButtonImageView
                                                                   attribute:NSLayoutAttributeTop
                                                                  multiplier:1.0
                                                                    constant:0];
    }
    else
    {
        [self.view addSubview:emptyView];
    }
    
    emptyViewBottomConstraint = [emptyView.bottomAnchor constraintEqualToAnchor:emptyView.superview.bottomAnchor];
    
    emptyView.translatesAutoresizingMaskIntoConstraints = NO;
    
    [NSLayoutConstraint activateConstraints:@[
        [emptyView.topAnchor constraintEqualToAnchor:emptyView.superview.topAnchor],
        [emptyView.leftAnchor constraintEqualToAnchor:emptyView.superview.leftAnchor],
        [emptyView.rightAnchor constraintEqualToAnchor:emptyView.superview.rightAnchor],
        emptyViewBottomConstraint
    ]];
    
    if (contentViewBottomConstraint)
    {
        contentViewBottomConstraint.active = YES;
    }
}

- (BOOL)shouldShowEmptyView
{
    // Do not present empty screen while searching
    if (self.recentsDataSource.searchPatternsList.count)
    {
        return NO;
    }
    
    return self.recentsDataSource.totalVisibleItemCount == 0;
}

#pragma mark - RoomsDirectoryCoordinatorBridgePresenterDelegate

- (void)roomsDirectoryCoordinatorBridgePresenterDelegateDidComplete:(RoomsDirectoryCoordinatorBridgePresenter *)coordinatorBridgePresenter
{
    [coordinatorBridgePresenter dismissWithAnimated:YES completion:nil];
    self.roomsDirectoryCoordinatorBridgePresenter = nil;
}

- (void)roomsDirectoryCoordinatorBridgePresenterDelegate:(RoomsDirectoryCoordinatorBridgePresenter *)coordinatorBridgePresenter didSelectRoom:(MXPublicRoom *)room
{
    [coordinatorBridgePresenter dismissWithAnimated:YES completion:^{
        [self openPublicRoom:room];
    }];
    self.roomsDirectoryCoordinatorBridgePresenter = nil;
}

- (void)roomsDirectoryCoordinatorBridgePresenterDelegateDidTapCreateNewRoom:(RoomsDirectoryCoordinatorBridgePresenter *)coordinatorBridgePresenter
{
    [coordinatorBridgePresenter dismissWithAnimated:YES completion:^{
        [self createNewRoom];
    }];
    self.roomsDirectoryCoordinatorBridgePresenter = nil;
}

- (void)roomsDirectoryCoordinatorBridgePresenterDelegate:(RoomsDirectoryCoordinatorBridgePresenter *)coordinatorBridgePresenter didSelectRoomWithIdOrAlias:(NSString * _Nonnull)roomIdOrAlias
{
    MXRoom *room = [self.mainSession vc_roomWithIdOrAlias:roomIdOrAlias];
    
    if (room)
    {
        // Room is known show it directly
        [coordinatorBridgePresenter dismissWithAnimated:YES completion:^{
            [self showRoomWithRoomId:room.roomId
                     inMatrixSession:self.mainSession];
        }];
        coordinatorBridgePresenter = nil;
    }
    else if ([MXTools isMatrixRoomAlias:roomIdOrAlias])
    {
        // Room preview doesn't support room alias
        [[AppDelegate theDelegate] showAlertWithTitle:[VectorL10n error] message:[VectorL10n roomRecentsUnknownRoomErrorMessage]];
    }
    else
    {
        // Try to preview the room from his id
        RoomPreviewData *roomPreviewData = [[RoomPreviewData alloc] initWithRoomId:roomIdOrAlias
                                                                        andSession:self.mainSession];
        
        [self startActivityIndicator];

        // Try to get more information about the room before opening its preview
        MXWeakify(self);
        
        [roomPreviewData peekInRoom:^(BOOL succeeded) {
            
            MXStrongifyAndReturnIfNil(self);
            
            [self stopActivityIndicator];
                        
            if (succeeded) {
                [coordinatorBridgePresenter dismissWithAnimated:YES completion:^{
                    
                    [self showRoomPreviewWithData:roomPreviewData];
                }];
                self.roomsDirectoryCoordinatorBridgePresenter = nil;
            } else {
                [[AppDelegate theDelegate] showAlertWithTitle:[VectorL10n error] message:[VectorL10n roomRecentsUnknownRoomErrorMessage]];
            }
        }];
    }
}

#pragma mark - ExploreRoomCoordinatorBridgePresenterDelegate

- (void)exploreRoomCoordinatorBridgePresenterDelegateDidComplete:(ExploreRoomCoordinatorBridgePresenter *)coordinatorBridgePresenter {
    MXWeakify(self);
    [coordinatorBridgePresenter dismissWithAnimated:YES completion:^{
        MXStrongifyAndReturnIfNil(self);
        self.exploreRoomsCoordinatorBridgePresenter = nil;
    }];
}

#pragma mark - RoomNotificationSettingsCoordinatorBridgePresenterDelegate
-(void)roomNotificationSettingsCoordinatorBridgePresenterDelegateDidComplete:(RoomNotificationSettingsCoordinatorBridgePresenter *)coordinatorBridgePresenter
{
    [coordinatorBridgePresenter dismissWithAnimated:YES completion:nil];
    self.roomNotificationSettingsCoordinatorBridgePresenter = nil;
}

#pragma mark - SpaceChildRoomDetailBridgePresenterDelegate
- (void)spaceChildRoomDetailBridgePresenterDidCancel:(SpaceChildRoomDetailBridgePresenter *)coordinator
{
    [self.spaceChildPresenter dismissWithAnimated:YES completion:^{
        self.spaceChildPresenter = nil;
    }];
}

- (void)spaceChildRoomDetailBridgePresenter:(SpaceChildRoomDetailBridgePresenter *)coordinator didOpenRoomWith:(NSString *)roomId
{
    [self showRoomWithRoomId:roomId inMatrixSession:self.mainSession];

    [self.spaceChildPresenter dismissWithAnimated:YES completion:^{
        self.spaceChildPresenter = nil;
    }];
}

#pragma mark - Activity Indicator

- (BOOL)providesCustomActivityIndicator {
    return self.userIndicatorStore != nil;
}

- (void)startActivityIndicatorWithLabel:(NSString *)label {
    if (self.userIndicatorStore && isViewVisible) {
        // The app is very liberal with calling `startActivityIndicator` (often not matched by corresponding `stopActivityIndicator`),
        // so there is no reason to keep adding new indicators if there is one already showing.
        if (loadingIndicatorCancel) {
            return;
        }
        
        MXLogDebug(@"[RecentsViewController] Present loading indicator")
        loadingIndicatorCancel = [self.userIndicatorStore presentLoadingWithLabel:label isInteractionBlocking:NO];
    } else {
        [super startActivityIndicator];
    }
}

- (void)startActivityIndicator {
    [self startActivityIndicatorWithLabel:[VectorL10n homeSyncing]];
}

- (void)stopActivityIndicator {
    if (self.userIndicatorStore) {
        if (loadingIndicatorCancel) {
            MXLogDebug(@"[RecentsViewController] Present loading indicator")
            loadingIndicatorCancel();
            loadingIndicatorCancel = nil;
        }
    } else {
        [super stopActivityIndicator];
    }
}

#pragma mark - Context Menu

- (UIContextMenuConfiguration *)tableView:(UITableView *)tableView contextMenuConfigurationForRowAtIndexPath:(NSIndexPath *)indexPath point:(CGPoint)point API_AVAILABLE(ios(13.0))
{
    id<MXKRecentCellDataStoring> cellData = [self.dataSource cellDataAtIndexPath:indexPath];
    UITableViewCell *cell = [tableView cellForRowAtIndexPath:indexPath];
    
    if (!cellData || !cell)
    {
        return nil;
    }
    
    self.recentsUpdateEnabled = NO;
    return [self.contextMenuProvider contextMenuConfigurationWith:cellData from:cell session:self.dataSource.mxSession];
}

- (void)tableView:(UITableView *)tableView willPerformPreviewActionForMenuWithConfiguration:(UIContextMenuConfiguration *)configuration animator:(id<UIContextMenuInteractionCommitAnimating>)animator API_AVAILABLE(ios(13.0))
{
    NSString *roomId = [self.contextMenuProvider roomIdFrom:configuration.identifier];
    
    if (!roomId)
    {
        self.recentsUpdateEnabled = YES;
        return;
    }
    
    [animator addCompletion:^{
        self.recentsUpdateEnabled = YES;
        [self showRoomWithRoomId:roomId inMatrixSession:self.mainSession];
    }];
}

- (UITargetedPreview *)tableView:(UITableView *)tableView previewForDismissingContextMenuWithConfiguration:(UIContextMenuConfiguration *)configuration API_AVAILABLE(ios(13.0))
{
    self.recentsUpdateEnabled = YES;
    return nil;
}

#pragma mark - RoomContextActionServiceDelegate

- (void)roomContextActionServiceDidJoinRoom:(id<RoomContextActionServiceProtocol>)service
{
    [self showRoomWithRoomId:service.roomId inMatrixSession:service.session];
}

- (void)roomContextActionServiceDidLeaveRoom:(id<RoomContextActionServiceProtocol>)service
{
    [self.userIndicatorStore presentSuccessWithLabel:VectorL10n.roomParticipantsLeaveSuccess];
}

- (void)roomContextActionService:(id<RoomContextActionServiceProtocol>)service presentAlert:(UIAlertController *)alertController
{
    [self presentViewController:alertController animated:YES completion:nil];
}

- (void)roomContextActionService:(id<RoomContextActionServiceProtocol>)service updateActivityIndicator:(BOOL)isActive
{
    if (isActive)
    {
        [self startActivityIndicator];
    }
    else if ([self canStopActivityIndicator])
    {
        [self stopActivityIndicator];
    }
}

- (void)roomContextActionService:(id<RoomContextActionServiceProtocol>)service showRoomNotificationSettingsForRoomWithId:(NSString *)roomId
{
    editedRoomId = roomId;
    [self changeEditedRoomNotificationSettings];
    editedRoomId = nil;
}

@end<|MERGE_RESOLUTION|>--- conflicted
+++ resolved
@@ -366,9 +366,8 @@
 
 - (void)refreshRecentsTable
 {
-<<<<<<< HEAD
     MXLogDebug(@"[RecentsViewController]: Refreshing recents table view")
-=======
+
     if (!self.recentsUpdateEnabled)
     {
         isRefreshNeeded = NO;
@@ -377,7 +376,6 @@
     
     isRefreshNeeded = NO;
     
->>>>>>> 66d9bb5d
     // Refresh the tabBar icon badges
     [[AppDelegate theDelegate].masterTabBarController refreshTabBarBadges];
     
@@ -1046,18 +1044,13 @@
 
 - (void)dataSource:(MXKDataSource *)dataSource didCellChange:(id)changes
 {
-<<<<<<< HEAD
-    if ([changes isKindOfClass:NSIndexPath.class])
-=======
     if (!self.recentsUpdateEnabled)
     {
         [super dataSource:dataSource didCellChange:changes];
         return;
     }
-    
-    BOOL cellReloaded = NO;
-    if ([changes isKindOfClass:RecentsSectionUpdate.class])
->>>>>>> 66d9bb5d
+
+    if ([changes isKindOfClass:NSIndexPath.class])
     {
         NSIndexPath *indexPath = (NSIndexPath *)changes;
         UITableViewCell *cell = [self.recentsTableView cellForRowAtIndexPath:indexPath];
