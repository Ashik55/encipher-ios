--- conflicted
+++ resolved
@@ -120,12 +120,8 @@
         if let otherUser = session.user(withUserId: otherUserId) {
             
             self.update(viewState: .loading)
-            
-<<<<<<< HEAD
-            crypto.downloadKeys([self.otherUserId], forceDownload: false, success: { [weak self] (usersDevicesMap, crossSigningKeysMap) in
-=======
-            self.currentOperation = crypto.downloadKeys([otherUserId], forceDownload: false, success: { [weak self] (usersDevicesMap) in
->>>>>>> 3718d0fb
+           
+            self.currentOperation = crypto.downloadKeys([otherUserId], forceDownload: false, success: { [weak self] (usersDevicesMap, crossSigningKeysMap) in
                 guard let sself = self else {
                     return
                 }
