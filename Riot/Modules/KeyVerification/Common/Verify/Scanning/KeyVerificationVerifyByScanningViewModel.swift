// File created from ScreenTemplate
// $ createScreen.sh Verify KeyVerificationVerifyByScanning
/*
 Copyright 2020 New Vector Ltd
 
 Licensed under the Apache License, Version 2.0 (the "License");
 you may not use this file except in compliance with the License.
 You may obtain a copy of the License at
 
 http://www.apache.org/licenses/LICENSE-2.0
 
 Unless required by applicable law or agreed to in writing, software
 distributed under the License is distributed on an "AS IS" BASIS,
 WITHOUT WARRANTIES OR CONDITIONS OF ANY KIND, either express or implied.
 See the License for the specific language governing permissions and
 limitations under the License.
 */

import Foundation

enum KeyVerificationVerifyByScanningViewModelError: Error {
    case unknown
}

final class KeyVerificationVerifyByScanningViewModel: KeyVerificationVerifyByScanningViewModelType {
    
    // MARK: - Properties
    
    // MARK: Private

    private let session: MXSession
    private let keyVerificationRequest: MXKeyVerificationRequest
    private let qrCodeDataCoder: MXQRCodeDataCoder
    private let keyVerificationManager: MXKeyVerificationManager
    
    private var qrCodeTransaction: MXQRCodeTransaction?
    private var scannedQRCodeData: MXQRCodeData?
    
    // MARK: Public

    weak var viewDelegate: KeyVerificationVerifyByScanningViewModelViewDelegate?
    weak var coordinatorDelegate: KeyVerificationVerifyByScanningViewModelCoordinatorDelegate?
    
    // MARK: - Setup
    
    init(session: MXSession, keyVerificationRequest: MXKeyVerificationRequest) {
        self.session = session
        self.keyVerificationManager = self.session.crypto.keyVerificationManager
        self.keyVerificationRequest = keyVerificationRequest
        self.qrCodeDataCoder = MXQRCodeDataCoder()
    }
    
    deinit {
        self.removePendingQRCodeTransaction()
    }
    
    // MARK: - Public
    
    func process(viewAction: KeyVerificationVerifyByScanningViewAction) {
        switch viewAction {
        case .loadData:
            self.loadData()
        case .scannedCode(payloadData: let payloadData):
            self.scannedQRCode(payloadData: payloadData)
        case .cannotScan:
            self.startSASVerification()
        case .acknowledgeOtherScannedMyCode(let acknowledgeOtherScannedMyCode):
            self.acknowledgeOtherScannedMyCode(acknowledgeOtherScannedMyCode)
        case .cancel:
            self.cancel()
        case .acknowledgeMyUserScannedOtherCode:
            self.acknowledgeScanOtherCode()
        }
    }
    
    // MARK: - Private
    
    private func loadData() {
        
        let qrCodePlayloadData: Data?
        let canShowScanAction: Bool
        
        self.qrCodeTransaction = self.keyVerificationManager.qrCodeTransaction(withTransactionId: self.keyVerificationRequest.requestId)
        
        if let supportedVerificationMethods = self.keyVerificationRequest.myMethods {
            
            if let qrCodeData = self.qrCodeTransaction?.qrCodeData {
                qrCodePlayloadData = self.qrCodeDataCoder.encode(qrCodeData)
            } else {
                qrCodePlayloadData = nil
            }
            
            canShowScanAction = self.canShowScanAction(from: supportedVerificationMethods)
        } else {
            qrCodePlayloadData = nil
            canShowScanAction = false
        }
        
        let viewData = KeyVerificationVerifyByScanningViewData(qrCodeData: qrCodePlayloadData,
                                                               showScanAction: canShowScanAction)
        
        self.update(viewState: .loaded(viewData: viewData))
        
        self.registerTransactionDidStateChangeNotification()
    }
    
    private func canShowScanAction(from verificationMethods: [String]) -> Bool {
        return verificationMethods.contains(MXKeyVerificationMethodQRCodeScan)
    }
    
    private func cancel() {
        self.cancelQRCodeTransaction()
        self.keyVerificationRequest.cancel(with: MXTransactionCancelCode.user(), success: nil, failure: nil)
        self.coordinatorDelegate?.keyVerificationVerifyByScanningViewModelDidCancel(self)
    }
    
    private func cancelQRCodeTransaction() {
        guard let transaction = self.qrCodeTransaction  else {
            return
        }
        
        transaction.cancel(with: MXTransactionCancelCode.user())
    }
    
    private func update(viewState: KeyVerificationVerifyByScanningViewState) {
        self.viewDelegate?.keyVerificationVerifyByScanningViewModel(self, didUpdateViewState: viewState)
    }
    
    // MARK: QR code
    
    private func scannedQRCode(payloadData: Data) {
        self.scannedQRCodeData = self.qrCodeDataCoder.decode(payloadData)
        
        let isQRCodeValid = self.scannedQRCodeData != nil
        
        self.update(viewState: .scannedCodeValidated(isValid: isQRCodeValid))
    }
    
    private func acknowledgeScanOtherCode() {
        guard let scannedQRCodeData = self.scannedQRCodeData else {
            return
        }
        
        guard let qrCodeTransaction = self.qrCodeTransaction else {
            return
        }
        
        qrCodeTransaction.userHasScannedOtherQrCodeData(scannedQRCodeData)
        self.update(viewState: .loading)
    }
    
    private func acknowledgeOtherScannedMyCode(_ acknowledgeOtherScannedMyCode: Bool) {
        guard let qrCodeTransaction = self.qrCodeTransaction else {
            return
        }
        self.update(viewState: .loading)
        qrCodeTransaction.otherUserScannedMyQrCode(acknowledgeOtherScannedMyCode)
    }
    
    private func removePendingQRCodeTransaction() {
        guard let qrCodeTransaction = self.qrCodeTransaction else {
            return
        }
        self.keyVerificationManager.removeQRCodeTransaction(withTransactionId: qrCodeTransaction.transactionId)
    }
    
    // MARK: SAS
    
    private func startSASVerification() {
        
        self.update(viewState: .loading)
        
        self.session.crypto.keyVerificationManager.beginKeyVerification(from: self.keyVerificationRequest, method: MXKeyVerificationMethodSAS, success: { [weak self] (keyVerificationTransaction) in
                guard let self = self else {
                    return
                }
            
                // Remove pending QR code transaction, as we are going to use SAS verification
                self.removePendingQRCodeTransaction()
            
                if keyVerificationTransaction is MXOutgoingSASTransaction == false {
                    NSLog("[KeyVerificationVerifyByScanningViewModel] SAS transaction should be outgoing")
                    self.unregisterTransactionDidStateChangeNotification()
                    self.update(viewState: .error(KeyVerificationVerifyByScanningViewModelError.unknown))
                }
            
            }, failure: { [weak self] (error) in
                guard let self = self else {
                    return
                }
                self.update(viewState: .error(error))
            }
        )
    }
    
    // MARK: - MXKeyVerificationTransactionDidChange
    
    private func registerTransactionDidStateChangeNotification() {
        NotificationCenter.default.addObserver(self, selector: #selector(transactionDidStateChange(notification:)), name: .MXKeyVerificationTransactionDidChange, object: nil)
    }
    
    private func unregisterTransactionDidStateChangeNotification() {
        NotificationCenter.default.removeObserver(self, name: .MXKeyVerificationTransactionDidChange, object: nil)
    }
    
    @objc private func transactionDidStateChange(notification: Notification) {
        guard let transaction = notification.object as? MXKeyVerificationTransaction else {
            return
        }
        
        guard self.keyVerificationRequest.requestId == transaction.transactionId else {
<<<<<<< HEAD
=======
            NSLog("[KeyVerificationVerifyByScanningViewModel] transactionDidStateChange: Not for our transaction (\(self.keyVerificationRequest.requestId)): \(transaction.transactionId)")
>>>>>>> 263b5183
            return
        }
        
        if let sasTransaction = transaction as? MXSASTransaction {
            self.sasTransactionDidStateChange(sasTransaction)
        } else if let qrCodeTransaction = transaction as? MXQRCodeTransaction {
            self.qrCodeTransactionDidStateChange(qrCodeTransaction)
        }
    }
    
    private func sasTransactionDidStateChange(_ transaction: MXSASTransaction) {
        switch transaction.state {
        case MXSASTransactionStateShowSAS:
            self.unregisterTransactionDidStateChangeNotification()
            self.coordinatorDelegate?.keyVerificationVerifyByScanningViewModel(self, didStartSASVerificationWithTransaction: transaction)
        case MXSASTransactionStateCancelled:
            guard let reason = transaction.reasonCancelCode else {
                return
            }
            self.unregisterTransactionDidStateChangeNotification()
            self.update(viewState: .cancelled(reason))
        case MXSASTransactionStateCancelledByMe:
            guard let reason = transaction.reasonCancelCode else {
                return
            }
            self.unregisterTransactionDidStateChangeNotification()
            self.update(viewState: .cancelledByMe(reason))
        default:
            break
        }
    }
    
    private func qrCodeTransactionDidStateChange(_ transaction: MXQRCodeTransaction) {
        switch transaction.state {
        case .verified:
            self.unregisterTransactionDidStateChangeNotification()
            self.coordinatorDelegate?.keyVerificationVerifyByScanningViewModelDidCompleteQRCodeVerification(self)
        case .qrScannedByOther:
            self.update(viewState: .otherUserScannedMyCode)
        case .cancelled:
            guard let reason = transaction.reasonCancelCode else {
                return
            }
            self.unregisterTransactionDidStateChangeNotification()
            self.update(viewState: .cancelled(reason))
        case .cancelledByMe:
            guard let reason = transaction.reasonCancelCode else {
                return
            }
            self.unregisterTransactionDidStateChangeNotification()
            self.update(viewState: .cancelledByMe(reason))
        default:
            break
        }
    }
}<|MERGE_RESOLUTION|>--- conflicted
+++ resolved
@@ -209,10 +209,7 @@
         }
         
         guard self.keyVerificationRequest.requestId == transaction.transactionId else {
-<<<<<<< HEAD
-=======
             NSLog("[KeyVerificationVerifyByScanningViewModel] transactionDidStateChange: Not for our transaction (\(self.keyVerificationRequest.requestId)): \(transaction.transactionId)")
->>>>>>> 263b5183
             return
         }
         
