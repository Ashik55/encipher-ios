--- conflicted
+++ resolved
@@ -846,12 +846,8 @@
                 case UserEncryptionTrustLevelTrusted:
                     statusText = NSLocalizedStringFromTable(@"room_participants_action_security_status_verified", @"Vector", nil);
                     break;
-<<<<<<< HEAD
                 case UserEncryptionTrustLevelNotVerified:
                 case UserEncryptionTrustLevelNoCrossSigning:
-                    statusText = NSLocalizedStringFromTable(@"room_participants_action_security_status_verify", @"Vector", nil);
-=======
-                case UserEncryptionTrustLevelNormal:
                 {
                     if (self.isRoomMemberCurrentUser)
                     {
@@ -862,7 +858,6 @@
                         statusText = NSLocalizedStringFromTable(@"room_participants_action_security_status_verify", @"Vector", nil);
                     }
                 }
->>>>>>> 447e7bf9
                     break;
                 case UserEncryptionTrustLevelWarning:
                     statusText = NSLocalizedStringFromTable(@"room_participants_action_security_status_warning", @"Vector", nil);
