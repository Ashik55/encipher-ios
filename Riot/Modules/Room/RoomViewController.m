--- conflicted
+++ resolved
@@ -2093,11 +2093,7 @@
             [self roomInputToolbarViewDidTapFileUpload];
         }]];
     }
-<<<<<<< HEAD
-    if (RiotSettings.shared.roomScreenAllowPollsAction && self.displayConfiguration.sendingPollsEnabled)
-=======
-    if (BuildSettings.pollsEnabled)
->>>>>>> fe9eeead
+    if (BuildSettings.pollsEnabled && self.displayConfiguration.sendingPollsEnabled)
     {
         [actionItems addObject:[[RoomActionItem alloc] initWithImage:[UIImage imageNamed:@"action_poll"] andAction:^{
             MXStrongifyAndReturnIfNil(self);
