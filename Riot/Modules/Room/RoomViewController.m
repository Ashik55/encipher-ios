/*
 Copyright 2014 OpenMarket Ltd
 Copyright 2017 Vector Creations Ltd
 Copyright 2018 New Vector Ltd
 
 Licensed under the Apache License, Version 2.0 (the "License");
 you may not use this file except in compliance with the License.
 You may obtain a copy of the License at
 
 http://www.apache.org/licenses/LICENSE-2.0
 
 Unless required by applicable law or agreed to in writing, software
 distributed under the License is distributed on an "AS IS" BASIS,
 WITHOUT WARRANTIES OR CONDITIONS OF ANY KIND, either express or implied.
 See the License for the specific language governing permissions and
 limitations under the License.
 */

@import MobileCoreServices;

#import "RoomViewController.h"

#import "RoomDataSource.h"
#import "RoomBubbleCellData.h"

#import "RoomInputToolbarView.h"
#import "DisabledRoomInputToolbarView.h"

#import "RoomActivitiesView.h"

#import "AttachmentsViewController.h"

#import "EventDetailsView.h"

#import "RoomAvatarTitleView.h"
#import "ExpandedRoomTitleView.h"
#import "SimpleRoomTitleView.h"
#import "PreviewRoomTitleView.h"

#import "RoomMemberDetailsViewController.h"
#import "ContactDetailsViewController.h"

#import "SegmentedViewController.h"
#import "RoomSettingsViewController.h"

#import "RoomFilesViewController.h"

#import "RoomSearchViewController.h"

#import "UsersDevicesViewController.h"

#import "ReadReceiptsViewController.h"

#import "JitsiViewController.h"

#import "RoomEmptyBubbleCell.h"

#import "RoomIncomingTextMsgBubbleCell.h"
#import "RoomIncomingTextMsgWithoutSenderInfoBubbleCell.h"
#import "RoomIncomingTextMsgWithPaginationTitleBubbleCell.h"
#import "RoomIncomingTextMsgWithoutSenderNameBubbleCell.h"
#import "RoomIncomingTextMsgWithPaginationTitleWithoutSenderNameBubbleCell.h"
#import "RoomIncomingAttachmentBubbleCell.h"
#import "RoomIncomingAttachmentWithoutSenderInfoBubbleCell.h"
#import "RoomIncomingAttachmentWithPaginationTitleBubbleCell.h"

#import "RoomIncomingEncryptedTextMsgBubbleCell.h"
#import "RoomIncomingEncryptedTextMsgWithoutSenderInfoBubbleCell.h"
#import "RoomIncomingEncryptedTextMsgWithPaginationTitleBubbleCell.h"
#import "RoomIncomingEncryptedTextMsgWithoutSenderNameBubbleCell.h"
#import "RoomIncomingEncryptedTextMsgWithPaginationTitleWithoutSenderNameBubbleCell.h"
#import "RoomIncomingEncryptedAttachmentBubbleCell.h"
#import "RoomIncomingEncryptedAttachmentWithoutSenderInfoBubbleCell.h"
#import "RoomIncomingEncryptedAttachmentWithPaginationTitleBubbleCell.h"

#import "RoomOutgoingTextMsgBubbleCell.h"
#import "RoomOutgoingTextMsgWithoutSenderInfoBubbleCell.h"
#import "RoomOutgoingTextMsgWithPaginationTitleBubbleCell.h"
#import "RoomOutgoingTextMsgWithoutSenderNameBubbleCell.h"
#import "RoomOutgoingTextMsgWithPaginationTitleWithoutSenderNameBubbleCell.h"
#import "RoomOutgoingAttachmentBubbleCell.h"
#import "RoomOutgoingAttachmentWithoutSenderInfoBubbleCell.h"
#import "RoomOutgoingAttachmentWithPaginationTitleBubbleCell.h"

#import "RoomOutgoingEncryptedTextMsgBubbleCell.h"
#import "RoomOutgoingEncryptedTextMsgWithoutSenderInfoBubbleCell.h"
#import "RoomOutgoingEncryptedTextMsgWithPaginationTitleBubbleCell.h"
#import "RoomOutgoingEncryptedTextMsgWithoutSenderNameBubbleCell.h"
#import "RoomOutgoingEncryptedTextMsgWithPaginationTitleWithoutSenderNameBubbleCell.h"
#import "RoomOutgoingEncryptedAttachmentBubbleCell.h"
#import "RoomOutgoingEncryptedAttachmentWithoutSenderInfoBubbleCell.h"
#import "RoomOutgoingEncryptedAttachmentWithPaginationTitleBubbleCell.h"

#import "RoomMembershipBubbleCell.h"
#import "RoomMembershipWithPaginationTitleBubbleCell.h"
#import "RoomMembershipCollapsedBubbleCell.h"
#import "RoomMembershipCollapsedWithPaginationTitleBubbleCell.h"
#import "RoomMembershipExpandedBubbleCell.h"
#import "RoomMembershipExpandedWithPaginationTitleBubbleCell.h"
#import "RoomCreationWithPaginationCollapsedBubbleCell.h"
#import "RoomCreationCollapsedBubbleCell.h"

#import "RoomSelectedStickerBubbleCell.h"
#import "RoomPredecessorBubbleCell.h"

#import "MXKRoomBubbleTableViewCell+Riot.h"

#import "AvatarGenerator.h"
#import "Tools.h"
#import "WidgetManager.h"
#import "ShareManager.h"

#import "GBDeviceInfo_iOS.h"

#import "RoomEncryptedDataBubbleCell.h"
#import "EncryptionInfoView.h"

#import "MXRoom+Riot.h"

#import "IntegrationManagerViewController.h"
#import "WidgetPickerViewController.h"
#import "StickerPickerViewController.h"

#import "EventFormatter.h"

#import "SettingsViewController.h"
#import "SecurityViewController.h"

#import "TypingUserInfo.h"

#import "MXSDKOptions.h"

#import "GeneratedInterface-Swift.h"

NSNotificationName const RoomCallTileTappedNotification = @"RoomCallTileTappedNotification";
NSNotificationName const RoomGroupCallTileTappedNotification = @"RoomGroupCallTileTappedNotification";
const NSTimeInterval kResizeComposerAnimationDuration = .05;

@interface RoomViewController () <UISearchBarDelegate, UIGestureRecognizerDelegate, UIScrollViewAccessibilityDelegate, RoomTitleViewTapGestureDelegate, RoomParticipantsViewControllerDelegate, MXKRoomMemberDetailsViewControllerDelegate, ContactsTableViewControllerDelegate, MXServerNoticesDelegate, RoomContextualMenuViewControllerDelegate,
    ReactionsMenuViewModelCoordinatorDelegate, EditHistoryCoordinatorBridgePresenterDelegate, MXKDocumentPickerPresenterDelegate, EmojiPickerCoordinatorBridgePresenterDelegate,
    ReactionHistoryCoordinatorBridgePresenterDelegate, CameraPresenterDelegate, MediaPickerCoordinatorBridgePresenterDelegate,
    RoomDataSourceDelegate, RoomCreationModalCoordinatorBridgePresenterDelegate, RoomInfoCoordinatorBridgePresenterDelegate, DialpadViewControllerDelegate, RemoveJitsiWidgetViewDelegate, VoiceMessageControllerDelegate, SpaceDetailPresenterDelegate, UserSuggestionCoordinatorBridgeDelegate, RoomCoordinatorBridgePresenterDelegate, ThreadsCoordinatorBridgePresenterDelegate, MXThreadingServiceDelegate>
{
    
    // The preview header
    __weak PreviewRoomTitleView *previewHeader;
    
    // The customized room data source for Vector
    RoomDataSource *customizedRoomDataSource;
    
    // The user taps on a user id contained in a message
    MXKContact *selectedContact;
    
    // List of members who are typing in the room.
    NSArray *currentTypingUsers;
    
    // Typing notifications listener.
    __weak id typingNotifListener;
    
    // The position of the first touch down event stored in case of scrolling when the expanded header is visible.
    CGPoint startScrollingPoint;
    
    // Missed discussions badge
    NSUInteger missedDiscussionsCount;
    NSUInteger missedHighlightCount;
    UILabel *missedDiscussionsBadgeLabel;
    UIView *missedDiscussionsDotView;
    
    // Potential encryption details view.
    __weak EncryptionInfoView *encryptionInfoView;
    
    // The list of unknown devices that prevent outgoing messages from being sent
    MXUsersDevicesMap<MXDeviceInfo*> *unknownDevices;
    
    // Observe kAppDelegateDidTapStatusBarNotification to handle tap on clock status bar.
    __weak id kAppDelegateDidTapStatusBarNotificationObserver;
    
    // Observe kAppDelegateNetworkStatusDidChangeNotification to handle network status change.
    __weak id kAppDelegateNetworkStatusDidChangeNotificationObserver;

    // Observers to manage MXSession state (and sync errors)
    __weak id kMXSessionStateDidChangeObserver;

    // Observers to manage ongoing conference call banner
    __weak id kMXCallStateDidChangeObserver;
    __weak id kMXCallManagerConferenceStartedObserver;
    __weak id kMXCallManagerConferenceFinishedObserver;

    // Observers to manage widgets
    __weak id kMXKWidgetManagerDidUpdateWidgetObserver;
    
    // Observer kMXRoomSummaryDidChangeNotification to keep updated the missed discussion count
    __weak id mxRoomSummaryDidChangeObserver;

    // Observer for removing the re-request explanation/waiting dialog
    __weak id mxEventDidDecryptNotificationObserver;
    
    // The table view cell in which the read marker is displayed (nil by default).
    MXKRoomBubbleTableViewCell *readMarkerTableViewCell;
    
    // Tell whether the view controller is appeared or not.
    BOOL isAppeared;
    
    // Tell whether the room has a Jitsi call or not.
    BOOL hasJitsiCall;
    
    // The right bar button items back up.
    NSArray<UIBarButtonItem *> *rightBarButtonItems;

    // Observe kThemeServiceDidChangeThemeNotification to handle user interface theme change.
    __weak id kThemeServiceDidChangeThemeNotificationObserver;
    
    // Observe URL preview updates to refresh cells.
    __weak id URLPreviewDidUpdateNotificationObserver;
    
    // Listener for `m.room.tombstone` event type
    __weak id tombstoneEventNotificationsListener;

    // Homeserver notices
    MXServerNotices *serverNotices;
    
    // Formatted body parser for events
    FormattedBodyParser *formattedBodyParser;
    
    // Time to display notification content in the timeline
    MXTaskProfile *notificationTaskProfile;
    
    // Reference to thread list bar button item, to update it easily later
    BadgedBarButtonItem *threadListBarButtonItem;
}

@property (nonatomic, weak) IBOutlet UIView *overlayContainerView;
@property (nonatomic, strong) RemoveJitsiWidgetView *removeJitsiWidgetView;


@property (nonatomic, strong) RoomContextualMenuViewController *roomContextualMenuViewController;
@property (nonatomic, strong) RoomContextualMenuPresenter *roomContextualMenuPresenter;
@property (nonatomic, strong) MXKErrorAlertPresentation *errorPresenter;
@property (nonatomic, strong) NSString *textMessageBeforeEditing;
@property (nonatomic, strong) EditHistoryCoordinatorBridgePresenter *editHistoryPresenter;
@property (nonatomic, strong) MXKDocumentPickerPresenter *documentPickerPresenter;
@property (nonatomic, strong) EmojiPickerCoordinatorBridgePresenter *emojiPickerCoordinatorBridgePresenter;
@property (nonatomic, strong) ReactionHistoryCoordinatorBridgePresenter *reactionHistoryCoordinatorBridgePresenter;
@property (nonatomic, strong) CameraPresenter *cameraPresenter;
@property (nonatomic, strong) MediaPickerCoordinatorBridgePresenter *mediaPickerPresenter;
@property (nonatomic, strong) RoomMessageURLParser *roomMessageURLParser;
@property (nonatomic, strong) RoomCreationModalCoordinatorBridgePresenter *roomCreationModalCoordinatorBridgePresenter;
@property (nonatomic, strong) RoomInfoCoordinatorBridgePresenter *roomInfoCoordinatorBridgePresenter;
@property (nonatomic, strong) RoomCoordinatorBridgePresenter *threadBridgePresenter;
@property (nonatomic, strong) CustomSizedPresentationController *customSizedPresentationController;
@property (nonatomic, strong) ThreadsCoordinatorBridgePresenter *threadsCoordinatorBridgePresenter;
@property (nonatomic, getter=isActivitiesViewExpanded) BOOL activitiesViewExpanded;
@property (nonatomic, getter=isScrollToBottomHidden) BOOL scrollToBottomHidden;
@property (nonatomic, getter=isMissedDiscussionsBadgeHidden) BOOL missedDiscussionsBadgeHidden;

@property (nonatomic, strong) VoiceMessageController *voiceMessageController;
@property (nonatomic, strong) SpaceDetailPresenter *spaceDetailPresenter;

@property (nonatomic, strong) ShareManager *shareManager;
@property (nonatomic, strong) EventMenuBuilder *eventMenuBuilder;

@property (nonatomic, strong) UserSuggestionCoordinatorBridge *userSuggestionCoordinator;
@property (nonatomic, weak) IBOutlet UIView *userSuggestionContainerView;

@property (nonatomic, readwrite) RoomDisplayConfiguration *displayConfiguration;
@property (nonatomic) AnalyticsScreenTimer *screenTimer;

@end

@implementation RoomViewController
@synthesize roomPreviewData;

#pragma mark - Class methods

+ (UINib *)nib
{
    return [UINib nibWithNibName:NSStringFromClass(self.class)
                          bundle:[NSBundle bundleForClass:self.class]];
}

+ (instancetype)roomViewController
{
    RoomViewController *controller = [[[self class] alloc] initWithNibName:NSStringFromClass(self.class)
                                                                    bundle:[NSBundle bundleForClass:self.class]];
    controller.displayConfiguration = [RoomDisplayConfiguration default];
    return controller;
}

+ (instancetype)instantiateWithConfiguration:(RoomDisplayConfiguration *)configuration
{
    UIStoryboard *storyboard = [UIStoryboard storyboardWithName:@"Main" bundle:[NSBundle mainBundle]];
    NSString *storyboardId = [NSString stringWithFormat:@"%@StoryboardId", self.className];
    RoomViewController *controller = [storyboard instantiateViewControllerWithIdentifier:storyboardId];
    controller.displayConfiguration = configuration;
    return controller;
}

+ (NSString *)className
{
    NSString *result = NSStringFromClass(self.class);
    if ([result containsString:@"."])
    {
        result = [result componentsSeparatedByString:@"."].lastObject;
    }
    return result;
}

#pragma mark -

- (instancetype)initWithNibName:(nullable NSString *)nibNameOrNil bundle:(nullable NSBundle *)nibBundleOrNil
{
    self = [super initWithNibName:nibNameOrNil bundle:nibBundleOrNil];
    if (self)
    {
        // Disable auto join
        self.autoJoinInvitedRoom = NO;
        
        // Disable auto scroll to bottom on keyboard presentation
        self.scrollHistoryToTheBottomOnKeyboardPresentation = NO;
    }
    
    return self;
}

- (nullable instancetype)initWithCoder:(NSCoder *)aDecoder
{
    self = [super initWithCoder:aDecoder];
    if (self)
    {
        // Disable auto join
        self.autoJoinInvitedRoom = NO;
        
        // Disable auto scroll to bottom on keyboard presentation
        self.scrollHistoryToTheBottomOnKeyboardPresentation = NO;
    }
    
    return self;
}

#pragma mark -

- (void)finalizeInit
{
    [super finalizeInit];
    
    self.resizeComposerAnimationDuration = kResizeComposerAnimationDuration;
    
    // Setup `MXKViewControllerHandling` properties
    self.enableBarTintColorStatusChange = NO;
    self.rageShakeManager = [RageShakeManager sharedManager];
    formattedBodyParser = [FormattedBodyParser new];
    self.eventMenuBuilder = [EventMenuBuilder new];
    
    _showMissedDiscussionsBadge = YES;
    _scrollToBottomHidden = YES;
    
    // Listen to the event sent state changes
    [[NSNotificationCenter defaultCenter] addObserver:self selector:@selector(eventDidChangeSentState:) name:kMXEventDidChangeSentStateNotification object:nil];
    [[NSNotificationCenter defaultCenter] addObserver:self selector:@selector(eventDidChangeIdentifier:) name:kMXEventDidChangeIdentifierNotification object:nil];
    
    // Show / hide actions button in document preview according BuildSettings
    self.allowActionsInDocumentPreview = BuildSettings.messageDetailsAllowShare;
    
    _voiceMessageController = [[VoiceMessageController alloc] initWithThemeService:ThemeService.shared mediaServiceProvider:VoiceMessageMediaServiceProvider.sharedProvider];
    self.voiceMessageController.delegate = self;
    
    self.screenTimer = [[AnalyticsScreenTimer alloc] initWithScreen:AnalyticsScreenRoom];
}

- (void)viewDidLoad
{
    [super viewDidLoad];
    
    // Register first customized cell view classes used to render bubbles
    [self.bubblesTableView registerClass:RoomIncomingTextMsgBubbleCell.class forCellReuseIdentifier:RoomIncomingTextMsgBubbleCell.defaultReuseIdentifier];
    [self.bubblesTableView registerClass:RoomIncomingTextMsgWithoutSenderInfoBubbleCell.class forCellReuseIdentifier:RoomIncomingTextMsgWithoutSenderInfoBubbleCell.defaultReuseIdentifier];
    [self.bubblesTableView registerClass:RoomIncomingTextMsgWithPaginationTitleBubbleCell.class forCellReuseIdentifier:RoomIncomingTextMsgWithPaginationTitleBubbleCell.defaultReuseIdentifier];
    [self.bubblesTableView registerClass:RoomIncomingAttachmentBubbleCell.class forCellReuseIdentifier:RoomIncomingAttachmentBubbleCell.defaultReuseIdentifier];
    [self.bubblesTableView registerClass:RoomIncomingAttachmentWithoutSenderInfoBubbleCell.class forCellReuseIdentifier:RoomIncomingAttachmentWithoutSenderInfoBubbleCell.defaultReuseIdentifier];
    [self.bubblesTableView registerClass:RoomIncomingAttachmentWithPaginationTitleBubbleCell.class forCellReuseIdentifier:RoomIncomingAttachmentWithPaginationTitleBubbleCell.defaultReuseIdentifier];
    [self.bubblesTableView registerClass:RoomIncomingTextMsgWithoutSenderNameBubbleCell.class forCellReuseIdentifier:RoomIncomingTextMsgWithoutSenderNameBubbleCell.defaultReuseIdentifier];
    [self.bubblesTableView registerClass:RoomIncomingTextMsgWithPaginationTitleWithoutSenderNameBubbleCell.class forCellReuseIdentifier:RoomIncomingTextMsgWithPaginationTitleWithoutSenderNameBubbleCell.defaultReuseIdentifier];
    
    [self.bubblesTableView registerClass:RoomIncomingEncryptedTextMsgBubbleCell.class forCellReuseIdentifier:RoomIncomingEncryptedTextMsgBubbleCell.defaultReuseIdentifier];
    [self.bubblesTableView registerClass:RoomIncomingEncryptedTextMsgWithoutSenderInfoBubbleCell.class forCellReuseIdentifier:RoomIncomingEncryptedTextMsgWithoutSenderInfoBubbleCell.defaultReuseIdentifier];
    [self.bubblesTableView registerClass:RoomIncomingEncryptedTextMsgWithPaginationTitleBubbleCell.class forCellReuseIdentifier:RoomIncomingEncryptedTextMsgWithPaginationTitleBubbleCell.defaultReuseIdentifier];
    [self.bubblesTableView registerClass:RoomIncomingEncryptedAttachmentBubbleCell.class forCellReuseIdentifier:RoomIncomingEncryptedAttachmentBubbleCell.defaultReuseIdentifier];
    [self.bubblesTableView registerClass:RoomIncomingEncryptedAttachmentWithoutSenderInfoBubbleCell.class forCellReuseIdentifier:RoomIncomingEncryptedAttachmentWithoutSenderInfoBubbleCell.defaultReuseIdentifier];
    [self.bubblesTableView registerClass:RoomIncomingEncryptedAttachmentWithPaginationTitleBubbleCell.class forCellReuseIdentifier:RoomIncomingEncryptedAttachmentWithPaginationTitleBubbleCell.defaultReuseIdentifier];
    [self.bubblesTableView registerClass:RoomIncomingEncryptedTextMsgWithoutSenderNameBubbleCell.class forCellReuseIdentifier:RoomIncomingEncryptedTextMsgWithoutSenderNameBubbleCell.defaultReuseIdentifier];
    [self.bubblesTableView registerClass:RoomIncomingEncryptedTextMsgWithPaginationTitleWithoutSenderNameBubbleCell.class forCellReuseIdentifier:RoomIncomingEncryptedTextMsgWithPaginationTitleWithoutSenderNameBubbleCell.defaultReuseIdentifier];
    
    [self.bubblesTableView registerClass:RoomOutgoingAttachmentBubbleCell.class forCellReuseIdentifier:RoomOutgoingAttachmentBubbleCell.defaultReuseIdentifier];
    [self.bubblesTableView registerClass:RoomOutgoingAttachmentWithoutSenderInfoBubbleCell.class forCellReuseIdentifier:RoomOutgoingAttachmentWithoutSenderInfoBubbleCell.defaultReuseIdentifier];
    [self.bubblesTableView registerClass:RoomOutgoingAttachmentWithPaginationTitleBubbleCell.class forCellReuseIdentifier:RoomOutgoingAttachmentWithPaginationTitleBubbleCell.defaultReuseIdentifier];
    [self.bubblesTableView registerClass:RoomOutgoingTextMsgBubbleCell.class forCellReuseIdentifier:RoomOutgoingTextMsgBubbleCell.defaultReuseIdentifier];
    [self.bubblesTableView registerClass:RoomOutgoingTextMsgWithoutSenderInfoBubbleCell.class forCellReuseIdentifier:RoomOutgoingTextMsgWithoutSenderInfoBubbleCell.defaultReuseIdentifier];
    [self.bubblesTableView registerClass:RoomOutgoingTextMsgWithPaginationTitleBubbleCell.class forCellReuseIdentifier:RoomOutgoingTextMsgWithPaginationTitleBubbleCell.defaultReuseIdentifier];
    [self.bubblesTableView registerClass:RoomOutgoingTextMsgWithoutSenderNameBubbleCell.class forCellReuseIdentifier:RoomOutgoingTextMsgWithoutSenderNameBubbleCell.defaultReuseIdentifier];
    [self.bubblesTableView registerClass:RoomOutgoingTextMsgWithPaginationTitleWithoutSenderNameBubbleCell.class forCellReuseIdentifier:RoomOutgoingTextMsgWithPaginationTitleWithoutSenderNameBubbleCell.defaultReuseIdentifier];
    
    [self.bubblesTableView registerClass:RoomOutgoingEncryptedAttachmentBubbleCell.class forCellReuseIdentifier:RoomOutgoingEncryptedAttachmentBubbleCell.defaultReuseIdentifier];
    [self.bubblesTableView registerClass:RoomOutgoingEncryptedAttachmentWithoutSenderInfoBubbleCell.class forCellReuseIdentifier:RoomOutgoingEncryptedAttachmentWithoutSenderInfoBubbleCell.defaultReuseIdentifier];
    [self.bubblesTableView registerClass:RoomOutgoingEncryptedAttachmentWithPaginationTitleBubbleCell.class forCellReuseIdentifier:RoomOutgoingEncryptedAttachmentWithPaginationTitleBubbleCell.defaultReuseIdentifier];
    [self.bubblesTableView registerClass:RoomOutgoingEncryptedTextMsgBubbleCell.class forCellReuseIdentifier:RoomOutgoingEncryptedTextMsgBubbleCell.defaultReuseIdentifier];
    [self.bubblesTableView registerClass:RoomOutgoingEncryptedTextMsgWithoutSenderInfoBubbleCell.class forCellReuseIdentifier:RoomOutgoingEncryptedTextMsgWithoutSenderInfoBubbleCell.defaultReuseIdentifier];
    [self.bubblesTableView registerClass:RoomOutgoingEncryptedTextMsgWithPaginationTitleBubbleCell.class forCellReuseIdentifier:RoomOutgoingEncryptedTextMsgWithPaginationTitleBubbleCell.defaultReuseIdentifier];
    [self.bubblesTableView registerClass:RoomOutgoingEncryptedTextMsgWithoutSenderNameBubbleCell.class forCellReuseIdentifier:RoomOutgoingEncryptedTextMsgWithoutSenderNameBubbleCell.defaultReuseIdentifier];
    [self.bubblesTableView registerClass:RoomOutgoingEncryptedTextMsgWithPaginationTitleWithoutSenderNameBubbleCell.class forCellReuseIdentifier:RoomOutgoingEncryptedTextMsgWithPaginationTitleWithoutSenderNameBubbleCell.defaultReuseIdentifier];
    
    [self.bubblesTableView registerClass:RoomEmptyBubbleCell.class forCellReuseIdentifier:RoomEmptyBubbleCell.defaultReuseIdentifier];
    
    [self.bubblesTableView registerClass:RoomMembershipBubbleCell.class forCellReuseIdentifier:RoomMembershipBubbleCell.defaultReuseIdentifier];
    [self.bubblesTableView registerClass:RoomMembershipWithPaginationTitleBubbleCell.class forCellReuseIdentifier:RoomMembershipWithPaginationTitleBubbleCell.defaultReuseIdentifier];
    [self.bubblesTableView registerClass:RoomMembershipCollapsedBubbleCell.class forCellReuseIdentifier:RoomMembershipCollapsedBubbleCell.defaultReuseIdentifier];
    [self.bubblesTableView registerClass:RoomMembershipCollapsedWithPaginationTitleBubbleCell.class forCellReuseIdentifier:RoomMembershipCollapsedWithPaginationTitleBubbleCell.defaultReuseIdentifier];
    [self.bubblesTableView registerClass:RoomMembershipExpandedBubbleCell.class forCellReuseIdentifier:RoomMembershipExpandedBubbleCell.defaultReuseIdentifier];
    [self.bubblesTableView registerClass:RoomMembershipExpandedWithPaginationTitleBubbleCell.class forCellReuseIdentifier:RoomMembershipExpandedWithPaginationTitleBubbleCell.defaultReuseIdentifier];
    
    [self.bubblesTableView registerClass:RoomSelectedStickerBubbleCell.class forCellReuseIdentifier:RoomSelectedStickerBubbleCell.defaultReuseIdentifier];
    [self.bubblesTableView registerClass:RoomPredecessorBubbleCell.class forCellReuseIdentifier:RoomPredecessorBubbleCell.defaultReuseIdentifier];
    
    [self.bubblesTableView registerClass:KeyVerificationIncomingRequestApprovalBubbleCell.class forCellReuseIdentifier:KeyVerificationIncomingRequestApprovalBubbleCell.defaultReuseIdentifier];
    [self.bubblesTableView registerClass:KeyVerificationIncomingRequestApprovalWithPaginationTitleBubbleCell.class forCellReuseIdentifier:KeyVerificationIncomingRequestApprovalWithPaginationTitleBubbleCell.defaultReuseIdentifier];
    [self.bubblesTableView registerClass:KeyVerificationRequestStatusBubbleCell.class forCellReuseIdentifier:KeyVerificationRequestStatusBubbleCell.defaultReuseIdentifier];
    [self.bubblesTableView registerClass:KeyVerificationRequestStatusWithPaginationTitleBubbleCell.class forCellReuseIdentifier:KeyVerificationRequestStatusWithPaginationTitleBubbleCell.defaultReuseIdentifier];
    [self.bubblesTableView registerClass:KeyVerificationConclusionBubbleCell.class forCellReuseIdentifier:KeyVerificationConclusionBubbleCell.defaultReuseIdentifier];
    [self.bubblesTableView registerClass:KeyVerificationConclusionWithPaginationTitleBubbleCell.class forCellReuseIdentifier:KeyVerificationConclusionWithPaginationTitleBubbleCell.defaultReuseIdentifier];
    
    [self.bubblesTableView registerClass:RoomCreationCollapsedBubbleCell.class forCellReuseIdentifier:RoomCreationCollapsedBubbleCell.defaultReuseIdentifier];
    [self.bubblesTableView registerClass:RoomCreationWithPaginationCollapsedBubbleCell.class forCellReuseIdentifier:RoomCreationWithPaginationCollapsedBubbleCell.defaultReuseIdentifier];
    
    //  call cells
    [self.bubblesTableView registerClass:RoomDirectCallStatusBubbleCell.class forCellReuseIdentifier:RoomDirectCallStatusBubbleCell.defaultReuseIdentifier];
    [self.bubblesTableView registerClass:RoomGroupCallStatusBubbleCell.class forCellReuseIdentifier:RoomGroupCallStatusBubbleCell.defaultReuseIdentifier];
    
    [self.bubblesTableView registerClass:RoomCreationIntroCell.class forCellReuseIdentifier:RoomCreationIntroCell.defaultReuseIdentifier];
    
    [self.bubblesTableView registerNib:RoomTypingBubbleCell.nib forCellReuseIdentifier:RoomTypingBubbleCell.defaultReuseIdentifier];
    
    [self.bubblesTableView registerClass:VoiceMessageBubbleCell.class forCellReuseIdentifier:VoiceMessageBubbleCell.defaultReuseIdentifier];
    [self.bubblesTableView registerClass:VoiceMessageWithoutSenderInfoBubbleCell.class forCellReuseIdentifier:VoiceMessageWithoutSenderInfoBubbleCell.defaultReuseIdentifier];
    [self.bubblesTableView registerClass:VoiceMessageWithPaginationTitleBubbleCell.class forCellReuseIdentifier:VoiceMessageWithPaginationTitleBubbleCell.defaultReuseIdentifier];
    
    [self.bubblesTableView registerClass:PollBubbleCell.class forCellReuseIdentifier:PollBubbleCell.defaultReuseIdentifier];
    [self.bubblesTableView registerClass:PollWithoutSenderInfoBubbleCell.class forCellReuseIdentifier:PollWithoutSenderInfoBubbleCell.defaultReuseIdentifier];
    [self.bubblesTableView registerClass:PollWithPaginationTitleBubbleCell.class forCellReuseIdentifier:PollWithPaginationTitleBubbleCell.defaultReuseIdentifier];
    
    [self vc_removeBackTitle];
    
    // Display leftBarButtonItems or leftBarButtonItem to the right of the Back button
    self.navigationItem.leftItemsSupplementBackButton = YES;
    
    [self setupRemoveJitsiWidgetRemoveView];
    
    // Replace the default input toolbar view.
    // Note: this operation will force the layout of subviews. That is why cell view classes must be registered before.
    [self updateRoomInputToolbarViewClassIfNeeded];
    
    // set extra area
    [self setRoomActivitiesViewClass:RoomActivitiesView.class];
    
    // Custom the attachmnet viewer
    [self setAttachmentsViewerClass:AttachmentsViewController.class];
    
    // Custom the event details view
    [self setEventDetailsViewClass:EventDetailsView.class];
    
    // Prepare missed dicussion badge (if any)
    self.showMissedDiscussionsBadge = _showMissedDiscussionsBadge;
    
    // Set up the room title view according to the data source (if any)
    [self refreshRoomTitle];
    
    // Refresh tool bar if the room data source is set.
    if (self.roomDataSource)
    {
        [self refreshRoomInputToolbar];
    }
    
    self.roomContextualMenuPresenter = [RoomContextualMenuPresenter new];
    self.errorPresenter = [MXKErrorAlertPresentation new];
    self.roomMessageURLParser = [RoomMessageURLParser new];
    
    self.jumpToLastUnreadLabel.text = [VectorL10n roomJumpToFirstUnread];
    
    MXWeakify(self);
    
    // Observe user interface theme change.
    kThemeServiceDidChangeThemeNotificationObserver = [[NSNotificationCenter defaultCenter] addObserverForName:kThemeServiceDidChangeThemeNotification object:nil queue:[NSOperationQueue mainQueue] usingBlock:^(NSNotification *notif) {
        
        MXStrongifyAndReturnIfNil(self);
        
        [self userInterfaceThemeDidChange];
        
    }];
    
    [self userInterfaceThemeDidChange];
    
    // Observe URL preview updates.
    [self registerURLPreviewNotifications];
    
    [self setupActions];
}

- (void)userInterfaceThemeDidChange
{
    // Consider the main navigation controller if the current view controller is embedded inside a split view controller.
    UINavigationController *mainNavigationController = self.navigationController;
    if (self.splitViewController.isCollapsed && self.splitViewController.viewControllers.count)
    {
        mainNavigationController = self.splitViewController.viewControllers.firstObject;
    }
    
    [ThemeService.shared.theme applyStyleOnNavigationBar:self.navigationController.navigationBar];
    if (mainNavigationController)
    {
        [ThemeService.shared.theme applyStyleOnNavigationBar:mainNavigationController.navigationBar];
    }
    
    // Keep navigation bar transparent in some cases
    if (!self.previewHeaderContainer.hidden)
    {
        self.navigationController.navigationBar.translucent = YES;
        mainNavigationController.navigationBar.translucent = YES;
    }
    
    [self.inputToolbarView customizeViewRendering];
    
    self.activityIndicator.backgroundColor = ThemeService.shared.theme.overlayBackgroundColor;
    
    [self.removeJitsiWidgetView updateWithTheme:ThemeService.shared.theme];
    
    // Prepare jump to last unread banner
    self.jumpToLastUnreadImageView.tintColor = ThemeService.shared.theme.tintColor;
    self.jumpToLastUnreadLabel.textColor = ThemeService.shared.theme.textPrimaryColor;
    
    self.previewHeaderContainer.backgroundColor = ThemeService.shared.theme.headerBackgroundColor;
    
    // Check the table view style to select its bg color.
    self.bubblesTableView.backgroundColor = ((self.bubblesTableView.style == UITableViewStylePlain) ? ThemeService.shared.theme.backgroundColor : ThemeService.shared.theme.headerBackgroundColor);
    self.bubblesTableView.separatorColor = ThemeService.shared.theme.lineBreakColor;
    self.view.backgroundColor = self.bubblesTableView.backgroundColor;
    
    if (self.bubblesTableView.dataSource)
    {
        [self.bubblesTableView reloadData];
    }
    
    [self.scrollToBottomButton vc_addShadowWithColor:ThemeService.shared.theme.shadowColor
                                              offset:CGSizeMake(0, 4)
                                              radius:6
                                             opacity:0.2];

    self.inputBackgroundView.backgroundColor = [ThemeService.shared.theme.backgroundColor colorWithAlphaComponent:0.98];
    
    if (ThemeService.shared.isCurrentThemeDark)
    {
        [self.scrollToBottomButton setImage:[UIImage imageNamed:@"scrolldown_dark"] forState:UIControlStateNormal];

        self.jumpToLastUnreadBanner.backgroundColor = ThemeService.shared.theme.colors.navigation;
        [self.jumpToLastUnreadBanner vc_removeShadow];
        self.resetReadMarkerButton.tintColor = ThemeService.shared.theme.colors.quarterlyContent;
    }
    else
    {
        [self.scrollToBottomButton setImage:[UIImage imageNamed:@"scrolldown"] forState:UIControlStateNormal];
        
        self.jumpToLastUnreadBanner.backgroundColor = ThemeService.shared.theme.colors.background;
        [self.jumpToLastUnreadBanner vc_addShadowWithColor:ThemeService.shared.theme.shadowColor
                                                    offset:CGSizeMake(0, 4)
                                                    radius:8
                                                   opacity:0.1];
        self.resetReadMarkerButton.tintColor = ThemeService.shared.theme.colors.tertiaryContent;
    }
    
    self.scrollToBottomBadgeLabel.badgeColor = ThemeService.shared.theme.tintColor;
    
    [self updateThreadListBarButtonBadgeWith:self.mainSession.threadingService];
    [threadListBarButtonItem updateWithTheme:ThemeService.shared.theme];
    
    [self setNeedsStatusBarAppearanceUpdate];
}

- (UIStatusBarStyle)preferredStatusBarStyle
{
    return ThemeService.shared.theme.statusBarStyle;
}

- (void)didReceiveMemoryWarning
{
    [super didReceiveMemoryWarning];
    // Dispose of any resources that can be recreated.
}

- (void)viewWillAppear:(BOOL)animated
{
    [super viewWillAppear:animated];
    
    // Refresh the room title view
    [self refreshRoomTitle];
    
    //  refresh remove Jitsi widget view
    [self refreshRemoveJitsiWidgetView];
    
    // Refresh tool bar if the room data source is set.
    if (self.roomDataSource)
    {
        [self refreshRoomInputToolbar];
    }
    
    // Reset typing notification in order to remove the allocated space
    if ([self.roomDataSource isKindOfClass:RoomDataSource.class])
    {
        [((RoomDataSource*)self.roomDataSource) resetTypingNotification];
    }

    [self listenTypingNotifications];
    [self listenCallNotifications];
    [self listenWidgetNotifications];
    [self listenTombstoneEventNotifications];
    [self listenMXSessionStateChangeNotifications];
    
    MXWeakify(self);
    
    // Observe kAppDelegateDidTapStatusBarNotification.
    kAppDelegateDidTapStatusBarNotificationObserver = [[NSNotificationCenter defaultCenter] addObserverForName:kAppDelegateDidTapStatusBarNotification object:nil queue:[NSOperationQueue mainQueue] usingBlock:^(NSNotification *notif) {
        
        MXStrongifyAndReturnIfNil(self);
        
        [self setBubbleTableViewContentOffset:CGPointMake(-self.bubblesTableView.adjustedContentInset.left, -self.bubblesTableView.adjustedContentInset.top) animated:YES];
    }];
    
    if ([self.roomDataSource.roomId isEqualToString:[LegacyAppDelegate theDelegate].lastNavigatedRoomIdFromPush])
    {
        [self startActivityIndicator];
        [self.roomDataSource reload];
        [LegacyAppDelegate theDelegate].lastNavigatedRoomIdFromPush = nil;
        
        notificationTaskProfile = [MXSDKOptions.sharedInstance.profiler startMeasuringTaskWithName:MXTaskProfileNameNotificationsOpenEvent];
    }
}

- (void)viewWillDisappear:(BOOL)animated
{
    [super viewWillDisappear:animated];
    
    // hide action
    if (currentAlert)
    {
        [currentAlert dismissViewControllerAnimated:NO completion:nil];
        currentAlert = nil;
    }
    
    [self removeTypingNotificationsListener];
    
    if (customizedRoomDataSource)
    {
        // Cancel potential selected event (to leave edition mode)
        if (customizedRoomDataSource.selectedEventId)
        {
            [self cancelEventSelection];
        }
    }
    [self cancelEventHighlight];
    
    // Hide preview header to restore navigation bar settings
    [self showPreviewHeader:NO];
    
    if (kAppDelegateDidTapStatusBarNotificationObserver)
    {
        [[NSNotificationCenter defaultCenter] removeObserver:kAppDelegateDidTapStatusBarNotificationObserver];
        kAppDelegateDidTapStatusBarNotificationObserver = nil;
    }
    
    [self removeCallNotificationsListeners];
    [self removeWidgetNotificationsListeners];
    [self removeTombstoneEventNotificationsListener];
    [self removeMXSessionStateChangeNotificationsListener];
    
    // Re-enable the read marker display, and disable its update.
    self.roomDataSource.showReadMarker = YES;
    self.updateRoomReadMarker = NO;
    isAppeared = NO;
    
    [VoiceMessageMediaServiceProvider.sharedProvider pauseAllServices];
}

- (void)viewDidAppear:(BOOL)animated
{
    [super viewDidAppear:animated];
    
    isAppeared = YES;
    [self checkReadMarkerVisibility];
    
    if (self.roomDataSource)
    {
        // Set visible room id
        [AppDelegate theDelegate].visibleRoomId = self.roomDataSource.roomId;
    }
    
    MXWeakify(self);
    
    // Observe network reachability
    kAppDelegateNetworkStatusDidChangeNotificationObserver = [[NSNotificationCenter defaultCenter] addObserverForName:kAppDelegateNetworkStatusDidChangeNotification object:nil queue:[NSOperationQueue mainQueue] usingBlock:^(NSNotification *notif) {
        
        MXStrongifyAndReturnIfNil(self);
        
        [self refreshActivitiesViewDisplay];
        
    }];
    [self refreshActivitiesViewDisplay];
    [self refreshJumpToLastUnreadBannerDisplay];
    
    // Observe missed notifications
    mxRoomSummaryDidChangeObserver = [[NSNotificationCenter defaultCenter] addObserverForName:kMXRoomSummaryDidChangeNotification object:nil queue:[NSOperationQueue mainQueue] usingBlock:^(NSNotification *notif) {
        
        MXStrongifyAndReturnIfNil(self);
        
        MXRoomSummary *roomSummary = notif.object;
        
        if ([roomSummary.roomId isEqualToString:self.roomDataSource.roomId])
        {
            [self refreshMissedDiscussionsCount:NO];
        }
    }];
    [self refreshMissedDiscussionsCount:YES];
    self.keyboardHeight = MAX(self.keyboardHeight, 0);
    
    if (hasJitsiCall &&
        !self.isRoomHavingAJitsiCall)
    {
        //  the room had a Jitsi call before, but not now
        hasJitsiCall = NO;
        [self reloadBubblesTable:YES];
    }
    
    // Screen tracking
    [self.screenTimer start];
}

- (void)viewDidDisappear:(BOOL)animated
{
    [super viewDidDisappear:animated];
    
    // Hide contextual menu if needed
    [self hideContextualMenuAnimated:NO];
    
    // Reset visible room id
    [AppDelegate theDelegate].visibleRoomId = nil;
    
    if (kAppDelegateNetworkStatusDidChangeNotificationObserver)
    {
        [[NSNotificationCenter defaultCenter] removeObserver:kAppDelegateNetworkStatusDidChangeNotificationObserver];
        kAppDelegateNetworkStatusDidChangeNotificationObserver = nil;
    }
    
    if (mxRoomSummaryDidChangeObserver)
    {
        [[NSNotificationCenter defaultCenter] removeObserver:mxRoomSummaryDidChangeObserver];
        mxRoomSummaryDidChangeObserver = nil;
    }
    
    if (mxEventDidDecryptNotificationObserver)
    {
        [[NSNotificationCenter defaultCenter] removeObserver:mxEventDidDecryptNotificationObserver];
        mxEventDidDecryptNotificationObserver = nil;
    }
        
    if (self.isRoomHavingAJitsiCall)
    {
        hasJitsiCall = YES;
        [self reloadBubblesTable:YES];
    }
    
    [self.screenTimer stop];
}

- (void)viewDidLayoutSubviews
{
    [super viewDidLayoutSubviews];
    
    UIEdgeInsets contentInset = self.bubblesTableView.contentInset;
    contentInset.bottom = self.view.safeAreaInsets.bottom;
    self.bubblesTableView.contentInset = contentInset;
    
    // Check here whether a subview has been added or removed
    if (encryptionInfoView)
    {
        if (!encryptionInfoView.superview)
        {
            // Reset
            encryptionInfoView = nil;
            
            // Reload the full table to take into account a potential change on a device status.
            [self.bubblesTableView reloadData];
        }
    }
    
    if (eventDetailsView)
    {
        if (!eventDetailsView.superview)
        {
            // Reset
            eventDetailsView = nil;
        }
    }
    
    // Check whether the preview header is visible
    if (previewHeader)
    {
        if (previewHeader.mainHeaderContainer.isHidden)
        {
            // Check here the main background height to display a correct navigation bar background.
            CGRect frame = self.navigationController.navigationBar.frame;
            
            CGFloat mainHeaderBackgroundHeight = frame.size.height + (frame.origin.y > 0 ? frame.origin.y : 0);
            
            if (previewHeader.mainHeaderBackgroundHeightConstraint.constant != mainHeaderBackgroundHeight)
            {
                previewHeader.mainHeaderBackgroundHeightConstraint.constant = mainHeaderBackgroundHeight;
                
                // Force the layout of previewHeader to update the position of 'bottomBorderView' which
                // is used to define the actual height of the preview container.
                [previewHeader layoutIfNeeded];
            }
        }
        
        self.edgesForExtendedLayout = UIRectEdgeAll;
        
        // Adjust the top constraint of the bubbles table
        CGRect frame = previewHeader.bottomBorderView.frame;
        self.previewHeaderContainerHeightConstraint.constant = frame.origin.y + frame.size.height;
        
        self.bubblesTableViewTopConstraint.constant = self.previewHeaderContainerHeightConstraint.constant - self.bubblesTableView.adjustedContentInset.top;
    }
    else
    {
        // In non expanded header mode, the navigation bar is opaque
        // The table view must not display behind it
        self.edgesForExtendedLayout = UIRectEdgeLeft | UIRectEdgeBottom | UIRectEdgeRight;
    }
    
    //  stay at the bottom if already was
    if (self.isBubblesTableScrollViewAtTheBottom)
    {
        [self scrollBubblesTableViewToBottomAnimated:NO];
    }
    
    [self refreshMissedDiscussionsCount:YES];
}

- (void)viewWillTransitionToSize:(CGSize)size withTransitionCoordinator:(id <UIViewControllerTransitionCoordinator>)coordinator
{
    if ([self.titleView isKindOfClass:RoomTitleView.class])
    {
        RoomTitleView *roomTitleView = (RoomTitleView*)self.titleView;
        if (UIInterfaceOrientationIsLandscape([UIApplication sharedApplication].statusBarOrientation))
        {
            [roomTitleView updateLayoutForOrientation:UIInterfaceOrientationPortrait];
        }
        else
        {
            [roomTitleView updateLayoutForOrientation:UIInterfaceOrientationLandscapeLeft];
        }
    }

    // Hide the expanded header or the preview in case of iPad and iPhone 6 plus.
    // On these devices, the display mode of the splitviewcontroller may change during screen rotation.
    // It may correspond to an overlay mode in portrait and a side-by-side mode in landscape.
    // This display mode change involves a change at the navigation bar level.
    // If we don't hide the header, the navigation bar is in a wrong state after rotation. FIXME: Find a way to keep visible the header on rotation.
    if ([GBDeviceInfo deviceInfo].family == GBDeviceFamilyiPad || [GBDeviceInfo deviceInfo].displayInfo.display >= GBDeviceDisplay5p5Inch)
    {
        // Hide the preview header (if any) before rotating (It will be restored by `refreshRoomTitle` call if this is still a room preview).
        [self showPreviewHeader:NO];
        
        dispatch_after(dispatch_time(DISPATCH_TIME_NOW, (int64_t)((coordinator.transitionDuration + 0.5) * NSEC_PER_SEC)), dispatch_get_main_queue(), ^{
            
            // Let [self refreshRoomTitle] refresh this title view correctly
            [self refreshRoomTitle];
            
        });
    }
    else if (previewHeader)
    {
        // Refresh here the preview header according to the coming screen orientation.
        
        // Retrieve the affine transform indicating the amount of rotation being applied to the interface.
        // This transform is the identity transform when no rotation is applied.
        // Otherwise, it is a transform that applies a 90 degree, -90 degree, or 180 degree rotation.
        CGAffineTransform transform = coordinator.targetTransform;
        
        // Consider here only the transform that applies a +/- 90 degree.
        if (transform.b * transform.c == -1)
        {
            UIInterfaceOrientation currentScreenOrientation = [[UIApplication sharedApplication] statusBarOrientation];
            BOOL isLandscapeOriented = YES;
            
            switch (currentScreenOrientation)
            {
                case UIInterfaceOrientationLandscapeRight:
                case UIInterfaceOrientationLandscapeLeft:
                {
                    // We leave here landscape orientation
                    isLandscapeOriented = NO;
                    break;
                }
                default:
                    break;
            }
            
            [self refreshPreviewHeader:isLandscapeOriented];
        }
    }
    else
    {
        dispatch_after(dispatch_time(DISPATCH_TIME_NOW, (int64_t)((coordinator.transitionDuration + 0.5) * NSEC_PER_SEC)), dispatch_get_main_queue(), ^{
            
            // Refresh the room title at the end of the transition to take into account the potential changes during the transition.
            // For example the display of a preview header is ignored during transition.
            [self refreshRoomTitle];
            
        });
    }
    
    [super viewWillTransitionToSize:size withTransitionCoordinator:coordinator];
}

#pragma mark - Accessibility

// Handle scrolling when VoiceOver is on because it does not work well if we let the system do:
// VoiceOver loses the focus on the tableview
- (BOOL)accessibilityScroll:(UIAccessibilityScrollDirection)direction
{
    BOOL canScroll = YES;
    
    // Scroll by one page
    CGFloat tableViewHeight = self.bubblesTableView.frame.size.height;
    
    CGPoint offset = self.bubblesTableView.contentOffset;
    switch (direction)
    {
        case UIAccessibilityScrollDirectionUp:
            offset.y -= tableViewHeight;
            break;
            
        case UIAccessibilityScrollDirectionDown:
            offset.y += tableViewHeight;
            break;
            
        default:
            break;
    }
    
    if (offset.y < 0 && ![self.roomDataSource.timeline canPaginate:MXTimelineDirectionBackwards])
    {
        // Can't paginate more. Let's stick on the first item
        UIView *focusedView = [self firstCellWithAccessibilityDataInCells:self.bubblesTableView.visibleCells.objectEnumerator];
        UIAccessibilityPostNotification(UIAccessibilityLayoutChangedNotification, focusedView);
        canScroll = NO;
    }
    else if (offset.y > self.bubblesTableView.contentSize.height - tableViewHeight
             && ![self.roomDataSource.timeline canPaginate:MXTimelineDirectionForwards])
    {
        // Can't paginate more. Let's stick on the last item with accessibility
        UIView *focusedView = [self firstCellWithAccessibilityDataInCells:self.bubblesTableView.visibleCells.reverseObjectEnumerator];
        UIAccessibilityPostNotification(UIAccessibilityLayoutChangedNotification, focusedView);
        canScroll = NO;
    }
    else
    {
        // Disable VoiceOver while scrolling
        self.bubblesTableView.accessibilityElementsHidden = YES;
        
        [self setBubbleTableViewContentOffset:offset animated:NO];
        
        NSEnumerator<UITableViewCell*> *cells;
        if (direction == UIAccessibilityScrollDirectionUp)
        {
            cells = self.bubblesTableView.visibleCells.objectEnumerator;
        }
        else
        {
            cells = self.bubblesTableView.visibleCells.reverseObjectEnumerator;
        }
        UIView *cell = [self firstCellWithAccessibilityDataInCells:cells];
        
        self.bubblesTableView.accessibilityElementsHidden = NO;
        
        // Force VoiceOver to focus on a visible item
        UIAccessibilityPostNotification(UIAccessibilityLayoutChangedNotification, cell);
    }
    
    // If we cannot scroll, let VoiceOver indicates the border
    return canScroll;
}

- (UIView*)firstCellWithAccessibilityDataInCells:(NSEnumerator<UITableViewCell*>*)cells
{
    UIView *view;
    
    for (UITableViewCell *cell in cells)
    {
        if (![cell isKindOfClass:[RoomEmptyBubbleCell class]])
        {
            view = cell;
            break;
        }
    }
    
    return view;
}


#pragma mark - Override MXKRoomViewController

- (void)addMatrixSession:(MXSession *)mxSession
{
    [super addMatrixSession:mxSession];
    
    [mxSession.threadingService addDelegate:self];
    [self updateThreadListBarButtonBadgeWith:mxSession.threadingService];
}

- (void)removeMatrixSession:(MXSession *)mxSession
{
    [mxSession.threadingService removeDelegate:self];
    
    [super removeMatrixSession:mxSession];
}

- (void)onMatrixSessionChange
{
    [super onMatrixSessionChange];
    
    // Re-enable the read marker display, and disable its update.
    self.roomDataSource.showReadMarker = YES;
    self.updateRoomReadMarker = NO;
}

- (void)stopActivityIndicator
{
    if (notificationTaskProfile)
    {
        // Consider here we have displayed the message corresponding to the notification
        [MXSDKOptions.sharedInstance.profiler stopMeasuringTaskWithProfile:notificationTaskProfile];
        notificationTaskProfile = nil;
    }
    
    [super stopActivityIndicator];
}

- (void)displayRoom:(MXKRoomDataSource *)dataSource
{
    // Remove potential preview Data
    if (roomPreviewData)
    {
        roomPreviewData = nil;
        [self removeMatrixSession:self.mainSession];
    }
    
    // Enable the read marker display, and disable its update.
    dataSource.showReadMarker = YES;
    self.updateRoomReadMarker = NO;
    
    [super displayRoom:dataSource];
    
    customizedRoomDataSource = nil;
    
    if (self.roomDataSource)
    {
        [self listenToServerNotices];
        
        self.eventsAcknowledgementEnabled = YES;
        
        // Store ref on customized room data source
        if ([dataSource isKindOfClass:RoomDataSource.class])
        {
            customizedRoomDataSource = (RoomDataSource*)dataSource;
        }
        
        // Set room title view
        [self refreshRoomTitle];
    }
    else
    {
        self.navigationItem.rightBarButtonItem.enabled = NO;
    }
    
    [self refreshRoomInputToolbar];
    
    [VoiceMessageMediaServiceProvider.sharedProvider setCurrentRoomSummary:dataSource.room.summary];
    _voiceMessageController.roomId = dataSource.roomId;
    
    _userSuggestionCoordinator = [[UserSuggestionCoordinatorBridge alloc] initWithMediaManager:self.roomDataSource.mxSession.mediaManager
                                                                                          room:dataSource.room];
    _userSuggestionCoordinator.delegate = self;
    
    [self setupUserSuggestionView];
}

- (void)onRoomDataSourceReady
{
    // Handle here invitation
    if (self.roomDataSource.room.summary.membership == MXMembershipInvite)
    {
        self.navigationItem.rightBarButtonItem.enabled = NO;
        
        // Show preview header
        [self showPreviewHeader:YES];
    }
    else
    {
        [super onRoomDataSourceReady];
    }
}

- (void)updateViewControllerAppearanceOnRoomDataSourceState
{
    [super updateViewControllerAppearanceOnRoomDataSourceState];
    
    if (self.isRoomPreview)
    {
        self.navigationItem.rightBarButtonItem.enabled = NO;
        
        // Remove input tool bar if any
        if (self.inputToolbarView)
        {
            [super setRoomInputToolbarViewClass:nil];
        }
        
        if (previewHeader)
        {
            previewHeader.mxRoom = self.roomDataSource.room;
            
            // Force the layout of subviews (some constraints may have been updated)
            [self forceLayoutRefresh];
        }
    }
    else
    {
        [self showPreviewHeader:NO];
        
        self.navigationItem.rightBarButtonItem.enabled = (self.roomDataSource != nil);
        
        self.titleView.editable = NO;
        
        if (self.roomDataSource)
        {
            // Update the input toolbar class and update the layout
            [self updateRoomInputToolbarViewClassIfNeeded];
            
            self.inputToolbarView.hidden = (self.roomDataSource.state != MXKDataSourceStateReady);
            
            // Restore room activities view if none
            if (!self.activitiesView)
            {
                // And the extra area
                [self setRoomActivitiesViewClass:RoomActivitiesView.class];
            }
        }
    }
}

- (void)leaveRoomOnEvent:(MXEvent*)event
{
    // Force a simple title view initialised with the current room before leaving actually the room.
    [self setRoomTitleViewClass:SimpleRoomTitleView.class];
    self.titleView.editable = NO;
    self.titleView.mxRoom = self.roomDataSource.room;
    
    // Hide the potential read marker banner.
    self.jumpToLastUnreadBannerContainer.hidden = YES;
    
    [super leaveRoomOnEvent:event];
    
    if (self.delegate)
    {
        [self.delegate roomViewControllerDidLeaveRoom:self];
    }
    else
    {
        [[AppDelegate theDelegate] restoreInitialDisplay:nil];
    }
}

// Set the input toolbar according to the current display
- (void)updateRoomInputToolbarViewClassIfNeeded
{
    Class roomInputToolbarViewClass = RoomInputToolbarView.class;
    
    BOOL shouldDismissContextualMenu = NO;
    
    // Check the user has enough power to post message
    if (self.roomDataSource.roomState)
    {
        MXRoomPowerLevels *powerLevels = self.roomDataSource.roomState.powerLevels;
        NSInteger userPowerLevel = [powerLevels powerLevelOfUserWithUserID:self.mainSession.myUser.userId];
        
        BOOL canSend = (userPowerLevel >= [powerLevels minimumPowerLevelForSendingEventAsMessage:kMXEventTypeStringRoomMessage]);
        BOOL isRoomObsolete = self.roomDataSource.roomState.isObsolete;
        BOOL isResourceLimitExceeded = [self.roomDataSource.mxSession.syncError.errcode isEqualToString:kMXErrCodeStringResourceLimitExceeded];
        
        if (isRoomObsolete || isResourceLimitExceeded)
        {
            roomInputToolbarViewClass = nil;
            shouldDismissContextualMenu = YES;
        }
        else if (!canSend)
        {
            roomInputToolbarViewClass = DisabledRoomInputToolbarView.class;
            shouldDismissContextualMenu = YES;
        }
    }
    
    // Do not show toolbar in case of preview
    if (self.isRoomPreview)
    {
        roomInputToolbarViewClass = nil;
        shouldDismissContextualMenu = YES;
    }
    
    if (shouldDismissContextualMenu)
    {
        [self hideContextualMenuAnimated:NO];
    }
    
    // Change inputToolbarView class only if given class is different from current one
    if (!self.inputToolbarView || ![self.inputToolbarView isMemberOfClass:roomInputToolbarViewClass])
    {
        [super setRoomInputToolbarViewClass:roomInputToolbarViewClass];
        
        // The voice message toolbar cannot be set on DisabledInputToolbarView.
        if ([self.inputToolbarView isKindOfClass:RoomInputToolbarView.class])
        {
            [(RoomInputToolbarView *)self.inputToolbarView setVoiceMessageToolbarView:self.voiceMessageController.voiceMessageToolbarView];
        }
        
        [self updateInputToolBarViewHeight];
        [self refreshRoomInputToolbar];
    }
}

// Get the height of the current room input toolbar
- (CGFloat)inputToolbarHeight
{
    CGFloat height = 0;
    
    if ([self.inputToolbarView isKindOfClass:RoomInputToolbarView.class])
    {
        height = ((RoomInputToolbarView*)self.inputToolbarView).mainToolbarHeightConstraint.constant;
    }
    else if ([self.inputToolbarView isKindOfClass:DisabledRoomInputToolbarView.class])
    {
        height = ((DisabledRoomInputToolbarView*)self.inputToolbarView).mainToolbarMinHeightConstraint.constant;
    }
    
    return height;
}

- (void)setRoomActivitiesViewClass:(Class)roomActivitiesViewClass
{
    // Do not show room activities in case of preview (FIXME: show it when live events will be supported during peeking)
    if (self.isRoomPreview)
    {
        roomActivitiesViewClass = nil;
    }
    
    [super setRoomActivitiesViewClass:roomActivitiesViewClass];
    
    if (!self.isActivitiesViewExpanded)
    {
        self.roomActivitiesContainerHeightConstraint.constant = 0;
    }
}

- (BOOL)isIRCStyleCommand:(NSString*)string
{
    // Override the default behavior for `/join` command in order to open automatically the joined room
    
    if ([string hasPrefix:kMXKSlashCmdJoinRoom])
    {
        // Join a room
        NSString *roomAlias;
        
        // Sanity check
        if (string.length > kMXKSlashCmdJoinRoom.length)
        {
            roomAlias = [string substringFromIndex:kMXKSlashCmdJoinRoom.length + 1];
            
            // Remove white space from both ends
            roomAlias = [roomAlias stringByTrimmingCharactersInSet:[NSCharacterSet whitespaceCharacterSet]];
        }
        
        // Check
        if (roomAlias.length)
        {
            // TODO: /join command does not support via parameters yet
            [self.mainSession joinRoom:roomAlias viaServers:nil success:^(MXRoom *room) {
                                
                [self showRoomWithId:room.roomId];
                
            } failure:^(NSError *error) {
                
                MXLogDebug(@"[RoomVC] Join roomAlias (%@) failed", roomAlias);
                //Alert user
                [self showError:error];
                
            }];
        }
        else
        {
            // Display cmd usage in text input as placeholder
            self.inputToolbarView.placeholder = @"Usage: /join <room_alias>";
        }
        return YES;
    }
    return [super isIRCStyleCommand:string];
}

- (void)setKeyboardHeight:(CGFloat)keyboardHeight
{
    [super setKeyboardHeight:keyboardHeight];

    self.inputToolbarView.maxHeight = round(([UIScreen mainScreen].bounds.size.height - keyboardHeight) * 0.7);

    // Make the activity indicator follow the keyboard
    // At runtime, this creates a smooth animation
    CGPoint activityIndicatorCenter = self.activityIndicator.center;
    activityIndicatorCenter.y = self.view.center.y - keyboardHeight / 2;
    self.activityIndicator.center = activityIndicatorCenter;
}

- (void)dismissTemporarySubViews
{
    [super dismissTemporarySubViews];
    
    if (encryptionInfoView)
    {
        [encryptionInfoView removeFromSuperview];
        encryptionInfoView = nil;
    }
}

- (void)setBubbleTableViewDisplayInTransition:(BOOL)bubbleTableViewDisplayInTransition
{
    if (self.isBubbleTableViewDisplayInTransition != bubbleTableViewDisplayInTransition)
    {
        [super setBubbleTableViewDisplayInTransition:bubbleTableViewDisplayInTransition];
        
        // Refresh additional displays when the table is ready.
        if (!bubbleTableViewDisplayInTransition && !self.bubblesTableView.isHidden)
        {
            [self refreshActivitiesViewDisplay];
            
            [self checkReadMarkerVisibility];
            [self refreshJumpToLastUnreadBannerDisplay];
        }
    }
}

- (void)sendTextMessage:(NSString*)msgTxt
{
    if (self.inputToolBarSendMode == RoomInputToolbarViewSendModeReply && customizedRoomDataSource.selectedEventId)
    {
        [self.roomDataSource sendReplyToEventWithId:customizedRoomDataSource.selectedEventId withTextMessage:msgTxt success:nil failure:^(NSError *error) {
            // Just log the error. The message will be displayed in red in the room history
            MXLogDebug(@"[MXKRoomViewController] sendTextMessage failed.");
        }];
    }
    else if (self.inputToolBarSendMode == RoomInputToolbarViewSendModeEdit && customizedRoomDataSource.selectedEventId)
    {
        [self.roomDataSource replaceTextMessageForEventWithId:customizedRoomDataSource.selectedEventId withTextMessage:msgTxt success:nil failure:^(NSError *error) {
            // Just log the error. The message will be displayed in red
            MXLogDebug(@"[MXKRoomViewController] sendTextMessage failed.");
        }];
    }
    else
    {
        // Let the datasource send it and manage the local echo
        [self.roomDataSource sendTextMessage:msgTxt success:nil failure:^(NSError *error)
         {
            // Just log the error. The message will be displayed in red in the room history
            MXLogDebug(@"[MXKRoomViewController] sendTextMessage failed.");
        }];
    }
    
    if (customizedRoomDataSource.selectedEventId)
    {
        [self cancelEventSelection];
    }
}

- (void)setRoomTitleViewClass:(Class)roomTitleViewClass
{
    // Sanity check: accept only MXKRoomTitleView classes or sub-classes
    NSParameterAssert([roomTitleViewClass isSubclassOfClass:MXKRoomTitleView.class]);
    
    MXKRoomTitleView *titleView = [roomTitleViewClass roomTitleView];
    [self setValue:titleView forKey:@"titleView"];
    titleView.delegate = self;
    titleView.mxRoom = self.roomDataSource.room;
    self.navigationItem.leftBarButtonItem = [[UIBarButtonItem alloc] initWithCustomView:titleView];
    
    if ([titleView isKindOfClass:RoomTitleView.class])
    {
        RoomTitleView *roomTitleView = (RoomTitleView*)self.titleView;
        missedDiscussionsBadgeLabel = roomTitleView.missedDiscussionsBadgeLabel;
        missedDiscussionsDotView = roomTitleView.dotView;
        [roomTitleView updateLayoutForOrientation:[UIApplication sharedApplication].statusBarOrientation];
    }

    [self updateViewControllerAppearanceOnRoomDataSourceState];
    
    [self updateTitleViewEncryptionDecoration];
}

- (void)destroy
{
    if (currentAlert)
    {
        [currentAlert dismissViewControllerAnimated:NO completion:nil];
        currentAlert = nil;
    }
    
    if (customizedRoomDataSource)
    {
        customizedRoomDataSource.selectedEventId = nil;
        customizedRoomDataSource = nil;
    }
    
    [self removeTypingNotificationsListener];
    
    if (kThemeServiceDidChangeThemeNotificationObserver)
    {
        [[NSNotificationCenter defaultCenter] removeObserver:kThemeServiceDidChangeThemeNotificationObserver];
        kThemeServiceDidChangeThemeNotificationObserver = nil;
    }
    if (kAppDelegateDidTapStatusBarNotificationObserver)
    {
        [[NSNotificationCenter defaultCenter] removeObserver:kAppDelegateDidTapStatusBarNotificationObserver];
        kAppDelegateDidTapStatusBarNotificationObserver = nil;
    }
    if (kAppDelegateNetworkStatusDidChangeNotificationObserver)
    {
        [[NSNotificationCenter defaultCenter] removeObserver:kAppDelegateNetworkStatusDidChangeNotificationObserver];
        kAppDelegateNetworkStatusDidChangeNotificationObserver = nil;
    }
    if (mxRoomSummaryDidChangeObserver)
    {
        [[NSNotificationCenter defaultCenter] removeObserver:mxRoomSummaryDidChangeObserver];
        mxRoomSummaryDidChangeObserver = nil;
    }
    if (mxEventDidDecryptNotificationObserver)
    {
        [[NSNotificationCenter defaultCenter] removeObserver:mxEventDidDecryptNotificationObserver];
        mxEventDidDecryptNotificationObserver = nil;
    }
    if (URLPreviewDidUpdateNotificationObserver)
    {
        [NSNotificationCenter.defaultCenter removeObserver:URLPreviewDidUpdateNotificationObserver];        
    }
    
    [self removeCallNotificationsListeners];
    [self removeWidgetNotificationsListeners];
    [self removeTombstoneEventNotificationsListener];
    [self removeMXSessionStateChangeNotificationsListener];
    [self removeServerNoticesListener];
    
    if (previewHeader)
    {
        // Here [destroy] is called before [viewWillDisappear:]
        MXLogDebug(@"[RoomVC] destroyed whereas it is still visible");
        
        [previewHeader removeFromSuperview];
        previewHeader = nil;
        
        // Hide preview header container to ignore [self showPreviewHeader:NO] call (if any).
        self.previewHeaderContainer.hidden = YES;
    }
    
    roomPreviewData = nil;
    
    missedDiscussionsBadgeLabel = nil;
    
    [[NSNotificationCenter defaultCenter] removeObserver:self name:kMXEventDidChangeSentStateNotification object:nil];
    [[NSNotificationCenter defaultCenter] removeObserver:self name:kMXEventDidChangeIdentifierNotification object:nil];
    
    [super destroy];
}

#pragma mark - Properties

-(void)setActivitiesViewExpanded:(BOOL)activitiesViewExpanded
{
    if (_activitiesViewExpanded != activitiesViewExpanded)
    {
        _activitiesViewExpanded = activitiesViewExpanded;
        
        self.roomActivitiesContainerHeightConstraint.constant = activitiesViewExpanded ? 53 : 0;
        [super roomInputToolbarView:self.inputToolbarView heightDidChanged:[self inputToolbarHeight] completion:nil];
    }
}

- (void)setScrollToBottomHidden:(BOOL)scrollToBottomHidden
{
    if (_scrollToBottomHidden != scrollToBottomHidden)
    {
        _scrollToBottomHidden = scrollToBottomHidden;
    }
    
    if (!_scrollToBottomHidden && [self.roomDataSource isKindOfClass:RoomDataSource.class])
    {
        RoomDataSource *roomDataSource = (RoomDataSource *) self.roomDataSource;
        if (roomDataSource.currentTypingUsers && !roomDataSource.currentTypingUsers.count)
        {
            [roomDataSource resetTypingNotification];
            [self.bubblesTableView reloadData];
        }
    }

    [UIView animateWithDuration:.2 animations:^{
        self.scrollToBottomBadgeLabel.alpha = (scrollToBottomHidden || !self.scrollToBottomBadgeLabel.text) ? 0 : 1;
        self.scrollToBottomButton.alpha = scrollToBottomHidden ? 0 : 1;
    }];
}

- (void)setMissedDiscussionsBadgeHidden:(BOOL)missedDiscussionsBadgeHidden{
    _missedDiscussionsBadgeHidden = missedDiscussionsBadgeHidden;
    
    missedDiscussionsBadgeLabel.hidden = missedDiscussionsBadgeHidden;
    missedDiscussionsDotView.hidden = missedDiscussionsBadgeHidden;
}

#pragma mark - Internals

- (UIBarButtonItem *)videoCallBarButtonItem
{
    UIBarButtonItem *item = [[UIBarButtonItem alloc] initWithImage:[UIImage imageNamed:@"video_call"]
                                                             style:UIBarButtonItemStylePlain
                                                            target:self
                                                            action:@selector(onVideoCallPressed:)];
    item.accessibilityLabel = [VectorL10n roomAccessibilityVideoCall];
    
    return item;
}

- (UIBarButtonItem *)threadMoreBarButtonItem
{
    UIBarButtonItem *item = [[UIBarButtonItem alloc] initWithImage:[UIImage imageNamed:@"room_context_menu_more"]
                                                             style:UIBarButtonItemStylePlain
                                                            target:self
                                                            action:@selector(onButtonPressed:)];
    item.accessibilityLabel = [VectorL10n roomAccessibilityThreadMore];
    
    return item;
}

- (BadgedBarButtonItem *)threadListBarButtonItem
{
<<<<<<< HEAD
    UIButton *button = [UIButton new];
    button.contentEdgeInsets = UIEdgeInsetsMake(4, 8, 4, 8);
    [button setImage:[UIImage imageNamed:@"room_context_menu_reply_in_thread"]
            forState:UIControlStateNormal];
    [button addTarget:self
               action:@selector(onThreadListTapped:)
     forControlEvents:UIControlEventTouchUpInside];
    button.accessibilityLabel = [VectorL10n roomAccessibilityThreads];
    
    return [[BadgedBarButtonItem alloc] initWithBaseButton:button];
=======
    UIImage *icon = [[UIImage imageNamed:@"threads_icon"] vc_resizedWith:CGSizeMake(24, 24)];
    UIBarButtonItem *item = [[UIBarButtonItem alloc] initWithImage:icon
                                                             style:UIBarButtonItemStylePlain
                                                            target:self
                                                            action:@selector(onThreadListTapped:)];
    item.accessibilityLabel = [VectorL10n roomAccessibilityThreads];
    return item;
>>>>>>> db43e86c
}

- (void)setupRemoveJitsiWidgetRemoveView
{
    if (!self.displayConfiguration.jitsiWidgetRemoverEnabled)
    {
        return;
    }
    
    self.removeJitsiWidgetView = [RemoveJitsiWidgetView instantiate];
    self.removeJitsiWidgetView.delegate = self;
    
    [self.removeJitsiWidgetContainer vc_addSubViewMatchingParent:self.removeJitsiWidgetView];
    
    self.removeJitsiWidgetContainer.hidden = YES;
    
    [self refreshRemoveJitsiWidgetView];
}

- (void)forceLayoutRefresh
{
    // Sanity check: check whether the table view data source is set.
    if (self.bubblesTableView.dataSource)
    {
        [self.view layoutIfNeeded];
    }
}

- (BOOL)isRoomPreview
{
    // Check first whether some preview data are defined.
    if (roomPreviewData)
    {
        return YES;
    }
    
    if (self.roomDataSource && self.roomDataSource.state == MXKDataSourceStateReady && self.roomDataSource.room.summary.membership == MXMembershipInvite)
    {
        return YES;
    }
    
    return NO;
}

- (BOOL)isEncryptionEnabled
{
    return self.roomDataSource.room.summary.isEncrypted && self.mainSession.crypto != nil;
}

- (BOOL)supportCallOption
{
    if (!self.displayConfiguration.callsEnabled)
    {
        return NO;
    }
    BOOL callOptionAllowed = (self.roomDataSource.room.isDirect && RiotSettings.shared.roomScreenAllowVoIPForDirectRoom) || (!self.roomDataSource.room.isDirect && RiotSettings.shared.roomScreenAllowVoIPForNonDirectRoom);
    return callOptionAllowed && BuildSettings.allowVoIPUsage && self.roomDataSource.mxSession.callManager && self.roomDataSource.room.summary.membersCount.joined >= 2;
}

- (BOOL)isCallActive
{
    MXCall *callInRoom = [self.roomDataSource.mxSession.callManager callInRoom:self.roomDataSource.roomId];
    
    return (callInRoom && callInRoom.state != MXCallStateEnded)
    || customizedRoomDataSource.jitsiWidget;
}

/**
 Returns a flag for the current user whether it's privileged to add/remove Jitsi widgets to this room.
 */
- (BOOL)canEditJitsiWidget
{
    MXRoomPowerLevels *powerLevels = [self.roomDataSource.roomState powerLevels];
    NSInteger requiredPower = [powerLevels minimumPowerLevelForSendingEventAsStateEvent:kWidgetModularEventTypeString];
    NSInteger myPower = [powerLevels powerLevelOfUserWithUserID:self.roomDataSource.mxSession.myUserId];
    return myPower >= requiredPower;
}

- (void)registerURLPreviewNotifications
{
    MXWeakify(self);
    
    URLPreviewDidUpdateNotificationObserver = [NSNotificationCenter.defaultCenter addObserverForName:URLPreviewDidUpdateNotification object:nil queue:NSOperationQueue.mainQueue usingBlock:^(NSNotification * _Nonnull notification) {
        
        MXStrongifyAndReturnIfNil(self);        
        
        // Ensure this is the correct room
        if (![(NSString*)notification.userInfo[@"roomId"] isEqualToString:self.roomDataSource.roomId])
        {
            return;
        }
        
        // Get the indexPath for the updated cell.
        NSString *updatedEventId = notification.userInfo[@"eventId"];
        NSInteger updatedEventIndex = [self.roomDataSource indexOfCellDataWithEventId:updatedEventId];
        NSIndexPath *updatedIndexPath = [NSIndexPath indexPathForRow:updatedEventIndex inSection:0];
        
        // Store the content size and offset before reloading the cell
        CGFloat originalContentSize = self.bubblesTableView.contentSize.height;
        CGPoint contentOffset = self.bubblesTableView.contentOffset;
        
        // Only update the content offset if the cell is visible or above the current visible cells.
        BOOL shouldUpdateContentOffset = NO;
        NSIndexPath *lastVisibleIndexPath = [self.bubblesTableView indexPathsForVisibleRows].lastObject;
        if (lastVisibleIndexPath && updatedIndexPath.row < lastVisibleIndexPath.row)
        {
            shouldUpdateContentOffset = YES;
        }
        
        // Note: Despite passing in the index path, this reloads the whole table.
        [self dataSource:self.roomDataSource didCellChange:updatedIndexPath];
        
        // Update the content offset to include any changes to the scroll view's height.
        if (shouldUpdateContentOffset)
        {
            CGFloat delta = self.bubblesTableView.contentSize.height - originalContentSize;
            contentOffset.y += delta;
            
            self.bubblesTableView.contentOffset = contentOffset;
        }
    }];
}

- (void)refreshRoomTitle
{
    NSMutableArray *rightBarButtonItems = nil;
    
    // Set the right room title view
    if (self.isRoomPreview)
    {
        [self showPreviewHeader:YES];
    }
    else if (self.roomDataSource)
    {
        [self showPreviewHeader:NO];
        
        if (self.roomDataSource.isLive)
        {
            rightBarButtonItems = [NSMutableArray new];
            BOOL hasCustomJoinButton = NO;
            
            if (self.supportCallOption)
            {
                if (self.roomDataSource.room.summary.membersCount.joined == 2 && self.roomDataSource.room.isDirect)
                {
                    //  voice call button for Matrix call
                    UIBarButtonItem *itemVoice = [[UIBarButtonItem alloc] initWithImage:[UIImage imageNamed:@"voice_call_hangon_icon"]
                                                                                  style:UIBarButtonItemStylePlain
                                                                                 target:self
                                                                                 action:@selector(onVoiceCallPressed:)];
                    itemVoice.accessibilityLabel = [VectorL10n roomAccessibilityCall];
                    itemVoice.enabled = !self.isCallActive;
                    [rightBarButtonItems addObject:itemVoice];
                    
                    //  video call button for Matrix call
                    UIBarButtonItem *itemVideo = [self videoCallBarButtonItem];
                    itemVideo.enabled = !self.isCallActive;
                    [rightBarButtonItems addObject:itemVideo];
                }
                else
                {
                    //  video call button for Jitsi call
                    if (self.isCallActive)
                    {
                        if (self.isRoomHavingAJitsiCall)
                        {
                            //  show a disabled call button
                            UIBarButtonItem *item = [self videoCallBarButtonItem];
                            item.enabled = NO;
                            [rightBarButtonItems addObject:item];
                        }
                        else
                        {
                            //  show Join button
                            CallTileActionButton *button = [CallTileActionButton new];
                            [button setImage:[UIImage imageNamed:@"call_video_icon"]
                                    forState:UIControlStateNormal];
                            [button setTitle:[VectorL10n roomJoinGroupCall]
                                    forState:UIControlStateNormal];
                            [button addTarget:self
                                       action:@selector(onVideoCallPressed:)
                             forControlEvents:UIControlEventTouchUpInside];
                            button.contentEdgeInsets = UIEdgeInsetsMake(4, 12, 4, 12);
                            UIBarButtonItem *item = [[UIBarButtonItem alloc] initWithCustomView:button];
                            item.accessibilityLabel = [VectorL10n roomAccessibilityVideoCall];
                            [rightBarButtonItems addObject:item];
                            
                            hasCustomJoinButton = YES;
                        }
                    }
                    else
                    {
                        //  show a video call button
                        //  item will still be enabled, and when tapped an alert will be displayed to the user
                        UIBarButtonItem *item = [self videoCallBarButtonItem];
                        if (!self.canEditJitsiWidget)
                        {
                            item.image = [[UIImage imageNamed:@"video_call"] vc_withAlpha:0.3];
                        }
                        [rightBarButtonItems addObject:item];
                    }
                }
            }
            
            if ([self widgetsCount:NO])
            {
                UIBarButtonItem *item = [[UIBarButtonItem alloc] initWithImage:[UIImage imageNamed:@"integrations_icon"]
                                                                         style:UIBarButtonItemStylePlain
                                                                        target:self
                                                                        action:@selector(onIntegrationsPressed:)];
                item.accessibilityLabel = [VectorL10n roomAccessibilityIntegrations];
                if (hasCustomJoinButton)
                {
                    item.imageInsets = UIEdgeInsetsMake(0, -5, 0, -5);
                    item.landscapeImagePhoneInsets = UIEdgeInsetsMake(0, -5, 0, -5);
                }
                [rightBarButtonItems addObject:item];
            }
        }
        
        // Do not change title view class here if the expanded header is visible.
        [self setRoomTitleViewClass:RoomTitleView.class];
        ((RoomTitleView*)self.titleView).tapGestureDelegate = self;
        
        MXKImageView *userPictureView = ((RoomTitleView*)self.titleView).pictureView;
        
        // Set user picture in input toolbar
        if (userPictureView)
        {
            [self.roomDataSource.room.summary setRoomAvatarImageIn:userPictureView];
        }
        
        [self refreshMissedDiscussionsCount:YES];
        
        if (RiotSettings.shared.enableThreads)
        {
            if (self.roomDataSource.threadId)
            {
                //  in a thread
                UIBarButtonItem *itemThreadMore = [self threadMoreBarButtonItem];
                [rightBarButtonItems insertObject:itemThreadMore atIndex:0];
            }
            else
            {
                //  in a regular timeline
                BadgedBarButtonItem *itemThreadList = [self threadListBarButtonItem];
                [rightBarButtonItems insertObject:itemThreadList atIndex:0];
                threadListBarButtonItem = itemThreadList;
                [self updateThreadListBarButtonBadgeWith:self.mainSession.threadingService];
            }
        }
    }
    
    self.navigationItem.rightBarButtonItems = rightBarButtonItems;
}

- (void)refreshRoomInputToolbar
{
    MXKImageView *userPictureView;
    
    // Check whether the input toolbar is ready before updating it.
    if (self.inputToolbarView && [self.inputToolbarView isKindOfClass:RoomInputToolbarView.class])
    {
        RoomInputToolbarView *roomInputToolbarView = (RoomInputToolbarView*)self.inputToolbarView;
        
        // Update encryption decoration if needed
        [self updateEncryptionDecorationForRoomInputToolbar:roomInputToolbarView];
    }
    else if (self.inputToolbarView && [self.inputToolbarView isKindOfClass:DisabledRoomInputToolbarView.class])
    {
        DisabledRoomInputToolbarView *roomInputToolbarView = (DisabledRoomInputToolbarView*)self.inputToolbarView;
        
        // Get user picture view in input toolbar
        userPictureView = roomInputToolbarView.pictureView;
        
        // For the moment, there is only one reason to use `DisabledRoomInputToolbarView`
        [roomInputToolbarView setDisabledReason:[VectorL10n roomDoNotHavePermissionToPost]];
    }
    
    // Set user picture in input toolbar
    if (userPictureView)
    {
        UIImage *preview = [AvatarGenerator generateAvatarForMatrixItem:self.mainSession.myUser.userId withDisplayName:self.mainSession.myUser.displayname];
        
        // Suppose the avatar is stored unencrypted on the Matrix media repository.
        userPictureView.enableInMemoryCache = YES;
        [userPictureView setImageURI:self.mainSession.myUser.avatarUrl
                            withType:nil
                 andImageOrientation:UIImageOrientationUp
                       toFitViewSize:userPictureView.frame.size
                          withMethod:MXThumbnailingMethodCrop
                        previewImage:preview
                        mediaManager:self.mainSession.mediaManager];
        [userPictureView.layer setCornerRadius:userPictureView.frame.size.width / 2];
        userPictureView.clipsToBounds = YES;
    }
}

- (void)setInputToolBarSendMode:(RoomInputToolbarViewSendMode)sendMode forEventWithId:(NSString *)eventId
{
    if (self.inputToolbarView && [self.inputToolbarView isKindOfClass:[RoomInputToolbarView class]])
    {
        RoomInputToolbarView *roomInputToolbarView = (RoomInputToolbarView*)self.inputToolbarView;
        if (eventId)
        {
            MXEvent *event = [self.roomDataSource eventWithEventId:eventId];
            MXRoomMember * roomMember = [self.roomDataSource.roomState.members memberWithUserId:event.sender];
            if (roomMember.displayname.length)
            {
                roomInputToolbarView.eventSenderDisplayName = roomMember.displayname;
            }
            else
            {
                roomInputToolbarView.eventSenderDisplayName = event.sender;
            }
        }
        else
        {
            roomInputToolbarView.eventSenderDisplayName = nil;
        }
        roomInputToolbarView.sendMode = sendMode;
    }
}

- (RoomInputToolbarViewSendMode)inputToolBarSendMode
{
    RoomInputToolbarViewSendMode sendMode = RoomInputToolbarViewSendModeSend;
    if (self.inputToolbarView && [self.inputToolbarView isKindOfClass:[RoomInputToolbarView class]])
    {
        RoomInputToolbarView *roomInputToolbarView = (RoomInputToolbarView*)self.inputToolbarView;
        sendMode = roomInputToolbarView.sendMode;
    }
    
    return sendMode;
}

- (void)onSwipeGesture:(UISwipeGestureRecognizer*)swipeGestureRecognizer
{
    UIView *view = swipeGestureRecognizer.view;
    
    if (view == self.activitiesView)
    {
        // Dismiss the keyboard when user swipes down on activities view.
        [self.inputToolbarView dismissKeyboard];
    }
}

- (void)updateInputToolBarViewHeight
{
    // Update the inputToolBar height.
    CGFloat height = [self inputToolbarHeight];
    // Disable animation during the update
    [UIView setAnimationsEnabled:NO];
    [self roomInputToolbarView:self.inputToolbarView heightDidChanged:height completion:nil];
    [UIView setAnimationsEnabled:YES];
}

- (UIImage*)roomEncryptionBadgeImage
{
    UIImage *encryptionIcon;
    
    if (self.isEncryptionEnabled)
    {
        RoomEncryptionTrustLevel roomEncryptionTrustLevel = ((RoomDataSource*)self.roomDataSource).encryptionTrustLevel;
        
        encryptionIcon = [EncryptionTrustLevelBadgeImageHelper roomBadgeImageFor:roomEncryptionTrustLevel];
    }
    
    return encryptionIcon;
}

- (void)updateInputToolbarEncryptionDecoration
{
    if (self.inputToolbarView && [self.inputToolbarView isKindOfClass:RoomInputToolbarView.class])
    {
        RoomInputToolbarView *roomInputToolbarView = (RoomInputToolbarView*)self.inputToolbarView;
        [self updateEncryptionDecorationForRoomInputToolbar:roomInputToolbarView];
    }
}

- (void)updateTitleViewEncryptionDecoration
{
    if (![self.titleView isKindOfClass:[RoomTitleView class]])
    {
        return;
    }
    
    RoomTitleView *roomTitleView = (RoomTitleView*)self.titleView;
    roomTitleView.badgeImageView.image = self.roomEncryptionBadgeImage;
}

- (void)updateEncryptionDecorationForRoomInputToolbar:(RoomInputToolbarView*)roomInputToolbarView
{
    roomInputToolbarView.isEncryptionEnabled = self.isEncryptionEnabled;
}

- (void)handleLongPressFromCell:(id<MXKCellRendering>)cell withTappedEvent:(MXEvent*)event
{
    if (event && !customizedRoomDataSource.selectedEventId)
    {
        [self showContextualMenuForEvent:event fromSingleTapGesture:NO cell:cell animated:YES];
    }
}

- (void)showReactionHistoryForEventId:(NSString*)eventId animated:(BOOL)animated
{
    if (self.reactionHistoryCoordinatorBridgePresenter.isPresenting)
    {
        return;
    }
    
    ReactionHistoryCoordinatorBridgePresenter *presenter = [[ReactionHistoryCoordinatorBridgePresenter alloc] initWithSession:self.mainSession roomId:self.roomDataSource.roomId eventId:eventId];
    presenter.delegate = self;
    
    [presenter presentFrom:self animated:animated];
    
    self.reactionHistoryCoordinatorBridgePresenter = presenter;
}

- (void)showCameraControllerAnimated:(BOOL)animated
{
    CameraPresenter *cameraPresenter = [CameraPresenter new];
    cameraPresenter.delegate = self;
    [cameraPresenter presentCameraFrom:self with:@[MXKUTI.image, MXKUTI.movie] animated:YES];
    
    self.cameraPresenter = cameraPresenter;
}


- (void)showMediaPickerAnimated:(BOOL)animated
{
    MediaPickerCoordinatorBridgePresenter *mediaPickerPresenter = [[MediaPickerCoordinatorBridgePresenter alloc] initWithSession:self.mainSession mediaUTIs:@[MXKUTI.image, MXKUTI.movie] allowsMultipleSelection:YES];
    mediaPickerPresenter.delegate = self;
    
    UIView *sourceView;
    
    RoomInputToolbarView *roomInputToolbarView = [self inputToolbarViewAsRoomInputToolbarView];
    
    if (roomInputToolbarView)
    {
        sourceView = roomInputToolbarView.attachMediaButton;
    }
    else
    {
        sourceView = self.inputToolbarView;
    }
    
    [mediaPickerPresenter presentFrom:self sourceView:sourceView sourceRect:sourceView.bounds animated:YES];
    
    self.mediaPickerPresenter = mediaPickerPresenter;
}

- (void)showRoomCreationModalWithBubbleData:(id<MXKRoomBubbleCellDataStoring>) bubbleData
{
    [self.roomCreationModalCoordinatorBridgePresenter dismissWithAnimated:NO completion:nil];
    
    self.roomCreationModalCoordinatorBridgePresenter = [[RoomCreationModalCoordinatorBridgePresenter alloc] initWithSession:self.mainSession bubbleData:bubbleData roomState:self.roomDataSource.roomState];
    self.roomCreationModalCoordinatorBridgePresenter.delegate = self;
    [self.roomCreationModalCoordinatorBridgePresenter presentFrom:self animated:YES];
}

- (void)showMemberDetails:(MXRoomMember *)member
{
    if (!member)
    {
        return;
    }
    RoomMemberDetailsViewController *memberViewController = [RoomMemberDetailsViewController roomMemberDetailsViewController];
    
    // Set delegate to handle action on member (start chat, mention)
    memberViewController.delegate = self;
    memberViewController.enableMention = (self.inputToolbarView != nil);
    memberViewController.enableVoipCall = NO;
    
    [memberViewController displayRoomMember:member withMatrixRoom:self.roomDataSource.room];
    
    [self.navigationController pushViewController:memberViewController animated:YES];
}

- (void)showRoomAvatarChange
{
    [self showRoomInfoWithInitialSection:RoomInfoSectionChangeAvatar];
}

- (void)showAddParticipants
{
    [self showRoomInfoWithInitialSection:RoomInfoSectionAddParticipants];
}

- (void)showRoomTopicChange
{
    [self showRoomInfoWithInitialSection:RoomInfoSectionChangeTopic];
}

- (void)showRoomInfo
{
    [self showRoomInfoWithInitialSection:RoomInfoSectionNone];
}

- (void)showRoomInfoWithInitialSection:(RoomInfoSection)roomInfoSection
{
    RoomInfoCoordinatorParameters *parameters = [[RoomInfoCoordinatorParameters alloc] initWithSession:self.roomDataSource.mxSession room:self.roomDataSource.room initialSection:roomInfoSection];
    
    self.roomInfoCoordinatorBridgePresenter = [[RoomInfoCoordinatorBridgePresenter alloc] initWithParameters:parameters];
    
    self.roomInfoCoordinatorBridgePresenter.delegate = self;
    [self.roomInfoCoordinatorBridgePresenter pushFrom:self.navigationController animated:YES];
}

- (void)setupActions {
    if (![self.inputToolbarView isKindOfClass:RoomInputToolbarView.class]) {
        return;
    }
    
    RoomInputToolbarView *roomInputView = ((RoomInputToolbarView *) self.inputToolbarView);
    MXWeakify(self);
    NSMutableArray *actionItems = [NSMutableArray new];
    if (RiotSettings.shared.roomScreenAllowMediaLibraryAction)
    {
        [actionItems addObject:[[RoomActionItem alloc] initWithImage:[UIImage imageNamed:@"action_media_library"] andAction:^{
            MXStrongifyAndReturnIfNil(self);
            if ([self.inputToolbarView isKindOfClass:RoomInputToolbarView.class]) {
                ((RoomInputToolbarView *) self.inputToolbarView).actionMenuOpened = NO;
            }
            [self showMediaPickerAnimated:YES];
        }]];
    }
    if (RiotSettings.shared.roomScreenAllowStickerAction)
    {
        [actionItems addObject:[[RoomActionItem alloc] initWithImage:[UIImage imageNamed:@"action_sticker"] andAction:^{
            MXStrongifyAndReturnIfNil(self);
            if ([self.inputToolbarView isKindOfClass:RoomInputToolbarView.class]) {
                ((RoomInputToolbarView *) self.inputToolbarView).actionMenuOpened = NO;
            }
            [self roomInputToolbarViewPresentStickerPicker];
        }]];
    }
    if (RiotSettings.shared.roomScreenAllowFilesAction)
    {
        [actionItems addObject:[[RoomActionItem alloc] initWithImage:[UIImage imageNamed:@"action_file"] andAction:^{
            MXStrongifyAndReturnIfNil(self);
            if ([self.inputToolbarView isKindOfClass:RoomInputToolbarView.class]) {
                ((RoomInputToolbarView *) self.inputToolbarView).actionMenuOpened = NO;
            }
            [self roomInputToolbarViewDidTapFileUpload];
        }]];
    }
    if (RiotSettings.shared.roomScreenAllowPollsAction)
    {
        [actionItems addObject:[[RoomActionItem alloc] initWithImage:[UIImage imageNamed:@"action_poll"] andAction:^{
            MXStrongifyAndReturnIfNil(self);
            if ([self.inputToolbarView isKindOfClass:RoomInputToolbarView.class]) {
                ((RoomInputToolbarView *) self.inputToolbarView).actionMenuOpened = NO;
            }
            [self.delegate roomViewControllerDidRequestPollCreationFormPresentation:self];
        }]];
    }
    if (RiotSettings.shared.roomScreenAllowCameraAction)
    {
        [actionItems addObject:[[RoomActionItem alloc] initWithImage:[UIImage imageNamed:@"action_camera"] andAction:^{
            MXStrongifyAndReturnIfNil(self);
            if ([self.inputToolbarView isKindOfClass:RoomInputToolbarView.class]) {
                ((RoomInputToolbarView *) self.inputToolbarView).actionMenuOpened = NO;
            }
            [self showCameraControllerAnimated:YES];
        }]];
    }
    roomInputView.actionsBar.actionItems = actionItems;
}

- (NSString *)textInputContextIdentifier
{
    return self.roomDataSource.roomId;
}

- (void)roomInputToolbarViewPresentStickerPicker
{
    // Search for the sticker picker widget in the user account
    Widget *widget = [[WidgetManager sharedManager] userWidgets:self.roomDataSource.mxSession ofTypes:@[kWidgetTypeStickerPicker]].firstObject;
    
    if (widget)
    {
        // Display the widget
        [widget widgetUrl:^(NSString * _Nonnull widgetUrl) {
            
            StickerPickerViewController *stickerPickerVC = [[StickerPickerViewController alloc] initWithUrl:widgetUrl forWidget:widget];
            
            stickerPickerVC.roomDataSource = self.roomDataSource;
            
            [self.navigationController pushViewController:stickerPickerVC animated:YES];
        } failure:^(NSError * _Nonnull error) {
            
            MXLogDebug(@"[RoomVC] Cannot display widget %@", widget);
            [self showError:error];
        }];
    }
    else
    {
        // The Sticker picker widget is not installed yet. Propose the user to install it
        MXWeakify(self);
        
        [currentAlert dismissViewControllerAnimated:NO completion:nil];
        
        NSString *alertMessage = [NSString stringWithFormat:@"%@\n%@",
                                  [VectorL10n widgetStickerPickerNoStickerpacksAlert],
                                  [VectorL10n widgetStickerPickerNoStickerpacksAlertAddNow]];
                                   
        UIAlertController *installPrompt = [UIAlertController alertControllerWithTitle:nil
                                                                               message:alertMessage
                                                                        preferredStyle:UIAlertControllerStyleAlert];
        
        [installPrompt addAction:[UIAlertAction actionWithTitle:[MatrixKitL10n no]
                                                          style:UIAlertActionStyleCancel
                                                        handler:^(UIAlertAction * action)
                                 {
            MXStrongifyAndReturnIfNil(self);
            self->currentAlert = nil;
            
        }]];
        
        [installPrompt addAction:[UIAlertAction actionWithTitle:[MatrixKitL10n yes]
                                                          style:UIAlertActionStyleDefault
                                                        handler:^(UIAlertAction * action)
                                 {
            MXStrongifyAndReturnIfNil(self);
            self->currentAlert = nil;
            
            // Show the sticker picker settings screen
            IntegrationManagerViewController *modularVC = [[IntegrationManagerViewController alloc]
                                                           initForMXSession:self.roomDataSource.mxSession
                                                           inRoom:self.roomDataSource.roomId
                                                           screen:[IntegrationManagerViewController screenForWidget:kWidgetTypeStickerPicker]
                                                           widgetId:nil];
            
            [self presentViewController:modularVC animated:NO completion:nil];
        }]];
        
        [installPrompt mxk_setAccessibilityIdentifier:@"RoomVCStickerPickerAlert"];
        [self presentViewController:installPrompt animated:YES completion:nil];
        currentAlert = installPrompt;
    }
}

- (void)roomInputToolbarViewDidTapFileUpload
{
    MXKDocumentPickerPresenter *documentPickerPresenter = [MXKDocumentPickerPresenter new];
    documentPickerPresenter.delegate = self;
    
    NSArray<MXKUTI*> *allowedUTIs = @[MXKUTI.data];
    [documentPickerPresenter presentDocumentPickerWith:allowedUTIs from:self animated:YES completion:nil];
    
    self.documentPickerPresenter = documentPickerPresenter;
}

/**
 Send a video asset via the room input toolbar prompting the user for the conversion preset to use
 if the `showMediaCompressionPrompt` setting has been enabled.
 @param videoAsset The video asset to send
 @param isPhotoLibraryAsset Whether the asset was picked from the user's photo library.
 */
- (void)sendVideoAsset:(AVAsset *)videoAsset isPhotoLibraryAsset:(BOOL)isPhotoLibraryAsset
{
    RoomInputToolbarView *roomInputToolbarView = [self inputToolbarViewAsRoomInputToolbarView];
    if (!roomInputToolbarView)
    {
        return;
    }
    
    if (RiotSettings.shared.showMediaCompressionPrompt)
    {
        // Show the video conversion prompt for the user to select what size video they would like to send.
        UIAlertController *compressionPrompt = [MXKTools videoConversionPromptForVideoAsset:videoAsset
                                                                              withCompletion:^(NSString *presetName) {
            // When the preset name is missing, the user cancelled.
            if (!presetName)
            {
                return;
            }
            
            // Set the chosen preset and send the video (conversion takes place in the SDK).
            [MXSDKOptions sharedInstance].videoConversionPresetName = presetName;
            [roomInputToolbarView sendSelectedVideoAsset:videoAsset isPhotoLibraryAsset:isPhotoLibraryAsset];
        }];
        
        [self presentViewController:compressionPrompt animated:YES completion:nil];
    }
    else
    {
        // Otherwise default to 1080p and send the video.
        [MXSDKOptions sharedInstance].videoConversionPresetName = AVAssetExportPreset1920x1080;
        [roomInputToolbarView sendSelectedVideoAsset:videoAsset isPhotoLibraryAsset:isPhotoLibraryAsset];
    }
}

- (void)showRoomWithId:(NSString*)roomId
{
    if (self.delegate)
    {
        [self.delegate roomViewController:self showRoomWithId:roomId eventId:nil];
    }
    else
    {
        [[AppDelegate theDelegate] showRoom:roomId andEventId:nil withMatrixSession:self.roomDataSource.mxSession];
    }
}

- (void)leaveRoom
{
    [self startActivityIndicator];
    
    [self.roomDataSource.room leave:^{
        
        [self stopActivityIndicator];
        
        // We remove the current view controller.
        if (self.delegate)
        {
            [self.delegate roomViewControllerDidLeaveRoom:self];
        }
        else
        {
            [[AppDelegate theDelegate] restoreInitialDisplay:^{}];
        }
        
    } failure:^(NSError *error) {
        
        [self stopActivityIndicator];
        MXLogDebug(@"[RoomVC] Failed to reject an invited room (%@) failed", self.roomDataSource.room.roomId);
        
    }];
}

- (void)roomPreviewDidTapCancelAction
{
    // Decline this invitation = leave this page
    if (self.delegate)
    {
        [self.delegate roomViewControllerPreviewDidTapCancel:self];
    }
    else
    {
        [[AppDelegate theDelegate] restoreInitialDisplay:^{}];
    }
}

- (void)startChatWithUserId:(NSString *)userId completion:(void (^)(void))completion
{
    if (self.delegate)
    {
        [self.delegate roomViewController:self startChatWithUserId:userId completion:completion];
    }
    else
    {
        [[AppDelegate theDelegate] createDirectChatWithUserId:userId completion:completion];
    }
}

- (void)showError:(NSError*)error
{
    [[AppDelegate theDelegate] showErrorAsAlert:error];
}

- (UIAlertController*)showAlertWithTitle:(NSString*)title message:(NSString*)message
{
    return [[AppDelegate theDelegate] showAlertWithTitle:title message:message];
}

- (ScreenPresentationParameters*)buildUniversalLinkPresentationParameters
{
    return [[ScreenPresentationParameters alloc] initWithRestoreInitialDisplay:NO stackAboveVisibleViews:BuildSettings.allowSplitViewDetailsScreenStacking sender:self sourceView:nil];
}

- (BOOL)handleUniversalLinkURL:(NSURL*)universalLinkURL
{
    UniversalLinkParameters *parameters = [[UniversalLinkParameters alloc] initWithUniversalLinkURL:universalLinkURL presentationParameters:[self buildUniversalLinkPresentationParameters]];
    return [self handleUniversalLinkWithParameters:parameters];
}

- (BOOL)handleUniversalLinkFragment:(NSString*)fragment fromURL:(NSURL*)universalLinkURL
{
    UniversalLinkParameters *parameters = [[UniversalLinkParameters alloc] initWithFragment:fragment
                                                                           universalLinkURL:universalLinkURL presentationParameters:[self buildUniversalLinkPresentationParameters]];
    return [self handleUniversalLinkWithParameters:parameters];
}

- (BOOL)handleUniversalLinkWithParameters:(UniversalLinkParameters*)parameters
{
    if (self.delegate)
    {
        return [self.delegate roomViewController:self handleUniversalLinkWithParameters:parameters];
    }
    else
    {
        return [[AppDelegate theDelegate] handleUniversalLinkWithParameters:parameters];
    }
}

- (void)setupUserSuggestionView
{
    if(!self.isViewLoaded) {
        MXLogError(@"Failed setting up user suggestions. View not loaded.");
        return;
    }
    
    UIViewController *suggestionsViewController = self.userSuggestionCoordinator.toPresentable;
    
    if (!suggestionsViewController)
    {
        return;
    }
    
    [suggestionsViewController.view setTranslatesAutoresizingMaskIntoConstraints:NO];
    
    [self addChildViewController:suggestionsViewController];
    [self.userSuggestionContainerView addSubview:suggestionsViewController.view];
    
    [NSLayoutConstraint activateConstraints:@[[suggestionsViewController.view.topAnchor constraintEqualToAnchor:self.userSuggestionContainerView.topAnchor],
                                              [suggestionsViewController.view.leadingAnchor constraintEqualToAnchor:self.userSuggestionContainerView.leadingAnchor],
                                              [suggestionsViewController.view.trailingAnchor constraintEqualToAnchor:self.userSuggestionContainerView.trailingAnchor],
                                              [suggestionsViewController.view.bottomAnchor constraintEqualToAnchor:self.userSuggestionContainerView.bottomAnchor],]];
    
    [suggestionsViewController didMoveToParentViewController:self];
}

#pragma mark - Jitsi

- (void)showJitsiCallWithWidget:(Widget*)widget
{
    [[AppDelegate theDelegate].callPresenter displayJitsiCallWithWidget:widget];
}

- (void)endActiveJitsiCall
{
    [[AppDelegate theDelegate].callPresenter endActiveJitsiCall];
}

- (BOOL)isRoomHavingAJitsiCall
{
    return [self isRoomHavingAJitsiCallForWidgetId:self.roomDataSource.roomId];
}

- (BOOL)isRoomHavingAJitsiCallForWidgetId:(NSString*)widgetId
{
    return [[AppDelegate theDelegate].callPresenter.jitsiVC.widget.roomId isEqualToString:widgetId];
}

#pragma mark - Dialpad

- (void)openDialpad
{
    DialpadViewController *controller = [DialpadViewController instantiateWithConfiguration:[DialpadConfiguration default]];
    controller.delegate = self;
    self.customSizedPresentationController = [[CustomSizedPresentationController alloc] initWithPresentedViewController:controller presentingViewController:self];
    self.customSizedPresentationController.dismissOnBackgroundTap = NO;
    self.customSizedPresentationController.cornerRadius = 16;
    
    controller.transitioningDelegate = self.customSizedPresentationController;
    [self presentViewController:controller animated:YES completion:nil];
}

#pragma mark - DialpadViewControllerDelegate

- (void)dialpadViewControllerDidTapCall:(DialpadViewController *)viewController withPhoneNumber:(NSString *)phoneNumber
{
    if (self.mainSession.callManager && phoneNumber.length > 0)
    {
        [self startActivityIndicator];
        
        [viewController dismissViewControllerAnimated:YES completion:^{
            MXWeakify(self);
            [self.mainSession.callManager placeCallAgainst:phoneNumber withVideo:NO success:^(MXCall * _Nonnull call) {
                MXStrongifyAndReturnIfNil(self);
                [self stopActivityIndicator];
                self.customSizedPresentationController = nil;
                
                //  do nothing extra here. UI will be handled automatically by the CallService.
            } failure:^(NSError * _Nullable error) {
                MXStrongifyAndReturnIfNil(self);
                [self stopActivityIndicator];
            }];
        }];
    }
}

- (void)dialpadViewControllerDidTapClose:(DialpadViewController *)viewController
{
    [viewController dismissViewControllerAnimated:YES completion:nil];
    self.customSizedPresentationController = nil;
}

#pragma mark - Hide/Show preview header

- (void)showPreviewHeader:(BOOL)isVisible
{
    if (self.previewHeaderContainer && self.previewHeaderContainer.isHidden == isVisible)
    {
        // Check conditions before making the preview room header visible.
        // This operation is ignored if a screen rotation is in progress,
        // or if the view controller is not embedded inside a split view controller yet.
        if (isVisible && (isSizeTransitionInProgress == YES || !self.splitViewController))
        {
            MXLogDebug(@"[RoomVC] Show preview header ignored");
            return;
        }
        
        if (isVisible)
        {
            PreviewRoomTitleView *previewHeader = [PreviewRoomTitleView roomTitleView];
            previewHeader.delegate = self;
            previewHeader.tapGestureDelegate = self;
            previewHeader.translatesAutoresizingMaskIntoConstraints = NO;
            [self.previewHeaderContainer addSubview:previewHeader];
            
            self->previewHeader = previewHeader;
            
            // Force preview header in full width
            NSLayoutConstraint *leftConstraint = [NSLayoutConstraint constraintWithItem:previewHeader
                                                                              attribute:NSLayoutAttributeLeading
                                                                              relatedBy:NSLayoutRelationEqual
                                                                                 toItem:self.previewHeaderContainer
                                                                              attribute:NSLayoutAttributeLeading
                                                                             multiplier:1.0
                                                                               constant:0];
            NSLayoutConstraint *rightConstraint = [NSLayoutConstraint constraintWithItem:previewHeader
                                                                               attribute:NSLayoutAttributeTrailing
                                                                               relatedBy:NSLayoutRelationEqual
                                                                                  toItem:self.previewHeaderContainer
                                                                               attribute:NSLayoutAttributeTrailing
                                                                              multiplier:1.0
                                                                                constant:0];
            // Vertical constraints are required for iOS > 8
            NSLayoutConstraint *topConstraint = [NSLayoutConstraint constraintWithItem:previewHeader
                                                                             attribute:NSLayoutAttributeTop
                                                                             relatedBy:NSLayoutRelationEqual
                                                                                toItem:self.previewHeaderContainer
                                                                             attribute:NSLayoutAttributeTop
                                                                            multiplier:1.0
                                                                              constant:0];
            NSLayoutConstraint *bottomConstraint = [NSLayoutConstraint constraintWithItem:previewHeader
                                                                                attribute:NSLayoutAttributeBottom
                                                                                relatedBy:NSLayoutRelationEqual
                                                                                   toItem:self.previewHeaderContainer
                                                                                attribute:NSLayoutAttributeBottom
                                                                               multiplier:1.0
                                                                                 constant:0];
            
            [NSLayoutConstraint activateConstraints:@[leftConstraint, rightConstraint, topConstraint, bottomConstraint]];
            
            if (roomPreviewData)
            {
                previewHeader.roomPreviewData = roomPreviewData;
            }
            else if (self.roomDataSource)
            {
                previewHeader.mxRoom = self.roomDataSource.room;
            }
            
            self.previewHeaderContainer.hidden = NO;
            
            // Finalize preview header display according to the screen orientation
            [self refreshPreviewHeader:UIInterfaceOrientationIsLandscape([[UIApplication sharedApplication] statusBarOrientation])];
        }
        else
        {
            [previewHeader removeFromSuperview];
            previewHeader = nil;
            
            self.previewHeaderContainer.hidden = YES;
            
            // Consider the main navigation controller if the current view controller is embedded inside a split view controller.
            UINavigationController *mainNavigationController = self.navigationController;
            if (self.splitViewController.isCollapsed && self.splitViewController.viewControllers.count)
            {
                mainNavigationController = self.splitViewController.viewControllers.firstObject;
            }
            
            // Set a default title view class without handling tap gesture (Let [self refreshRoomTitle] refresh this view correctly).
            [self setRoomTitleViewClass:RoomTitleView.class];
                        
            // Remove the shadow image used to hide the bottom border of the navigation bar when the preview header is displayed
            [mainNavigationController.navigationBar setShadowImage:nil];
            [mainNavigationController.navigationBar setBackgroundImage:nil forBarMetrics:UIBarMetricsDefault];
            
            [UIView animateWithDuration:0.3 delay:0 options:UIViewAnimationOptionBeginFromCurrentState | UIViewAnimationOptionCurveEaseIn
                             animations:^{
                
                self.bubblesTableViewTopConstraint.constant = 0;
                
                // Force to render the view
                [self forceLayoutRefresh];
                
            }
                             completion:^(BOOL finished){
            }];
        }
    }
    
    // Consider the main navigation controller if the current view controller is embedded inside a split view controller.
    UINavigationController *mainNavigationController = self.navigationController;
    if (self.splitViewController.isCollapsed && self.splitViewController.viewControllers.count)
    {
        mainNavigationController = self.splitViewController.viewControllers.firstObject;
    }
    mainNavigationController.navigationBar.translucent = isVisible;
    self.navigationController.navigationBar.translucent = isVisible;
}

- (void)refreshPreviewHeader:(BOOL)isLandscapeOriented
{
    if (previewHeader)
    {
        if (isLandscapeOriented
            && [GBDeviceInfo deviceInfo].family != GBDeviceFamilyiPad)
        {
            CGRect frame = self.navigationController.navigationBar.frame;
            
            previewHeader.mainHeaderContainer.hidden = YES;
            previewHeader.mainHeaderBackgroundHeightConstraint.constant = frame.size.height + (frame.origin.y > 0 ? frame.origin.y : 0);
            
            [self setRoomTitleViewClass:RoomTitleView.class];
            // We don't want to handle tap gesture here
            
            // Remove details icon
            RoomTitleView *roomTitleView = (RoomTitleView*)self.titleView;
            
            // Set preview data to provide the room name
            roomTitleView.roomPreviewData = roomPreviewData;
        }
        else
        {
            previewHeader.mainHeaderContainer.hidden = NO;
            previewHeader.mainHeaderBackgroundHeightConstraint.constant = previewHeader.mainHeaderContainer.frame.size.height;
            
            if ([previewHeader isKindOfClass:PreviewRoomTitleView.class])
            {
                // In case of preview, update the header height so that we can
                // display as much as possible the room topic in this header.
                // Note: the header height is handled by the previewHeader.mainHeaderBackgroundHeightConstraint.
                PreviewRoomTitleView *previewRoomTitleView = (PreviewRoomTitleView *)previewHeader;
                
                // Compute the height required to display all the room topic
                CGSize sizeThatFitsTextView = [previewRoomTitleView.roomTopic sizeThatFits:CGSizeMake(previewRoomTitleView.roomTopic.frame.size.width, MAXFLOAT)];
                
                // Increase the preview header height according to the room topic height
                // but limit it in order to let room for room messages at the screen bottom.
                // This free space depends on the device.
                // On an iphone 5 screen, the room topic height cannot be more than 50px.
                // Then, on larger screen, we can allow it a bit more height but we
                // apply a factor to give more priority to the display of more messages.
                CGFloat screenHeight = [[UIScreen mainScreen] bounds].size.height;
                CGFloat maxRoomTopicHeight = 50 + (screenHeight - 568) / 3;
                
                CGFloat additionalHeight = MIN(maxRoomTopicHeight, sizeThatFitsTextView.height)
                - previewRoomTitleView.roomTopic.frame.size.height;
                
                previewHeader.mainHeaderBackgroundHeightConstraint.constant += additionalHeight;
            }
            
            [self setRoomTitleViewClass:RoomAvatarTitleView.class];
            // Note the avatar title view does not define tap gesture.
            
            previewHeader.roomAvatar.alpha = 0.0;
            
            // Set the avatar provided in preview data
            if (roomPreviewData.roomAvatarUrl)
            {
                previewHeader.roomAvatarURL = roomPreviewData.roomAvatarUrl;
            }
            else if (roomPreviewData.roomId && roomPreviewData.roomName)
            {
                previewHeader.roomAvatarPlaceholder = [AvatarGenerator generateAvatarForMatrixItem:roomPreviewData.roomId withDisplayName:roomPreviewData.roomName];
            }
            else
            {
                previewHeader.roomAvatarPlaceholder = [MXKTools paintImage:[UIImage imageNamed:@"placeholder"]
                                                                 withColor:ThemeService.shared.theme.tintColor];
            }
        }
        
        // Force the layout of previewHeader to update the position of 'bottomBorderView' which is used
        // to define the actual height of the preview container.
        [previewHeader layoutIfNeeded];
        CGRect frame = previewHeader.bottomBorderView.frame;
        self.previewHeaderContainerHeightConstraint.constant = frame.origin.y + frame.size.height;
        
        // Consider the main navigation controller if the current view controller is embedded inside a split view controller.
        UINavigationController *mainNavigationController = self.navigationController;
        if (self.splitViewController.isCollapsed && self.splitViewController.viewControllers.count)
        {
            mainNavigationController = self.splitViewController.viewControllers.firstObject;
        }
        
        // When the preview header is displayed, we hide the bottom border of the navigation bar (the shadow image).
        // The default shadow image is nil. When non-nil, this property represents a custom shadow image to show instead
        // of the default. For a custom shadow image to be shown, a custom background image must also be set with the
        // setBackgroundImage:forBarMetrics: method. If the default background image is used, then the default shadow
        // image will be used regardless of the value of this property.
        UIImage *shadowImage = [[UIImage alloc] init];
        [mainNavigationController.navigationBar setShadowImage:shadowImage];
        [mainNavigationController.navigationBar setBackgroundImage:shadowImage forBarMetrics:UIBarMetricsDefault];
        
        [UIView animateWithDuration:0.3 delay:0 options:UIViewAnimationOptionBeginFromCurrentState | UIViewAnimationOptionCurveEaseIn
                         animations:^{
            
            self.bubblesTableViewTopConstraint.constant = self.previewHeaderContainerHeightConstraint.constant - self.bubblesTableView.adjustedContentInset.top;
            
            previewHeader.roomAvatar.alpha = 1;
            
            // Force to render the view
            [self forceLayoutRefresh];
            
        }
                         completion:^(BOOL finished){
        }];
    }
}

#pragma mark - Preview

- (void)displayRoomPreview:(RoomPreviewData *)previewData
{
    // Release existing room data source or preview
    [self displayRoom:nil];
    
    if (previewData)
    {
        self.eventsAcknowledgementEnabled = NO;
        
        [self addMatrixSession:previewData.mxSession];
        
        roomPreviewData = previewData;
        
        [self refreshRoomTitle];
        
        if (roomPreviewData.roomDataSource)
        {
            [super displayRoom:roomPreviewData.roomDataSource];
        }
    }
}

#pragma mark - MXKDataSourceDelegate

- (Class<MXKCellRendering>)cellViewClassForCellData:(MXKCellData*)cellData
{
    Class cellViewClass = nil;
    BOOL showEncryptionBadge = NO;
    
    // Sanity check
    if (![cellData conformsToProtocol:@protocol(MXKRoomBubbleCellDataStoring)])
    {
        return nil;
    }
        
    id<MXKRoomBubbleCellDataStoring> bubbleData = (id<MXKRoomBubbleCellDataStoring>)cellData;
    
    MXKRoomBubbleCellData *roomBubbleCellData;
    
    if ([bubbleData isKindOfClass:MXKRoomBubbleCellData.class])
    {
        roomBubbleCellData = (MXKRoomBubbleCellData*)bubbleData;
        showEncryptionBadge = roomBubbleCellData.containsBubbleComponentWithEncryptionBadge;
    }
    
    // Select the suitable table view cell class, by considering first the empty bubble cell.
    if (bubbleData.hasNoDisplay)
    {
        cellViewClass = RoomEmptyBubbleCell.class;
    }
    else if (bubbleData.tag == RoomBubbleCellDataTagRoomCreationIntro)
    {
        cellViewClass = RoomCreationIntroCell.class;
    }
    else if (bubbleData.tag == RoomBubbleCellDataTagRoomCreateWithPredecessor)
    {
        cellViewClass = RoomPredecessorBubbleCell.class;
    }
    else if (bubbleData.tag == RoomBubbleCellDataTagKeyVerificationRequestIncomingApproval)
    {
        cellViewClass = bubbleData.isPaginationFirstBubble ? KeyVerificationIncomingRequestApprovalWithPaginationTitleBubbleCell.class : KeyVerificationIncomingRequestApprovalBubbleCell.class;
    }
    else if (bubbleData.tag == RoomBubbleCellDataTagKeyVerificationRequest)
    {
        cellViewClass = bubbleData.isPaginationFirstBubble ? KeyVerificationRequestStatusWithPaginationTitleBubbleCell.class : KeyVerificationRequestStatusBubbleCell.class;
    }
    else if (bubbleData.tag == RoomBubbleCellDataTagKeyVerificationConclusion)
    {
        cellViewClass = bubbleData.isPaginationFirstBubble ? KeyVerificationConclusionWithPaginationTitleBubbleCell.class : KeyVerificationConclusionBubbleCell.class;
    }
    else if (bubbleData.tag == RoomBubbleCellDataTagMembership)
    {
        if (bubbleData.collapsed)
        {
            if (bubbleData.nextCollapsableCellData)
            {
                cellViewClass = bubbleData.isPaginationFirstBubble ? RoomMembershipCollapsedWithPaginationTitleBubbleCell.class : RoomMembershipCollapsedBubbleCell.class;
            }
            else
            {
                // Use a normal membership cell for a single membership event
                cellViewClass = bubbleData.isPaginationFirstBubble ? RoomMembershipWithPaginationTitleBubbleCell.class : RoomMembershipBubbleCell.class;
            }
        }
        else if (bubbleData.collapsedAttributedTextMessage)
        {
            // The cell (and its series) is not collapsed but this cell is the first
            // of the series. So, use the cell with the "collapse" button.
            cellViewClass = bubbleData.isPaginationFirstBubble ? RoomMembershipExpandedWithPaginationTitleBubbleCell.class : RoomMembershipExpandedBubbleCell.class;
        }
        else
        {
            cellViewClass = bubbleData.isPaginationFirstBubble ? RoomMembershipWithPaginationTitleBubbleCell.class : RoomMembershipBubbleCell.class;
        }
    }
    else if (bubbleData.tag == RoomBubbleCellDataTagRoomCreateConfiguration)
    {
        cellViewClass = bubbleData.isPaginationFirstBubble ? RoomCreationWithPaginationCollapsedBubbleCell.class : RoomCreationCollapsedBubbleCell.class;
    }
    else if (bubbleData.tag == RoomBubbleCellDataTagCall)
    {
        cellViewClass = RoomDirectCallStatusBubbleCell.class;
    }
    else if (bubbleData.tag == RoomBubbleCellDataTagGroupCall)
    {
        cellViewClass = RoomGroupCallStatusBubbleCell.class;
    }
    else if (bubbleData.attachment.type == MXKAttachmentTypeVoiceMessage || bubbleData.attachment.type == MXKAttachmentTypeAudio)
    {
        if (bubbleData.isPaginationFirstBubble)
        {
            cellViewClass = VoiceMessageWithPaginationTitleBubbleCell.class;
        }
        else if (bubbleData.shouldHideSenderInformation)
        {
            cellViewClass = VoiceMessageWithoutSenderInfoBubbleCell.class;
        }
        else
        {
            cellViewClass = VoiceMessageBubbleCell.class;
        }
    }
    else if (bubbleData.tag == RoomBubbleCellDataTagPoll)
    {
        if (bubbleData.isPaginationFirstBubble)
        {
            cellViewClass = PollWithPaginationTitleBubbleCell.class;
        }
        else if (bubbleData.shouldHideSenderInformation)
        {
            cellViewClass = PollWithoutSenderInfoBubbleCell.class;
        }
        else
        {
            cellViewClass = PollBubbleCell.class;
        }
    }
    else if (bubbleData.isIncoming)
    {
        if (bubbleData.isAttachmentWithThumbnail)
        {
            // Check whether the provided celldata corresponds to a selected sticker
            if (customizedRoomDataSource.selectedEventId && (bubbleData.attachment.type == MXKAttachmentTypeSticker) && [bubbleData.attachment.eventId isEqualToString:customizedRoomDataSource.selectedEventId])
            {
                cellViewClass = RoomSelectedStickerBubbleCell.class;
            }
            else if (bubbleData.isPaginationFirstBubble)
            {
                cellViewClass = showEncryptionBadge ? RoomIncomingEncryptedAttachmentWithPaginationTitleBubbleCell.class : RoomIncomingAttachmentWithPaginationTitleBubbleCell.class;
            }
            else if (bubbleData.shouldHideSenderInformation)
            {
                cellViewClass = showEncryptionBadge ? RoomIncomingEncryptedAttachmentWithoutSenderInfoBubbleCell.class : RoomIncomingAttachmentWithoutSenderInfoBubbleCell.class;
            }
            else
            {
                cellViewClass = showEncryptionBadge ? RoomIncomingEncryptedAttachmentBubbleCell.class : RoomIncomingAttachmentBubbleCell.class;
            }
        }
        else
        {
            if (bubbleData.isPaginationFirstBubble)
            {
                if (bubbleData.shouldHideSenderName)
                {
                    cellViewClass = showEncryptionBadge ? RoomIncomingEncryptedTextMsgWithPaginationTitleWithoutSenderNameBubbleCell.class : RoomIncomingTextMsgWithPaginationTitleWithoutSenderNameBubbleCell.class;
                }
                else
                {
                    cellViewClass = showEncryptionBadge ? RoomIncomingEncryptedTextMsgWithPaginationTitleBubbleCell.class : RoomIncomingTextMsgWithPaginationTitleBubbleCell.class;
                }
            }
            else if (bubbleData.shouldHideSenderInformation)
            {
                cellViewClass = showEncryptionBadge ? RoomIncomingEncryptedTextMsgWithoutSenderInfoBubbleCell.class : RoomIncomingTextMsgWithoutSenderInfoBubbleCell.class;
            }
            else if (bubbleData.shouldHideSenderName)
            {
                cellViewClass = showEncryptionBadge ? RoomIncomingEncryptedTextMsgWithoutSenderNameBubbleCell.class : RoomIncomingTextMsgWithoutSenderNameBubbleCell.class;
            }
            else
            {
                cellViewClass = showEncryptionBadge ? RoomIncomingEncryptedTextMsgBubbleCell.class : RoomIncomingTextMsgBubbleCell.class;
            }
        }
    }
    else
    {
        // Handle here outgoing bubbles
        if (bubbleData.isAttachmentWithThumbnail)
        {
            // Check whether the provided celldata corresponds to a selected sticker
            if (customizedRoomDataSource.selectedEventId && (bubbleData.attachment.type == MXKAttachmentTypeSticker) && [bubbleData.attachment.eventId isEqualToString:customizedRoomDataSource.selectedEventId])
            {
                cellViewClass = RoomSelectedStickerBubbleCell.class;
            }
            else if (bubbleData.isPaginationFirstBubble)
            {
                cellViewClass = showEncryptionBadge ? RoomOutgoingEncryptedAttachmentWithPaginationTitleBubbleCell.class :RoomOutgoingAttachmentWithPaginationTitleBubbleCell.class;
            }
            else if (bubbleData.shouldHideSenderInformation)
            {
                cellViewClass = showEncryptionBadge ? RoomOutgoingEncryptedAttachmentWithoutSenderInfoBubbleCell.class : RoomOutgoingAttachmentWithoutSenderInfoBubbleCell.class;
            }
            else
            {
                cellViewClass = showEncryptionBadge ? RoomOutgoingEncryptedAttachmentBubbleCell.class : RoomOutgoingAttachmentBubbleCell.class;
            }
        }
        else
        {
            if (bubbleData.isPaginationFirstBubble)
            {
                if (bubbleData.shouldHideSenderName)
                {
                    cellViewClass = showEncryptionBadge ? RoomOutgoingEncryptedTextMsgWithPaginationTitleWithoutSenderNameBubbleCell.class : RoomOutgoingTextMsgWithPaginationTitleWithoutSenderNameBubbleCell.class;
                }
                else
                {
                    cellViewClass = showEncryptionBadge ? RoomOutgoingEncryptedTextMsgWithPaginationTitleBubbleCell.class : RoomOutgoingTextMsgWithPaginationTitleBubbleCell.class;
                }
            }
            else if (bubbleData.shouldHideSenderInformation)
            {
                cellViewClass = showEncryptionBadge ? RoomOutgoingEncryptedTextMsgWithoutSenderInfoBubbleCell.class :RoomOutgoingTextMsgWithoutSenderInfoBubbleCell.class;
            }
            else if (bubbleData.shouldHideSenderName)
            {
                cellViewClass = showEncryptionBadge ? RoomOutgoingEncryptedTextMsgWithoutSenderNameBubbleCell.class : RoomOutgoingTextMsgWithoutSenderNameBubbleCell.class;
            }
            else
            {
                cellViewClass = showEncryptionBadge ? RoomOutgoingEncryptedTextMsgBubbleCell.class : RoomOutgoingTextMsgBubbleCell.class;
            }
        }
    }
    
    return cellViewClass;
}

#pragma mark - MXKDataSource delegate

- (void)dataSource:(MXKDataSource *)dataSource didRecognizeAction:(NSString *)actionIdentifier inCell:(id<MXKCellRendering>)cell userInfo:(NSDictionary *)userInfo
{
    // Handle here user actions on bubbles for Vector app
    if (customizedRoomDataSource)
    {
        id<MXKRoomBubbleCellDataStoring> bubbleData;
        
        if ([cell isKindOfClass:[MXKRoomBubbleTableViewCell class]])
        {
            MXKRoomBubbleTableViewCell *roomBubbleTableViewCell = (MXKRoomBubbleTableViewCell*)cell;
            bubbleData = roomBubbleTableViewCell.bubbleData;
        }
        
        
        if ([actionIdentifier isEqualToString:kMXKRoomBubbleCellTapOnAvatarView])
        {
            MXRoomMember *member = [self.roomDataSource.roomState.members memberWithUserId:userInfo[kMXKRoomBubbleCellUserIdKey]];
            [self showMemberDetails:member];
        }
        else if ([actionIdentifier isEqualToString:kMXKRoomBubbleCellLongPressOnAvatarView])
        {
            // Add the member display name in text input
            MXRoomMember *roomMember = [self.roomDataSource.roomState.members memberWithUserId:userInfo[kMXKRoomBubbleCellUserIdKey]];
            if (roomMember)
            {
                [self mention:roomMember];
            }
        }
        else if ([actionIdentifier isEqualToString:kMXKRoomBubbleCellTapOnMessageTextView] || [actionIdentifier isEqualToString:kMXKRoomBubbleCellTapOnContentView])
        {
            // Retrieve the tapped event
            MXEvent *tappedEvent = userInfo[kMXKRoomBubbleCellEventKey];
            
            // Check whether a selection already exist or not
            if (customizedRoomDataSource.selectedEventId)
            {
                [self cancelEventSelection];
            }
            else if (tappedEvent)
            {
                if (tappedEvent.eventType == MXEventTypeRoomCreate)
                {
                    // Handle tap on RoomPredecessorBubbleCell
                    MXRoomCreateContent *createContent = [MXRoomCreateContent modelFromJSON:tappedEvent.content];
                    NSString *predecessorRoomId = createContent.roomPredecessorInfo.roomId;
                    
                    if (predecessorRoomId)
                    {
                        // Show predecessor room
                        [self showRoomWithId:predecessorRoomId];
                    }
                    else
                    {
                        // Show contextual menu on single tap if bubble is not collapsed
                        if (bubbleData.collapsed)
                        {
                            [self showRoomCreationModalWithBubbleData:bubbleData];
                        }
                        else
                        {
                            [self showContextualMenuForEvent:tappedEvent fromSingleTapGesture:YES cell:cell animated:YES];
                        }
                    }
                }
                else if (bubbleData.tag == RoomBubbleCellDataTagCall)
                {
                    if ([bubbleData isKindOfClass:[RoomBubbleCellData class]])
                    {
                        //  post notification `RoomCallTileTapped`
                        [[NSNotificationCenter defaultCenter] postNotificationName:RoomCallTileTappedNotification object:bubbleData];
                        
                        preventBubblesTableViewScroll = YES;
                        [self selectEventWithId:tappedEvent.eventId];
                    }
                }
                else if (bubbleData.tag == RoomBubbleCellDataTagGroupCall)
                {
                    if ([bubbleData isKindOfClass:[RoomBubbleCellData class]])
                    {
                        //  post notification `RoomGroupCallTileTapped`
                        [[NSNotificationCenter defaultCenter] postNotificationName:RoomGroupCallTileTappedNotification object:bubbleData];
                        
                        preventBubblesTableViewScroll = YES;
                        [self selectEventWithId:tappedEvent.eventId];
                    }
                }
                else
                {
                    // Show contextual menu on single tap if bubble is not collapsed
                    if (bubbleData.collapsed)
                    {
                        [self selectEventWithId:tappedEvent.eventId];
                    }
                    else
                    {
                        [self showContextualMenuForEvent:tappedEvent fromSingleTapGesture:YES cell:cell animated:YES];
                    }
                }
            }
        }
        else if ([actionIdentifier isEqualToString:kMXKRoomBubbleCellTapOnOverlayContainer])
        {
            // Cancel the current event selection
            [self cancelEventSelection];
        }
        else if ([actionIdentifier isEqualToString:kMXKRoomBubbleCellRiotEditButtonPressed])
        {
            [self dismissKeyboard];
            
            MXEvent *selectedEvent = userInfo[kMXKRoomBubbleCellEventKey];
            
            if (selectedEvent)
            {
                [self showContextualMenuForEvent:selectedEvent fromSingleTapGesture:YES cell:cell animated:YES];
            }
        }
        else if ([actionIdentifier isEqualToString:kMXKRoomBubbleCellKeyVerificationIncomingRequestAcceptPressed])
        {
            NSString *eventId = userInfo[kMXKRoomBubbleCellEventIdKey];
            
            RoomDataSource *roomDataSource = (RoomDataSource*)self.roomDataSource;
            
            [roomDataSource acceptVerificationRequestForEventId:eventId success:^{
                
            } failure:^(NSError *error) {
                [self showError:error];
            }];
        }
        else if ([actionIdentifier isEqualToString:kMXKRoomBubbleCellKeyVerificationIncomingRequestDeclinePressed])
        {
            NSString *eventId = userInfo[kMXKRoomBubbleCellEventIdKey];
            
            RoomDataSource *roomDataSource = (RoomDataSource*)self.roomDataSource;
            
            [roomDataSource declineVerificationRequestForEventId:eventId success:^{
                
            } failure:^(NSError *error) {
                [self showError:error];
            }];
        }
        else if ([actionIdentifier isEqualToString:kMXKRoomBubbleCellTapOnAttachmentView])
        {
            if (((MXKRoomBubbleTableViewCell*)cell).bubbleData.attachment.eventSentState == MXEventSentStateFailed)
            {
                // Shortcut: when clicking on an unsent media, show the action sheet to resend it
                NSString *eventId = ((MXKRoomBubbleTableViewCell*)cell).bubbleData.attachment.eventId;
                MXEvent *selectedEvent = [self.roomDataSource eventWithEventId:eventId];
                
                if (selectedEvent)
                {
                    [self dataSource:dataSource didRecognizeAction:kMXKRoomBubbleCellRiotEditButtonPressed inCell:cell userInfo:@{kMXKRoomBubbleCellEventKey:selectedEvent}];
                }
                else
                {
                    MXLogDebug(@"[RoomViewController] didRecognizeAction:inCell:userInfo tap on attachment with event state MXEventSentStateFailed. Selected event is nil for event id %@", eventId);
                }
            }
            else if (((MXKRoomBubbleTableViewCell*)cell).bubbleData.attachment.type == MXKAttachmentTypeSticker)
            {
                // We don't open the attachments viewer when the user taps on a sticker.
                // We consider this tap like a selection.
                
                // Check whether a selection already exist or not
                if (customizedRoomDataSource.selectedEventId)
                {
                    [self cancelEventSelection];
                }
                else
                {
                    // Highlight this event in displayed message
                    [self selectEventWithId:((MXKRoomBubbleTableViewCell*)cell).bubbleData.attachment.eventId];
                }
            }
            else
            {
                // Keep default implementation
                [super dataSource:dataSource didRecognizeAction:actionIdentifier inCell:cell userInfo:userInfo];
            }
        }
        else if ([actionIdentifier isEqualToString:kRoomEncryptedDataBubbleCellTapOnEncryptionIcon])
        {
            // Retrieve the tapped event
            MXEvent *tappedEvent = userInfo[kMXKRoomBubbleCellEventKey];
            
            if (tappedEvent)
            {
                [self showEncryptionInformation:tappedEvent];
            }
        }
        else if ([actionIdentifier isEqualToString:kMXKRoomBubbleCellTapOnReceiptsContainer])
        {
            MXKReceiptSendersContainer *container = userInfo[kMXKRoomBubbleCellReceiptsContainerKey];
            [ReadReceiptsViewController openInViewController:self fromContainer:container withSession:self.mainSession];
        }
        else if ([actionIdentifier isEqualToString:kRoomMembershipExpandedBubbleCellTapOnCollapseButton])
        {
            // Reset the selection before collapsing
            customizedRoomDataSource.selectedEventId = nil;
            
            [self.roomDataSource collapseRoomBubble:((MXKRoomBubbleTableViewCell*)cell).bubbleData collapsed:YES];
        }
        else if ([actionIdentifier isEqualToString:kMXKRoomBubbleCellLongPressOnEvent])
        {
            MXEvent *tappedEvent = userInfo[kMXKRoomBubbleCellEventKey];
            
            if (!bubbleData.collapsed)
            {
                [self handleLongPressFromCell:cell withTappedEvent:tappedEvent];
            }
        }
        else if ([actionIdentifier isEqualToString:kMXKRoomBubbleCellLongPressOnReactionView])
        {
            NSString *tappedEventId = userInfo[kMXKRoomBubbleCellEventIdKey];
            if (tappedEventId)
            {
                [self showReactionHistoryForEventId:tappedEventId animated:YES];
            }
        }
        else if ([actionIdentifier isEqualToString:RoomDirectCallStatusBubbleCell.callBackAction])
        {
            MXEvent *callInviteEvent = userInfo[kMXKRoomBubbleCellEventKey];
            MXCallInviteEventContent *eventContent = [MXCallInviteEventContent modelFromJSON:callInviteEvent.content];
            
            [self placeCallWithVideo2:eventContent.isVideoCall];
        }
        else if ([actionIdentifier isEqualToString:RoomDirectCallStatusBubbleCell.declineAction])
        {
            MXEvent *callInviteEvent = userInfo[kMXKRoomBubbleCellEventKey];
            MXCallInviteEventContent *eventContent = [MXCallInviteEventContent modelFromJSON:callInviteEvent.content];
            
            MXCall *call = [self.mainSession.callManager callWithCallId:eventContent.callId];
            [call hangup];
        }
        else if ([actionIdentifier isEqualToString:RoomDirectCallStatusBubbleCell.answerAction])
        {
            MXEvent *callInviteEvent = userInfo[kMXKRoomBubbleCellEventKey];
            MXCallInviteEventContent *eventContent = [MXCallInviteEventContent modelFromJSON:callInviteEvent.content];
            
            MXCall *call = [self.mainSession.callManager callWithCallId:eventContent.callId];
            [call answer];
        }
        else if ([actionIdentifier isEqualToString:RoomDirectCallStatusBubbleCell.endCallAction])
        {
            MXEvent *callInviteEvent = userInfo[kMXKRoomBubbleCellEventKey];
            MXCallInviteEventContent *eventContent = [MXCallInviteEventContent modelFromJSON:callInviteEvent.content];
            
            MXCall *call = [self.mainSession.callManager callWithCallId:eventContent.callId];
            [call hangup];
        }
        else if ([actionIdentifier isEqualToString:RoomGroupCallStatusBubbleCell.joinAction] ||
                 [actionIdentifier isEqualToString:RoomGroupCallStatusBubbleCell.answerAction])
        {
            MXWeakify(self);

            // Check app permissions first
            [MXKTools checkAccessForCall:YES
             manualChangeMessageForAudio:[MatrixKitL10n microphoneAccessNotGrantedForCall:AppInfo.current.displayName]
             manualChangeMessageForVideo:[MatrixKitL10n cameraAccessNotGrantedForCall:AppInfo.current.displayName]
               showPopUpInViewController:self completionHandler:^(BOOL granted) {
                
                MXStrongifyAndReturnIfNil(self);
                if (granted)
                {
                    // Present the Jitsi view controller
                    Widget *jitsiWidget = [self->customizedRoomDataSource jitsiWidget];
                    if (jitsiWidget)
                    {
                        [self showJitsiCallWithWidget:jitsiWidget];
                    }
                }
                else
                {
                    MXLogDebug(@"[RoomVC] didRecognizeAction:inCell:userInfo Warning: The application does not have the permission to join/answer the group call");
                }
            }];
            
            MXEvent *widgetEvent = userInfo[kMXKRoomBubbleCellEventKey];
            Widget *widget = [[Widget alloc] initWithWidgetEvent:widgetEvent
                                                 inMatrixSession:customizedRoomDataSource.mxSession];
            [[JitsiService shared] resetDeclineForWidgetWithId:widget.widgetId];
        }
        else if ([actionIdentifier isEqualToString:RoomGroupCallStatusBubbleCell.leaveAction])
        {
            [self endActiveJitsiCall];
            [self reloadBubblesTable:YES];
        }
        else if ([actionIdentifier isEqualToString:RoomGroupCallStatusBubbleCell.declineAction])
        {
            MXEvent *widgetEvent = userInfo[kMXKRoomBubbleCellEventKey];
            Widget *widget = [[Widget alloc] initWithWidgetEvent:widgetEvent
                                                 inMatrixSession:customizedRoomDataSource.mxSession];
            [[JitsiService shared] declineWidgetWithId:widget.widgetId];
            [self reloadBubblesTable:YES];
        }
        else if ([actionIdentifier isEqualToString:RoomCreationIntroCell.tapOnAvatarView])
        {
            [self showRoomAvatarChange];
        }
        else if ([actionIdentifier isEqualToString:RoomCreationIntroCell.tapOnAddParticipants])
        {
            [self showAddParticipants];
        }
        else if ([actionIdentifier isEqualToString:RoomCreationIntroCell.tapOnAddTopic])
        {
            [self showRoomTopicChange];
        }
        else
        {
            // Keep default implementation for other actions
            [super dataSource:dataSource didRecognizeAction:actionIdentifier inCell:cell userInfo:userInfo];
        }
    }
    else
    {
        // Keep default implementation for other actions
        [super dataSource:dataSource didRecognizeAction:actionIdentifier inCell:cell userInfo:userInfo];
    }
}

// Display the additiontal event actions menu
- (void)showAdditionalActionsMenuForEvent:(MXEvent*)selectedEvent inCell:(id<MXKCellRendering>)cell animated:(BOOL)animated
{
    MXKRoomBubbleTableViewCell *roomBubbleTableViewCell = (MXKRoomBubbleTableViewCell *)cell;
    MXKAttachment *attachment = roomBubbleTableViewCell.bubbleData.attachment;
    
    BOOL isJitsiCallEvent = NO;
    switch (selectedEvent.eventType) {
        case MXEventTypeCustom:
            if ([selectedEvent.type isEqualToString:kWidgetMatrixEventTypeString]
                || [selectedEvent.type isEqualToString:kWidgetModularEventTypeString])
            {
                Widget *widget = [[Widget alloc] initWithWidgetEvent:selectedEvent inMatrixSession:self.roomDataSource.mxSession];
                if ([widget.type isEqualToString:kWidgetTypeJitsiV1] ||
                    [widget.type isEqualToString:kWidgetTypeJitsiV2])
                {
                    isJitsiCallEvent = YES;
                }
            }
        default:
            break;
    }
    
    if (currentAlert)
    {
        [currentAlert dismissViewControllerAnimated:NO completion:nil];
        currentAlert = nil;
    }
    
    [self.eventMenuBuilder reset];
    
    MXWeakify(self);
    
    BOOL showThreadOption = RiotSettings.shared.enableThreads
    && !self.roomDataSource.threadId
    && !selectedEvent.threadId;
    if (showThreadOption && [self canCopyEvent:selectedEvent andCell:cell])
    {
        [self.eventMenuBuilder addItemWithType:EventMenuItemTypeCopy
                                        action:[UIAlertAction actionWithTitle:[VectorL10n roomEventActionCopy]
                                                                        style:UIAlertActionStyleDefault
                                                                      handler:^(UIAlertAction * action) {
            MXStrongifyAndReturnIfNil(self);
            
            [self cancelEventSelection];
            
            [self copyEvent:selectedEvent inCell:cell];
        }]];
    }
    
    // Add actions for a failed event
    if (selectedEvent.sentState == MXEventSentStateFailed)
    {
        [self.eventMenuBuilder addItemWithType:EventMenuItemTypeRetrySending
                                        action:[UIAlertAction actionWithTitle:[VectorL10n retry]
                                                                        style:UIAlertActionStyleDefault
                                                                      handler:^(UIAlertAction * action) {
            MXStrongifyAndReturnIfNil(self);
            
            [self cancelEventSelection];
            
            // Let the datasource resend. It will manage local echo, etc.
            [self.roomDataSource resendEventWithEventId:selectedEvent.eventId success:nil failure:nil];
        }]];
        
        [self.eventMenuBuilder addItemWithType:EventMenuItemTypeRemove
                                        action:[UIAlertAction actionWithTitle:[VectorL10n roomEventActionDelete]
                                                                        style:UIAlertActionStyleDestructive
                                                                      handler:^(UIAlertAction * action) {
            MXStrongifyAndReturnIfNil(self);
            
            [self cancelEventSelection];
            
            [self.roomDataSource removeEventWithEventId:selectedEvent.eventId];
        }]];
    }
    
    // View in room action
    if (self.roomDataSource.threadId && [selectedEvent.eventId isEqualToString:self.roomDataSource.threadId])
    {
        //  if in the thread and selected event is the root event
        //  add "View in room" action
        [self.eventMenuBuilder addItemWithType:EventMenuItemTypeViewInRoom
                                        action:[UIAlertAction actionWithTitle:[VectorL10n roomEventActionViewInRoom]
                                                                        style:UIAlertActionStyleDefault
                                                                      handler:^(UIAlertAction * action) {
            MXStrongifyAndReturnIfNil(self);
            [self.delegate roomViewController:self
                               showRoomWithId:self.roomDataSource.roomId
                                      eventId:selectedEvent.eventId];
        }]];
    }
    
    // Add actions for text message
    if (!attachment)
    {
        // Retrieved data related to the selected event
        NSArray *components = roomBubbleTableViewCell.bubbleData.bubbleComponents;
        MXKRoomBubbleComponent *selectedComponent;
        for (selectedComponent in components)
        {
            if ([selectedComponent.event.eventId isEqualToString:selectedEvent.eventId])
            {
                break;
            }
            selectedComponent = nil;
        }
        
        
        // Check status of the selected event
        if (selectedEvent.sentState == MXEventSentStatePreparing ||
            selectedEvent.sentState == MXEventSentStateEncrypting ||
            selectedEvent.sentState == MXEventSentStateSending)
        {
            [self.eventMenuBuilder addItemWithType:EventMenuItemTypeCancelSending
                                            action:[UIAlertAction actionWithTitle:[VectorL10n roomEventActionCancelSend]
                                                                            style:UIAlertActionStyleDefault
                                                                          handler:^(UIAlertAction * action) {
                MXStrongifyAndReturnIfNil(self);
                
                self->currentAlert = nil;
                
                // Cancel and remove the outgoing message
                [self.roomDataSource.room cancelSendingOperation:selectedEvent.eventId];
                [self.roomDataSource removeEventWithEventId:selectedEvent.eventId];
                
                [self cancelEventSelection];
            }]];
        }
        
        if (!isJitsiCallEvent && selectedEvent.eventType != MXEventTypePollStart)
        {
            [self.eventMenuBuilder addItemWithType:EventMenuItemTypeQuote
                                            action:[UIAlertAction actionWithTitle:[VectorL10n roomEventActionQuote]
                                                                            style:UIAlertActionStyleDefault
                                                                          handler:^(UIAlertAction * action) {
                MXStrongifyAndReturnIfNil(self);
                
                [self cancelEventSelection];
                
                // Quote the message a la Markdown into the input toolbar composer
                self.inputToolbarView.textMessage = [NSString stringWithFormat:@"%@\n>%@\n\n", self.inputToolbarView.textMessage, selectedComponent.textMessage];
                
                // And display the keyboard
                [self.inputToolbarView becomeFirstResponder];
            }]];
        }
        
        if (selectedEvent.sentState == MXEventSentStateSent && selectedEvent.eventType != MXEventTypePollStart)
        {
            [self.eventMenuBuilder addItemWithType:EventMenuItemTypeForward
                                            action:[UIAlertAction actionWithTitle:[VectorL10n roomEventActionForward]
                                                                            style:UIAlertActionStyleDefault
                                                                          handler:^(UIAlertAction * action) {
                MXStrongifyAndReturnIfNil(self);
                [self presentEventForwardingDialogForSelectedEvent:selectedEvent];
            }]];
        }
        
        if (!isJitsiCallEvent && BuildSettings.messageDetailsAllowShare && selectedEvent.eventType != MXEventTypePollStart)
        {
            [self.eventMenuBuilder addItemWithType:EventMenuItemTypeShare
                                            action:[UIAlertAction actionWithTitle:[VectorL10n roomEventActionShare]
                                                                            style:UIAlertActionStyleDefault
                                                                          handler:^(UIAlertAction * action) {
                MXStrongifyAndReturnIfNil(self);
                
                [self cancelEventSelection];
                
                NSArray *activityItems = @[selectedComponent.textMessage];
                
                UIActivityViewController *activityViewController = [[UIActivityViewController alloc] initWithActivityItems:activityItems applicationActivities:nil];
                
                if (activityViewController)
                {
                    activityViewController.modalTransitionStyle = UIModalTransitionStyleCoverVertical;
                    activityViewController.popoverPresentationController.sourceView = roomBubbleTableViewCell;
                    activityViewController.popoverPresentationController.sourceRect = roomBubbleTableViewCell.bounds;
                    
                    [self presentViewController:activityViewController animated:YES completion:nil];
                }
            }]];
        }
    }
    else // Add action for attachment
    {
        if (self.roomDataSource.threadId && [selectedEvent.eventId isEqualToString:self.roomDataSource.threadId])
        {
            //  if in the thread and selected event is the root event
            //  add "View in room" action
            [actionsMenu addAction:[UIAlertAction actionWithTitle:[VectorL10n roomEventActionViewInRoom]
                                                            style:UIAlertActionStyleDefault
                                                          handler:^(UIAlertAction * action) {
                MXStrongifyAndReturnIfNil(self);
                [self.delegate roomViewController:self
                                   showRoomWithId:self.roomDataSource.roomId
                                          eventId:selectedEvent.eventId];
            }]];
        }
        
        // Forwarding for already sent attachments
        if (selectedEvent.sentState == MXEventSentStateSent && (attachment.type == MXKAttachmentTypeFile ||
                                                                attachment.type == MXKAttachmentTypeImage ||
                                                                attachment.type == MXKAttachmentTypeVideo ||
                                                                attachment.type == MXKAttachmentTypeVoiceMessage)) {
            [self.eventMenuBuilder addItemWithType:EventMenuItemTypeForward
                                            action:[UIAlertAction actionWithTitle:[VectorL10n roomEventActionForward]
                                                                            style:UIAlertActionStyleDefault
                                                                          handler:^(UIAlertAction * action) {
                MXStrongifyAndReturnIfNil(self);
                [self presentEventForwardingDialogForSelectedEvent:selectedEvent];
            }]];
        }
        
        if (BuildSettings.messageDetailsAllowSave)
        {
            if (attachment.type == MXKAttachmentTypeImage || attachment.type == MXKAttachmentTypeVideo)
            {
                [self.eventMenuBuilder addItemWithType:EventMenuItemTypeSaveMedia
                                                action:[UIAlertAction actionWithTitle:[VectorL10n roomEventActionSave]
                                                                                style:UIAlertActionStyleDefault
                                                                              handler:^(UIAlertAction * action) {
                    MXStrongifyAndReturnIfNil(self);
                    
                    [self cancelEventSelection];
                    
                    [self startActivityIndicator];
                    
                    MXWeakify(self);
                    [attachment save:^{
                        MXStrongifyAndReturnIfNil(self);
                        [self stopActivityIndicator];
                    } failure:^(NSError *error) {
                        MXStrongifyAndReturnIfNil(self);
                        [self stopActivityIndicator];
                        
                        //Alert user
                        [self showError:error];
                    }];
                    
                    // Start animation in case of download during attachment preparing
                    [roomBubbleTableViewCell startProgressUI];
                }]];
            }
        }
        
        // Check status of the selected event
        if (selectedEvent.sentState == MXEventSentStatePreparing ||
            selectedEvent.sentState == MXEventSentStateEncrypting ||
            selectedEvent.sentState == MXEventSentStateUploading ||
            selectedEvent.sentState == MXEventSentStateSending)
        {
            // Upload id is stored in attachment url (nasty trick)
            NSString *uploadId = roomBubbleTableViewCell.bubbleData.attachment.contentURL;
            if ([MXMediaManager existingUploaderWithId:uploadId])
            {
                [self.eventMenuBuilder addItemWithType:EventMenuItemTypeCancelSending
                                                action:[UIAlertAction actionWithTitle:[VectorL10n roomEventActionCancelSend]
                                                                                style:UIAlertActionStyleDefault
                                                                              handler:^(UIAlertAction * action) {
                    
                    MXStrongifyAndReturnIfNil(self);
                    
                    // Get again the loader
                    MXMediaLoader *loader = [MXMediaManager existingUploaderWithId:uploadId];
                    if (loader)
                    {
                        [loader cancel];
                    }
                    // Hide the progress animation
                    roomBubbleTableViewCell.progressView.hidden = YES;
                    
                    self->currentAlert = nil;
                    
                    // Remove the outgoing message and its related cached file.
                    [[NSFileManager defaultManager] removeItemAtPath:roomBubbleTableViewCell.bubbleData.attachment.cacheFilePath error:nil];
                    [[NSFileManager defaultManager] removeItemAtPath:roomBubbleTableViewCell.bubbleData.attachment.thumbnailCachePath error:nil];
                    
                    // Cancel and remove the outgoing message
                    [self.roomDataSource.room cancelSendingOperation:selectedEvent.eventId];
                    [self.roomDataSource removeEventWithEventId:selectedEvent.eventId];
                    
                    [self cancelEventSelection];
                }]];
            }
        }
        
        if (attachment.type != MXKAttachmentTypeSticker)
        {
            if (BuildSettings.messageDetailsAllowShare)
            {
                [self.eventMenuBuilder addItemWithType:EventMenuItemTypeShare
                                                action:[UIAlertAction actionWithTitle:[VectorL10n roomEventActionShare]
                                                                                style:UIAlertActionStyleDefault
                                                                              handler:^(UIAlertAction * action) {
                    MXStrongifyAndReturnIfNil(self);
                    
                    [self cancelEventSelection];
                    
                    [self startActivityIndicator];
                    
                    MXWeakify(self);
                    [attachment prepareShare:^(NSURL *fileURL) {
                        MXStrongifyAndReturnIfNil(self);
                        
                        [self stopActivityIndicator];
                        
                        self->documentInteractionController = [UIDocumentInteractionController interactionControllerWithURL:fileURL];
                        [self->documentInteractionController setDelegate:self];
                        self->currentSharedAttachment = attachment;
                        
                        if (![self->documentInteractionController presentOptionsMenuFromRect:self.view.frame inView:self.view animated:YES])
                        {
                            self->documentInteractionController = nil;
                            [attachment onShareEnded];
                            self->currentSharedAttachment = nil;
                        }
                        
                    } failure:^(NSError *error) {
                        [self showError:error];
                        [self stopActivityIndicator];
                    }];
                    
                    // Start animation in case of download during attachment preparing
                    [roomBubbleTableViewCell startProgressUI];
                }]];
            }
        }
    }
    
    // Check status of the selected event
    if (selectedEvent.sentState == MXEventSentStateSent)
    {
        // Check whether download is in progress
        if (selectedEvent.isMediaAttachment)
        {
            NSString *downloadId = roomBubbleTableViewCell.bubbleData.attachment.downloadId;
            if ([MXMediaManager existingDownloaderWithIdentifier:downloadId])
            {
                [self.eventMenuBuilder addItemWithType:EventMenuItemTypeCancelDownloading
                                                action:[UIAlertAction actionWithTitle:[VectorL10n roomEventActionCancelDownload]
                                                                                style:UIAlertActionStyleDefault
                                                                              handler:^(UIAlertAction * action) {
                    MXStrongifyAndReturnIfNil(self);
                    
                    [self cancelEventSelection];
                    
                    // Get again the loader
                    MXMediaLoader *loader = [MXMediaManager existingDownloaderWithIdentifier:downloadId];
                    if (loader)
                    {
                        [loader cancel];
                    }
                    // Hide the progress animation
                    roomBubbleTableViewCell.progressView.hidden = YES;
                }]];
            }
        }
        
        if (BuildSettings.messageDetailsAllowPermalink)
        {
            [self.eventMenuBuilder addItemWithType:EventMenuItemTypePermalink
                                            action:[UIAlertAction actionWithTitle:[VectorL10n roomEventActionPermalink]
                                                                            style:UIAlertActionStyleDefault
                                                                          handler:^(UIAlertAction * action) {
                MXStrongifyAndReturnIfNil(self);
                
                [self cancelEventSelection];
                
                // Create a matrix.to permalink that is common to all matrix clients
                NSString *permalink = [MXTools permalinkToEvent:selectedEvent.eventId inRoom:selectedEvent.roomId];
                
                if (permalink)
                {
                    MXKPasteboardManager.shared.pasteboard.string = permalink;
                    [self.view vc_toastWithMessage:VectorL10n.roomEventCopyLinkInfo
                                             image:[UIImage imageNamed:@"link_icon"]
                                          duration:2.0
                                          position:ToastPositionBottom
                                  additionalMargin:self.roomInputToolbarContainerHeightConstraint.constant];
                }
                else
                {
                    MXLogDebug(@"[RoomViewController] Contextual menu permalink action failed. Permalink is nil room id/event id: %@/%@", selectedEvent.roomId, selectedEvent.eventId);
                }
            }]];
        }
        
        if (BuildSettings.messageDetailsAllowViewSource)
        {
            [self.eventMenuBuilder addItemWithType:EventMenuItemTypeViewSource
                                            action:[UIAlertAction actionWithTitle:[VectorL10n roomEventActionViewSource]
                                                                            style:UIAlertActionStyleDefault
                                                                          handler:^(UIAlertAction * action) {
                MXStrongifyAndReturnIfNil(self);
                
                [self cancelEventSelection];
                
                // Display event details
                [self showEventDetails:selectedEvent];
            }]];
            
            
            // Add "View Decrypted Source" for e2ee event we can decrypt
            if (selectedEvent.isEncrypted && selectedEvent.clearEvent)
            {
                [self.eventMenuBuilder addItemWithType:EventMenuItemTypeViewDecryptedSource
                                                action:[UIAlertAction actionWithTitle:[VectorL10n roomEventActionViewDecryptedSource]
                                                                                style:UIAlertActionStyleDefault
                                                                              handler:^(UIAlertAction * action) {
                    MXStrongifyAndReturnIfNil(self);
                    
                    [self cancelEventSelection];
                    
                    // Display clear event details
                    [self showEventDetails:selectedEvent.clearEvent];
                }]];
            }
        }
        
        // Do not allow to redact the event that enabled encryption (m.room.encryption)
        // because it breaks everything
        if (selectedEvent.eventType != MXEventTypeRoomEncryption)
        {
            NSString *title;
            UIAlertActionStyle style;
            EventMenuItemType itemType;
            if (selectedEvent.eventType == MXEventTypePollStart)
            {
                title = [VectorL10n roomEventActionRemovePoll];
                style = UIAlertActionStyleDefault;
                itemType = EventMenuItemTypeRemovePoll;
            }
            else
            {
                title = [VectorL10n roomEventActionRedact];
                style = UIAlertActionStyleDestructive;
                itemType = EventMenuItemTypeRemove;
            }
            
<<<<<<< HEAD
            [actionsMenu addAction:[UIAlertAction actionWithTitle:title
                                                            style:UIAlertActionStyleDestructive
                                                          handler:^(UIAlertAction * action) {
=======
            [self.eventMenuBuilder addItemWithType:itemType
                                            action:[UIAlertAction actionWithTitle:title
                                                                            style:style
                                                                          handler:^(UIAlertAction * action) {
>>>>>>> db43e86c
                MXStrongifyAndReturnIfNil(self);
                
                [self cancelEventSelection];
                
                [self startActivityIndicator];
                
                MXWeakify(self);
                [self.roomDataSource.room redactEvent:selectedEvent.eventId reason:nil success:^{
                    MXStrongifyAndReturnIfNil(self);
                    [self stopActivityIndicator];
                } failure:^(NSError *error) {
                    MXStrongifyAndReturnIfNil(self);
                    [self stopActivityIndicator];
                    
                    MXLogDebug(@"[RoomVC] Redact event (%@) failed", selectedEvent.eventId);
                    //Alert user
                    [self showError:error];
                }];
            }]];
        }
        
        if (selectedEvent.eventType == MXEventTypePollStart && [selectedEvent.sender isEqualToString:self.mainSession.myUserId])
        {
            if ([self.delegate roomViewController:self canEndPollWithEventIdentifier:selectedEvent.eventId])
            {
                [self.eventMenuBuilder addItemWithType:EventMenuItemTypeEndPoll
                                                action:[UIAlertAction actionWithTitle:[VectorL10n roomEventActionEndPoll]
                                                                                style:UIAlertActionStyleDefault
                                                                              handler:^(UIAlertAction * action) {
                    MXStrongifyAndReturnIfNil(self);
                    
                    [self.delegate roomViewController:self endPollWithEventIdentifier:selectedEvent.eventId];
                    
                    [self hideContextualMenuAnimated:YES];
                }]];
            }
        }
        
        // Add reaction history if event contains reactions
        if (roomBubbleTableViewCell.bubbleData.reactions[selectedEvent.eventId].aggregatedReactionsWithNonZeroCount)
        {
            [self.eventMenuBuilder addItemWithType:EventMenuItemTypeReactionHistory
                                            action:[UIAlertAction actionWithTitle:[VectorL10n roomEventActionReactionHistory]
                                                                            style:UIAlertActionStyleDefault
                                                                          handler:^(UIAlertAction * action) {
                MXStrongifyAndReturnIfNil(self);
                
                [self cancelEventSelection];
                
                // Show reaction history
                [self showReactionHistoryForEventId:selectedEvent.eventId animated:YES];
            }]];
        }
        
        if (![selectedEvent.sender isEqualToString:self.mainSession.myUserId] && RiotSettings.shared.roomContextualMenuShowReportContentOption)
        {
<<<<<<< HEAD
            [actionsMenu addAction:[UIAlertAction actionWithTitle:[VectorL10n roomEventActionReport]
                                                            style:UIAlertActionStyleDestructive
                                                          handler:^(UIAlertAction * action) {
=======
            [self.eventMenuBuilder addItemWithType:EventMenuItemTypeReport
                                            action:[UIAlertAction actionWithTitle:[VectorL10n roomEventActionReport]
                                                                            style:UIAlertActionStyleDestructive
                                                                          handler:^(UIAlertAction * action) {
>>>>>>> db43e86c
                MXStrongifyAndReturnIfNil(self);
                
                [self cancelEventSelection];
                
                // Prompt user to enter a description of the problem content.
                UIAlertController *reportReasonAlert = [UIAlertController alertControllerWithTitle:[VectorL10n roomEventActionReportPromptReason]
                                                                                           message:nil
                                                                                    preferredStyle:UIAlertControllerStyleAlert];
                
                [reportReasonAlert addTextFieldWithConfigurationHandler:^(UITextField *textField) {
                    textField.secureTextEntry = NO;
                    textField.placeholder = nil;
                    textField.keyboardType = UIKeyboardTypeDefault;
                }];
                
                MXWeakify(self);
                [reportReasonAlert addAction:[UIAlertAction actionWithTitle:[MatrixKitL10n ok] style:UIAlertActionStyleDefault handler:^(UIAlertAction * action) {
                    MXStrongifyAndReturnIfNil(self);
                    
                    NSString *text = [self->currentAlert textFields].firstObject.text;
                    self->currentAlert = nil;
                    
                    [self startActivityIndicator];
                    
                    MXWeakify(self);
                    [self.roomDataSource.room reportEvent:selectedEvent.eventId score:-100 reason:text success:^{
                        MXStrongifyAndReturnIfNil(self);
                        
                        [self stopActivityIndicator];
                        
                        // Prompt user to ignore content from this user
                        UIAlertController *ignoreUserAlert = [UIAlertController alertControllerWithTitle:[VectorL10n roomEventActionReportPromptIgnoreUser]
                                                                                                 message:nil
                                                                                          preferredStyle:UIAlertControllerStyleAlert];
                        
                        MXWeakify(self);
                        [ignoreUserAlert addAction:[UIAlertAction actionWithTitle:[MatrixKitL10n yes] style:UIAlertActionStyleDefault handler:^(UIAlertAction * action) {
                            
                            MXStrongifyAndReturnIfNil(self);
                            self->currentAlert = nil;
                            
                            [self startActivityIndicator];
                            
                            MXWeakify(self);
                            // Add the user to the blacklist: ignored users
                            [self.mainSession ignoreUsers:@[selectedEvent.sender] success:^{
                                MXStrongifyAndReturnIfNil(self);
                                [self stopActivityIndicator];
                            } failure:^(NSError *error) {
                                MXStrongifyAndReturnIfNil(self);
                                [self stopActivityIndicator];
                                
                                MXLogDebug(@"[RoomVC] Ignore user (%@) failed", selectedEvent.sender);
                                //Alert user
                                [self showError:error];
                            }];
                        }]];
                        
                        [ignoreUserAlert addAction:[UIAlertAction actionWithTitle:[MatrixKitL10n no] style:UIAlertActionStyleDefault handler:^(UIAlertAction * action) {
                            MXStrongifyAndReturnIfNil(self);
                            self->currentAlert = nil;
                        }]];
                        
                        [self presentViewController:ignoreUserAlert animated:YES completion:nil];
                        self->currentAlert = ignoreUserAlert;
                        
                    } failure:^(NSError *error) {
                        MXStrongifyAndReturnIfNil(self);
                        [self stopActivityIndicator];
                        
                        MXLogDebug(@"[RoomVC] Report event (%@) failed", selectedEvent.eventId);
                        //Alert user
                        [self showError:error];
                        
                    }];
                }]];
                
                [reportReasonAlert addAction:[UIAlertAction actionWithTitle:[MatrixKitL10n cancel] style:UIAlertActionStyleCancel handler:^(UIAlertAction * action) {
                    MXStrongifyAndReturnIfNil(self);
                    self->currentAlert = nil;
                }]];
                
                [self presentViewController:reportReasonAlert animated:YES completion:nil];
                self->currentAlert = reportReasonAlert;
            }]];
        }
        
        if (!isJitsiCallEvent && self.roomDataSource.room.summary.isEncrypted)
        {
            [self.eventMenuBuilder addItemWithType:EventMenuItemTypeViewEncryption
                                            action:[UIAlertAction actionWithTitle:[VectorL10n roomEventActionViewEncryption]
                                                                            style:UIAlertActionStyleDefault
                                                                          handler:^(UIAlertAction * action) {
                MXStrongifyAndReturnIfNil(self);
                
                [self cancelEventSelection];
                
                // Display encryption details
                [self showEncryptionInformation:selectedEvent];
            }]];
        }
        
        [self.eventMenuBuilder addItemWithType:EventMenuItemTypeCancel
                                        action:[UIAlertAction actionWithTitle:[VectorL10n cancel]
                                                                        style:UIAlertActionStyleCancel
                                                                      handler:^(UIAlertAction * action) {
            MXStrongifyAndReturnIfNil(self);
            
            [self hideContextualMenuAnimated:YES];
        }]];
        
    }
    
    // Do not display empty action sheet
    if (!self.eventMenuBuilder.isEmpty)
    {
        UIAlertController *actionsMenu = [UIAlertController alertControllerWithTitle:nil message:nil preferredStyle:UIAlertControllerStyleActionSheet];
        
        //  build actions and add them to the alert
        NSArray<UIAlertAction*> *actions = [self.eventMenuBuilder build];
        for (UIAlertAction *action in actions)
        {
            [actionsMenu addAction:action];
        }
        
        NSInteger bubbleComponentIndex = [roomBubbleTableViewCell.bubbleData bubbleComponentIndexForEventId:selectedEvent.eventId];
        
        CGRect sourceRect = [roomBubbleTableViewCell componentFrameInContentViewForIndex:bubbleComponentIndex];
        
        [actionsMenu mxk_setAccessibilityIdentifier:@"RoomVCEventMenuAlert"];
        [actionsMenu popoverPresentationController].sourceView = roomBubbleTableViewCell;
        [actionsMenu popoverPresentationController].sourceRect = sourceRect;
        [self presentViewController:actionsMenu animated:animated completion:nil];
        currentAlert = actionsMenu;
    }
}

- (void)presentEventForwardingDialogForSelectedEvent:(MXEvent *)selectedEvent
{
    ForwardingShareItemSender *shareItemSender = [[ForwardingShareItemSender alloc] initWithEvent:selectedEvent];
    self.shareManager = [[ShareManager alloc] initWithShareItemSender:shareItemSender
                                                                 type:ShareManagerTypeForward];
    
    MXWeakify(self);
    [self.shareManager setCompletionCallback:^(ShareManagerResult result) {
        MXStrongifyAndReturnIfNil(self);
        if ([self.presentedViewController isEqual:self.shareManager.mainViewController])
        {
            [self dismissViewControllerAnimated:YES completion:nil];
        }
        self.shareManager = nil;
    }];
    
    [self presentViewController:self.shareManager.mainViewController animated:YES completion:nil];
}

- (BOOL)dataSource:(MXKDataSource *)dataSource shouldDoAction:(NSString *)actionIdentifier inCell:(id<MXKCellRendering>)cell userInfo:(NSDictionary *)userInfo defaultValue:(BOOL)defaultValue
{
    BOOL shouldDoAction = defaultValue;
    
    if ([actionIdentifier isEqualToString:kMXKRoomBubbleCellShouldInteractWithURL])
    {
        // Try to catch universal link supported by the app
        NSURL *url = userInfo[kMXKRoomBubbleCellUrl];
        // Retrieve the type of interaction expected with the URL (See UITextItemInteraction)
        NSNumber *urlItemInteractionValue = userInfo[kMXKRoomBubbleCellUrlItemInteraction];
        
        RoomMessageURLType roomMessageURLType = RoomMessageURLTypeUnknown;
        
        if (url)
        {
            roomMessageURLType = [self.roomMessageURLParser parseURL:url];
        }
        
        // When a link refers to a room alias/id, a user id or an event id, the non-ASCII characters (like '#' in room alias) has been escaped
        // to be able to convert it into a legal URL string.
        NSString *absoluteURLString = [url.absoluteString stringByRemovingPercentEncoding];
        
        // If the link can be open it by the app, let it do
        if ([Tools isUniversalLink:url])
        {
            shouldDoAction = NO;
            
            [self handleUniversalLinkURL:url];
        }
        // Open a detail screen about the clicked user
        else if ([MXTools isMatrixUserIdentifier:absoluteURLString])
        {
            shouldDoAction = NO;
            
            NSString *userId = absoluteURLString;
            
            MXRoomMember* member = [self.roomDataSource.roomState.members memberWithUserId:userId];
            if (member)
            {
                // Use the room member detail VC for room members
                [self showMemberDetails:member];
            }
            else
            {
                // Use the contact detail VC for other users
                MXUser *user = [self.roomDataSource.room.mxSession userWithUserId:userId];
                if (user)
                {
                    selectedContact = [[MXKContact alloc] initMatrixContactWithDisplayName:((user.displayname.length > 0) ? user.displayname : user.userId) andMatrixID:user.userId];
                }
                else
                {
                    selectedContact = [[MXKContact alloc] initMatrixContactWithDisplayName:userId andMatrixID:userId];
                }
                [self performSegueWithIdentifier:@"showContactDetails" sender:self];
            }
        }
        // Open the clicked room
        else if ([MXTools isMatrixRoomIdentifier:absoluteURLString] || [MXTools isMatrixRoomAlias:absoluteURLString])
        {
            shouldDoAction = NO;
            
            NSString *roomIdOrAlias = absoluteURLString;
            
            // Open the room or preview it
            NSString *fragment = [NSString stringWithFormat:@"/room/%@", [MXTools encodeURIComponent:roomIdOrAlias]];
            
            [self handleUniversalLinkFragment:fragment fromURL:url];
        }
        // Preview the clicked group
        else if ([MXTools isMatrixGroupIdentifier:absoluteURLString])
        {
            shouldDoAction = NO;
            
            // Open the group or preview it
            NSString *fragment = [NSString stringWithFormat:@"/group/%@", [MXTools encodeURIComponent:absoluteURLString]];
            
            [self handleUniversalLinkFragment:fragment fromURL:url];
        }
        else if ([absoluteURLString hasPrefix:EventFormatterOnReRequestKeysLinkAction])
        {
            NSArray<NSString*> *arguments = [absoluteURLString componentsSeparatedByString:EventFormatterLinkActionSeparator];
            if (arguments.count > 1)
            {
                NSString *eventId = arguments[1];
                MXEvent *event = [self.roomDataSource eventWithEventId:eventId];
                
                if (event)
                {
                    [self reRequestKeysAndShowExplanationAlert:event];
                }
            }
        }
        else if ([absoluteURLString hasPrefix:EventFormatterEditedEventLinkAction])
        {
            NSArray<NSString*> *arguments = [absoluteURLString componentsSeparatedByString:EventFormatterLinkActionSeparator];
            if (arguments.count > 1)
            {
                NSString *eventId = arguments[1];
                [self showEditHistoryForEventId:eventId animated:YES];
            }
            shouldDoAction = NO;
        }
        else if (url && urlItemInteractionValue)
        {
            // Fallback case for external links
            switch (urlItemInteractionValue.integerValue) {
                case UITextItemInteractionInvokeDefaultAction:
                {
                    switch (roomMessageURLType) {
                        case RoomMessageURLTypeAppleDataDetector:
                            // Keep the default OS behavior on single tap when UITextView data detector detect a known type.
                            shouldDoAction = YES;
                            break;
                        case RoomMessageURLTypeDummy:
                            // Do nothing for dummy links
                            shouldDoAction = NO;
                            break;
                        default:
                        {
                            MXEvent *tappedEvent = userInfo[kMXKRoomBubbleCellEventKey];
                            NSString *format = tappedEvent.content[@"format"];
                            NSString *formattedBody = tappedEvent.content[@"formatted_body"];
                            //  if an html formatted body exists
                            if ([format isEqualToString:kMXRoomMessageFormatHTML] && formattedBody)
                            {
                                NSURL *visibleURL = [formattedBodyParser getVisibleURLForURL:url inFormattedBody:formattedBody];
                                
                                if (visibleURL && ![url isEqual:visibleURL])
                                {
                                    //  urls are different, show confirmation alert
                                    UIAlertController *alert = [UIAlertController alertControllerWithTitle:[VectorL10n externalLinkConfirmationTitle] message:[VectorL10n externalLinkConfirmationMessage:visibleURL.absoluteString :url.absoluteString] preferredStyle:UIAlertControllerStyleAlert];
                                    
                                    UIAlertAction *continueAction = [UIAlertAction actionWithTitle:[VectorL10n continue] style:UIAlertActionStyleDefault handler:^(UIAlertAction * _Nonnull action) {
                                        // Try to open the link
                                        [[UIApplication sharedApplication] vc_open:url completionHandler:^(BOOL success) {
                                            if (!success)
                                            {
                                                [self showUnableToOpenLinkErrorAlert];
                                            }
                                        }];
                                    }];
                                    
                                    UIAlertAction *cancelAction = [UIAlertAction actionWithTitle:[VectorL10n cancel] style:UIAlertActionStyleCancel handler:nil];
                                    
                                    [alert addAction:continueAction];
                                    [alert addAction:cancelAction];
                                    
                                    [self presentViewController:alert animated:YES completion:nil];
                                    return NO;
                                }
                            }
                            // Try to open the link
                            [[UIApplication sharedApplication] vc_open:url completionHandler:^(BOOL success) {
                                if (!success)
                                {
                                    [self showUnableToOpenLinkErrorAlert];
                                }
                            }];
                            shouldDoAction = NO;
                            break;
                        }
                    }
                }
                    break;
                case UITextItemInteractionPresentActions:
                {
                    // Retrieve the tapped event
                    MXEvent *tappedEvent = userInfo[kMXKRoomBubbleCellEventKey];
                    
                    if (tappedEvent)
                    {
                        // Long press on link, present room contextual menu.
                        [self showContextualMenuForEvent:tappedEvent fromSingleTapGesture:NO cell:cell animated:YES];
                    }
                    
                    shouldDoAction = NO;
                }
                    break;
                case UITextItemInteractionPreview:
                    // Force touch on link, let MXKRoomBubbleTableViewCell UITextView use default peek and pop behavior.
                    break;
                default:
                    break;
            }
        }
        else
        {
            [self showUnableToOpenLinkErrorAlert];
        }
    }
    
    return shouldDoAction;
}

- (void)selectEventWithId:(NSString*)eventId
{
    [self selectEventWithId:eventId inputToolBarSendMode:RoomInputToolbarViewSendModeSend showTimestamp:YES];
}

- (void)selectEventWithId:(NSString*)eventId inputToolBarSendMode:(RoomInputToolbarViewSendMode)inputToolBarSendMode showTimestamp:(BOOL)showTimestamp
{
    [self setInputToolBarSendMode:inputToolBarSendMode forEventWithId:eventId];
    
    customizedRoomDataSource.showBubbleDateTimeOnSelection = showTimestamp;
    customizedRoomDataSource.selectedEventId = eventId;
    
    // Force table refresh
    [self dataSource:self.roomDataSource didCellChange:nil];
}

- (void)cancelEventSelection
{
    [self setInputToolBarSendMode:RoomInputToolbarViewSendModeSend forEventWithId:nil];
    
    if (currentAlert)
    {
        [currentAlert dismissViewControllerAnimated:NO completion:nil];
        currentAlert = nil;
    }
    
    customizedRoomDataSource.showBubbleDateTimeOnSelection = YES;
    customizedRoomDataSource.selectedEventId = nil;
    customizedRoomDataSource.highlightedEventId = nil;
    
    [self restoreTextMessageBeforeEditing];
    
    // Force table refresh
    [self dataSource:self.roomDataSource didCellChange:nil];
}

- (void)showUnableToOpenLinkErrorAlert
{
    [self showAlertWithTitle:[MatrixKitL10n error]
                     message:[VectorL10n roomMessageUnableOpenLinkErrorMessage]];
}

- (void)editEventContentWithId:(NSString*)eventId
{
    MXEvent *event = [self.roomDataSource eventWithEventId:eventId];
    
    RoomInputToolbarView *roomInputToolbarView = [self inputToolbarViewAsRoomInputToolbarView];
    
    if (roomInputToolbarView)
    {
        self.textMessageBeforeEditing = roomInputToolbarView.textMessage;
        roomInputToolbarView.textMessage = [self.roomDataSource editableTextMessageForEvent:event];
    }
    
    [self selectEventWithId:eventId inputToolBarSendMode:RoomInputToolbarViewSendModeEdit showTimestamp:YES];
}

- (void)restoreTextMessageBeforeEditing
{
    RoomInputToolbarView *roomInputToolbarView = [self inputToolbarViewAsRoomInputToolbarView];
    
    if (self.textMessageBeforeEditing)
    {
        roomInputToolbarView.textMessage = self.textMessageBeforeEditing;
    }
    
    self.textMessageBeforeEditing = nil;
}

- (RoomInputToolbarView*)inputToolbarViewAsRoomInputToolbarView
{
    RoomInputToolbarView *roomInputToolbarView;
    
    if (self.inputToolbarView && [self.inputToolbarView isKindOfClass:[RoomInputToolbarView class]])
    {
        roomInputToolbarView = (RoomInputToolbarView*)self.inputToolbarView;
    }
    
    return roomInputToolbarView;
}

#pragma mark - RoomDataSourceDelegate

- (void)roomDataSourceDidUpdateEncryptionTrustLevel:(RoomDataSource *)roomDataSource
{
    [self updateInputToolbarEncryptionDecoration];
    [self updateTitleViewEncryptionDecoration];
}

- (void)roomDataSource:(RoomDataSource *)roomDataSource didTapThread:(MXThread *)thread
{
    [self openThreadWithId:thread.id];
}

#pragma mark - Segues

- (void)prepareForSegue:(UIStoryboardSegue *)segue sender:(id)sender
{
    // Keep ref on destinationViewController
    [super prepareForSegue:segue sender:sender];
    
    id pushedViewController = [segue destinationViewController];
    
    if ([[segue identifier] isEqualToString:@"showRoomSearch"])
    {
        // Dismiss keyboard
        [self dismissKeyboard];
        
        RoomSearchViewController* roomSearchViewController = (RoomSearchViewController*)pushedViewController;
        // Add the current data source to be able to search messages.
        roomSearchViewController.roomDataSource = self.roomDataSource;
    }
    else if ([[segue identifier] isEqualToString:@"showContactDetails"])
    {
        if (selectedContact)
        {
            ContactDetailsViewController *contactDetailsViewController = segue.destinationViewController;
            contactDetailsViewController.enableVoipCall = NO;
            contactDetailsViewController.contact = selectedContact;
            
            selectedContact = nil;
        }
    }
    else if ([[segue identifier] isEqualToString:@"showUnknownDevices"])
    {
        if (unknownDevices)
        {
            UsersDevicesViewController *usersDevicesViewController = (UsersDevicesViewController *)segue.destinationViewController.childViewControllers.firstObject;
            [usersDevicesViewController displayUsersDevices:unknownDevices andMatrixSession:self.roomDataSource.mxSession onComplete:nil];
            
            unknownDevices = nil;
        }
    }
    
    // Hide back button title
    self.navigationItem.backBarButtonItem = [[UIBarButtonItem alloc] initWithTitle:@"" style:UIBarButtonItemStylePlain target:nil action:nil];
}

#pragma mark - VoIP

- (void)placeCallWithVideo:(BOOL)video
{
    __weak __typeof(self) weakSelf = self;
    
    // Check app permissions first
    [MXKTools checkAccessForCall:video
     manualChangeMessageForAudio:[MatrixKitL10n microphoneAccessNotGrantedForCall:AppInfo.current.displayName]
     manualChangeMessageForVideo:[MatrixKitL10n cameraAccessNotGrantedForCall:AppInfo.current.displayName]
       showPopUpInViewController:self completionHandler:^(BOOL granted) {
        
        if (weakSelf)
        {
            typeof(self) self = weakSelf;
            
            if (granted)
            {
                if (video)
                {
                    [self placeCallWithVideo2:video];
                }
                else if (self.mainSession.callManager.supportsPSTN)
                {
                    [self showVoiceCallActionSheet];
                }
                else
                {
                    [self placeCallWithVideo2:NO];
                }
            }
            else
            {
                MXLogDebug(@"RoomViewController: Warning: The application does not have the permission to place the call");
            }
        }
    }];
}

- (void)showVoiceCallActionSheet
{
    // Ask the user the kind of the call: voice or dialpad?
    UIAlertController *callActionSheet = [UIAlertController alertControllerWithTitle:nil
                                                                             message:nil
                                                                      preferredStyle:UIAlertControllerStyleActionSheet];
    
    __weak typeof(self) weakSelf = self;
    [callActionSheet addAction:[UIAlertAction actionWithTitle:[VectorL10n roomPlaceVoiceCall]
                                                        style:UIAlertActionStyleDefault
                                                      handler:^(UIAlertAction * action) {
        
        if (weakSelf)
        {
            typeof(self) self = weakSelf;
            self->currentAlert = nil;
            
            [self placeCallWithVideo2:NO];
        }
        
    }]];
    
    [callActionSheet addAction:[UIAlertAction actionWithTitle:[VectorL10n roomOpenDialpad]
                                                        style:UIAlertActionStyleDefault
                                                      handler:^(UIAlertAction * action) {
        
        if (weakSelf)
        {
            typeof(self) self = weakSelf;
            self->currentAlert = nil;
            
            [self openDialpad];
        }
        
    }]];
    
    [callActionSheet addAction:[UIAlertAction actionWithTitle:[MatrixKitL10n cancel]
                                                        style:UIAlertActionStyleCancel
                                                      handler:^(UIAlertAction * action) {
        
        if (weakSelf)
        {
            typeof(self) self = weakSelf;
            self->currentAlert = nil;
        }
        
    }]];
    
    [callActionSheet popoverPresentationController].barButtonItem = self.navigationItem.rightBarButtonItems.firstObject;
    [callActionSheet popoverPresentationController].permittedArrowDirections = UIPopoverArrowDirectionUp;
    [self presentViewController:callActionSheet animated:YES completion:nil];
    currentAlert = callActionSheet;
}

- (void)placeCallWithVideo2:(BOOL)video
{
    Widget *jitsiWidget = [customizedRoomDataSource jitsiWidget];
    if (jitsiWidget)
    {
        //  If there is already a Jitsi call, join it
        [self showJitsiCallWithWidget:jitsiWidget];
    }
    else
    {
        if (self.roomDataSource.room.summary.membersCount.joined == 2 && self.roomDataSource.room.isDirect)
        {
            //  Matrix call
            [self.roomDataSource.room placeCallWithVideo:video success:nil failure:nil];
        }
        else
        {
            //  Jitsi call
            if (self.canEditJitsiWidget)
            {
                //  User has right to add a Jitsi widget
                //  Create the Jitsi widget and open it directly
                [self startActivityIndicator];
                
                MXWeakify(self);
                
                [[WidgetManager sharedManager] createJitsiWidgetInRoom:self.roomDataSource.room
                                                             withVideo:video
                                                               success:^(Widget *jitsiWidget)
                 {
                    MXStrongifyAndReturnIfNil(self);
                    [self stopActivityIndicator];
                    
                    [self showJitsiCallWithWidget:jitsiWidget];
                }
                                                               failure:^(NSError *error)
                 {
                    MXStrongifyAndReturnIfNil(self);
                    [self stopActivityIndicator];
                    
                    [self showJitsiErrorAsAlert:error];
                }];
            }
            else
            {
                //  Insufficient privileges to add a Jitsi widget
                MXWeakify(self);
                [currentAlert dismissViewControllerAnimated:NO completion:nil];
                
                UIAlertController *unprivilegedAlert = [UIAlertController alertControllerWithTitle:[VectorL10n roomNoPrivilegesToCreateGroupCall]
                                                                                           message:nil
                                                                                    preferredStyle:UIAlertControllerStyleAlert];
                
                [unprivilegedAlert addAction:[UIAlertAction actionWithTitle:[MatrixKitL10n ok]
                                                                      style:UIAlertActionStyleDefault
                                                                    handler:^(UIAlertAction * action)
                                         {
                    MXStrongifyAndReturnIfNil(self);
                    self->currentAlert = nil;
                }]];
                
                [unprivilegedAlert mxk_setAccessibilityIdentifier:@"RoomVCCallAlert"];
                [self presentViewController:unprivilegedAlert animated:YES completion:nil];
                currentAlert = unprivilegedAlert;
            }
        }
    }
}

- (void)hangupCall
{
    MXCall *callInRoom = [self.roomDataSource.mxSession.callManager callInRoom:self.roomDataSource.roomId];
    if (callInRoom)
    {
        [callInRoom hangup];
    }
    else if (self.isRoomHavingAJitsiCall)
    {
        [self endActiveJitsiCall];
        [self reloadBubblesTable:YES];
    }
    
    [self refreshActivitiesViewDisplay];
    [self refreshRoomInputToolbar];
}

#pragma mark - MXKRoomInputToolbarViewDelegate

- (void)roomInputToolbarView:(MXKRoomInputToolbarView*)toolbarView isTyping:(BOOL)typing
{
    [super roomInputToolbarView:toolbarView isTyping:typing];
    
    // Cancel potential selected event (to leave edition mode)
    NSString *selectedEventId = customizedRoomDataSource.selectedEventId;
    if (typing && selectedEventId && ![self.roomDataSource canReplyToEventWithId:selectedEventId])
    {
        [self cancelEventSelection];
    }
}

- (void)roomInputToolbarView:(MXKRoomInputToolbarView*)toolbarView heightDidChanged:(CGFloat)height completion:(void (^)(BOOL finished))completion
{
    if (self.roomInputToolbarContainerHeightConstraint.constant != height)
    {
        // Hide temporarily the placeholder to prevent its distorsion during height animation
        if (!savedInputToolbarPlaceholder)
        {
            savedInputToolbarPlaceholder = toolbarView.placeholder.length ? toolbarView.placeholder : @"";
        }
        toolbarView.placeholder = nil;
        
        [super roomInputToolbarView:toolbarView heightDidChanged:height completion:^(BOOL finished) {
            
            if (completion)
            {
                completion (finished);
            }
            
            // Consider here the saved placeholder only if no new placeholder has been defined during the height animation.
            if (!toolbarView.placeholder)
            {
                // Restore the placeholder if any
                toolbarView.placeholder = self->savedInputToolbarPlaceholder.length ? self->savedInputToolbarPlaceholder : nil;
            }
            self->savedInputToolbarPlaceholder = nil;
        }];
    }
}

- (void)roomInputToolbarViewDidTapCancel:(MXKRoomInputToolbarView*)toolbarView
{
    [self cancelEventSelection];
}
 
- (void)roomInputToolbarViewDidChangeTextMessage:(MXKRoomInputToolbarView *)toolbarView
{
    [self.userSuggestionCoordinator processTextMessage:toolbarView.textMessage];
}

#pragma mark - MXKRoomMemberDetailsViewControllerDelegate

- (void)roomMemberDetailsViewController:(MXKRoomMemberDetailsViewController *)roomMemberDetailsViewController startChatWithMemberId:(NSString *)matrixId completion:(void (^)(void))completion
{
    [self startChatWithUserId:matrixId completion:completion];
}

- (void)roomMemberDetailsViewController:(MXKRoomMemberDetailsViewController *)roomMemberDetailsViewController mention:(MXRoomMember*)member
{
    [self mention:member];
}

#pragma mark - Action

- (IBAction)onVoiceCallPressed:(id)sender
{
    if (self.isCallActive)
    {
        [self hangupCall];
    }
    else
    {
        [self placeCallWithVideo:NO];
    }
}

- (IBAction)onVideoCallPressed:(id)sender
{
    [self placeCallWithVideo:YES];
}

- (IBAction)onThreadListTapped:(id)sender
{
    self.threadsCoordinatorBridgePresenter = [[ThreadsCoordinatorBridgePresenter alloc] initWithSession:self.mainSession
                                                                                                 roomId:self.roomDataSource.roomId];
    self.threadsCoordinatorBridgePresenter.delegate = self;
    [self.threadsCoordinatorBridgePresenter pushFrom:self.navigationController animated:YES];
}

- (IBAction)onIntegrationsPressed:(id)sender
{
    WidgetPickerViewController *widgetPicker = [[WidgetPickerViewController alloc] initForMXSession:self.roomDataSource.mxSession
                                                                                             inRoom:self.roomDataSource.roomId];
    
    [widgetPicker showInViewController:self];
}

- (void)scrollToBottomAction:(id)sender
{
    [self goBackToLive];
}

- (IBAction)onButtonPressed:(id)sender
{
    if (sender == self.jumpToLastUnreadButton)
    {
        // Dismiss potential keyboard.
        [self dismissKeyboard];
        
        // Jump to the last unread event by using a temporary room data source initialized with the last unread event id.
        MXWeakify(self);
        [RoomDataSource loadRoomDataSourceWithRoomId:self.roomDataSource.roomId
                                      initialEventId:self.roomDataSource.room.accountData.readMarkerEventId
                                            threadId:self.roomDataSource.threadId
                                    andMatrixSession:self.mainSession
                                          onComplete:^(id roomDataSource) {
            MXStrongifyAndReturnIfNil(self);
            
            [roomDataSource finalizeInitialization];
            
            // Center the bubbles table content on the bottom of the read marker event in order to display correctly the read marker view.
            self.centerBubblesTableViewContentOnTheInitialEventBottom = YES;
            [self displayRoom:roomDataSource];
            
            // Give the data source ownership to the room view controller.
            self.hasRoomDataSourceOwnership = YES;
        }];
    }
    else if (sender == self.resetReadMarkerButton)
    {
        // Move the read marker to the current read receipt position.
        [self.roomDataSource.room forgetReadMarker];
        
        // Hide the banner
        self.jumpToLastUnreadBannerContainer.hidden = YES;
    }
}

#pragma mark - UITableViewDelegate

- (void)tableView:(UITableView *)tableView willDisplayCell:(UITableViewCell *)cell forRowAtIndexPath:(NSIndexPath *)indexPath
{
    cell.backgroundColor = ThemeService.shared.theme.backgroundColor;
    
    // Update the selected background view
    if (ThemeService.shared.theme.selectedBackgroundColor)
    {
        cell.selectedBackgroundView = [[UIView alloc] init];
        cell.selectedBackgroundView.backgroundColor = ThemeService.shared.theme.selectedBackgroundColor;
    }
    else
    {
        if (tableView.style == UITableViewStylePlain)
        {
            cell.selectedBackgroundView = nil;
        }
        else
        {
            cell.selectedBackgroundView.backgroundColor = nil;
        }
    }
    
    if ([cell isKindOfClass:MXKRoomBubbleTableViewCell.class])
    {
        MXKRoomBubbleTableViewCell *roomBubbleTableViewCell = (MXKRoomBubbleTableViewCell*)cell;
        if (roomBubbleTableViewCell.readMarkerView)
        {
            readMarkerTableViewCell = roomBubbleTableViewCell;
            
            [self checkReadMarkerVisibility];
        }
    }
}

- (void)tableView:(UITableView *)tableView didEndDisplayingCell:(UITableViewCell *)cell forRowAtIndexPath:(NSIndexPath*)indexPath
{
    if (cell == readMarkerTableViewCell)
    {
        readMarkerTableViewCell = nil;
    }
    
    [super tableView:tableView didEndDisplayingCell:cell forRowAtIndexPath:indexPath];
}

- (void)tableView:(UITableView *)tableView didSelectRowAtIndexPath:(NSIndexPath *)indexPath
{
    [super tableView:tableView didSelectRowAtIndexPath:indexPath];
}

#pragma mark -

- (void)scrollViewDidScroll:(UIScrollView *)scrollView
{
    [super scrollViewDidScroll:scrollView];
    
    [self checkReadMarkerVisibility];
    
    // Switch back to the live mode when the user scrolls to the bottom of the non live timeline.
    if (!self.roomDataSource.isLive && !self.roomDataSource.threadId && ![self isRoomPreview])
    {
        CGFloat contentBottomPosY = self.bubblesTableView.contentOffset.y + self.bubblesTableView.frame.size.height - self.bubblesTableView.adjustedContentInset.bottom;
        if (contentBottomPosY >= self.bubblesTableView.contentSize.height && ![self.roomDataSource.timeline canPaginate:MXTimelineDirectionForwards])
        {
            [self goBackToLive];
        }
    }
}

- (void)scrollViewWillBeginDragging:(UIScrollView *)scrollView
{
    if ([MXKRoomViewController instancesRespondToSelector:@selector(scrollViewWillBeginDragging:)])
    {
        [super scrollViewWillBeginDragging:scrollView];
    }
    
    [self cancelEventHighlight];
}

- (void)scrollViewDidEndDragging:(UIScrollView *)scrollView willDecelerate:(BOOL)decelerate
{
    if ([MXKRoomViewController instancesRespondToSelector:@selector(scrollViewDidEndDragging:willDecelerate:)])
    {
        [super scrollViewDidEndDragging:scrollView willDecelerate:decelerate];
    }
    
    if (decelerate == NO)
    {
        // Handle swipe on expanded header
        [self onScrollViewDidEndScrolling:scrollView];
        
        [self refreshActivitiesViewDisplay];
        [self refreshJumpToLastUnreadBannerDisplay];
    }
    else
    {
        // Dispatch async the expanded header handling in order to let the deceleration go first.
        dispatch_async(dispatch_get_main_queue(), ^{
            
            // Handle swipe on expanded header
            [self onScrollViewDidEndScrolling:scrollView];
            
        });
    }
}

- (void)scrollViewDidEndDecelerating:(UIScrollView *)scrollView
{
    if ([MXKRoomViewController instancesRespondToSelector:@selector(scrollViewDidEndDecelerating:)])
    {
        [super scrollViewDidEndDecelerating:scrollView];
    }
    
    [self refreshActivitiesViewDisplay];
    [self refreshJumpToLastUnreadBannerDisplay];
}

- (void)scrollViewDidEndScrollingAnimation:(UIScrollView *)scrollView
{
    if ([MXKRoomViewController instancesRespondToSelector:@selector(scrollViewDidEndScrollingAnimation:)])
    {
        [super scrollViewDidEndScrollingAnimation:scrollView];
    }
    
    [self refreshActivitiesViewDisplay];
    [self refreshJumpToLastUnreadBannerDisplay];
}

- (void)onScrollViewDidEndScrolling:(UIScrollView *)scrollView
{
    
}

#pragma mark - MXKRoomTitleViewDelegate

- (BOOL)roomTitleViewShouldBeginEditing:(MXKRoomTitleView*)titleView
{
    // Disable room name edition
    return NO;
}

#pragma mark - RoomTitleViewTapGestureDelegate

- (void)roomTitleView:(RoomTitleView*)titleView recognizeTapGesture:(UITapGestureRecognizer*)tapGestureRecognizer
{
    UIView *tappedView = tapGestureRecognizer.view;
    
    if (tappedView == titleView.titleMask)
    {
        [self showRoomInfo];
    }
    else if (tappedView == previewHeader.rightButton)
    {
        // 'Join' button has been pressed
        if (!roomPreviewData)
        {
            [self joinRoom:^(MXKRoomViewControllerJoinRoomResult result) {
                switch (result)
                {
                    case MXKRoomViewControllerJoinRoomResultSuccess:
                        [self refreshRoomTitle];
                        break;
                    case MXKRoomViewControllerJoinRoomResultFailureRoomEmpty:
                        [self declineRoomInvitation];
                        break;
                    default:
                        break;
                }
            }];
            
            return;
        }
        
        // Attempt to join the room (keep reference on the potential eventId, the preview data will be removed automatically in case of success).
        NSString *eventId = roomPreviewData.eventId;
        
        // We promote here join by room alias instead of room id when an alias is available.
        NSString *roomIdOrAlias = roomPreviewData.roomId;
        
        if (roomPreviewData.roomCanonicalAlias.length)
        {
            roomIdOrAlias = roomPreviewData.roomCanonicalAlias;
        }
        else if (roomPreviewData.roomAliases.count)
        {
            roomIdOrAlias = roomPreviewData.roomAliases.firstObject;
        }
        
        // Note in case of simple link to a room the signUrl param is nil
        [self joinRoomWithRoomIdOrAlias:roomIdOrAlias viaServers:roomPreviewData.viaServers
                             andSignUrl:roomPreviewData.emailInvitation.signUrl
                             completion:^(MXKRoomViewControllerJoinRoomResult result) {
            
            switch (result)
            {
                case MXKRoomViewControllerJoinRoomResultSuccess:
                {
                    // If an event was specified, replace the datasource by a non live datasource showing the event
                    if (eventId)
                    {
                        MXWeakify(self);
                        [RoomDataSource loadRoomDataSourceWithRoomId:self.roomDataSource.roomId
                                                      initialEventId:eventId
                                                            threadId:self.roomDataSource.threadId
                                                    andMatrixSession:self.mainSession
                                                          onComplete:^(id roomDataSource) {
                            MXStrongifyAndReturnIfNil(self);
                            
                            [roomDataSource finalizeInitialization];
                            ((RoomDataSource*)roomDataSource).markTimelineInitialEvent = YES;
                            
                            [self displayRoom:roomDataSource];
                            
                            self.hasRoomDataSourceOwnership = YES;
                        }];
                    }
                    else
                    {
                        // Enable back the text input
                        [self setRoomInputToolbarViewClass:RoomInputToolbarView.class];
                        [self updateInputToolBarViewHeight];
                        
                        // And the extra area
                        [self setRoomActivitiesViewClass:RoomActivitiesView.class];
                        
                        [self refreshRoomTitle];
                        [self refreshRoomInputToolbar];
                    }
                    break;
                }
                case MXKRoomViewControllerJoinRoomResultFailureRoomEmpty:
                    [self declineRoomInvitation];
                    break;
                default:
                    break;
            }
        }];
    }
    else if (tappedView == previewHeader.leftButton)
    {
        [self declineRoomInvitation];
    }
}

- (void)declineRoomInvitation
{
    // 'Decline' button has been pressed
    if (roomPreviewData)
    {
        [self roomPreviewDidTapCancelAction];
    }
    else
    {
        [self startActivityIndicator];
        
        [self.roomDataSource.room leave:^{
            
            [self stopActivityIndicator];
            
            // We remove the current view controller.
            // Pop to homes view controller
            [[AppDelegate theDelegate] restoreInitialDisplay:^{}];
            
        } failure:^(NSError *error) {
            
            [self stopActivityIndicator];
            MXLogDebug(@"[RoomVC] Failed to reject an invited room (%@) failed", self.roomDataSource.room.roomId);
            
        }];
    }
}

#pragma mark - Typing management

- (void)removeTypingNotificationsListener
{
    if (self.roomDataSource)
    {
        // Remove the previous live listener
        if (typingNotifListener)
        {
            MXWeakify(self);
            [self.roomDataSource.room liveTimeline:^(id<MXEventTimeline> liveTimeline) {
                MXStrongifyAndReturnIfNil(self);
                
                [liveTimeline removeListener:self->typingNotifListener];
                self->typingNotifListener = nil;
            }];
        }
    }
    
    currentTypingUsers = nil;
}

- (void)listenTypingNotifications
{
    if (self.roomDataSource)
    {
        // Add typing notification listener
        MXWeakify(self);
        self->typingNotifListener = [self.roomDataSource.room listenToEventsOfTypes:@[kMXEventTypeStringTypingNotification] onEvent:^(MXEvent *event, MXTimelineDirection direction, MXRoomState *roomState) {
            MXStrongifyAndReturnIfNil(self);
            
            // Handle only live events
            if (direction == MXTimelineDirectionForwards)
            {
                // Retrieve typing users list
                NSMutableArray *typingUsers = [NSMutableArray arrayWithArray:self.roomDataSource.room.typingUsers];
                // Remove typing info for the current user
                NSUInteger index = [typingUsers indexOfObject:self.mainSession.myUser.userId];
                if (index != NSNotFound)
                {
                    [typingUsers removeObjectAtIndex:index];
                }
                
                // Ignore this notification if both arrays are empty
                if (self->currentTypingUsers.count || typingUsers.count)
                {
                    self->currentTypingUsers = typingUsers;
                    [self refreshActivitiesViewDisplay];
                }
            }
        }];
        
        // Retrieve the current typing users list
        NSMutableArray *typingUsers = [NSMutableArray arrayWithArray:self.roomDataSource.room.typingUsers];
        // Remove typing info for the current user
        NSUInteger index = [typingUsers indexOfObject:self.mainSession.myUser.userId];
        if (index != NSNotFound)
        {
            [typingUsers removeObjectAtIndex:index];
        }
        currentTypingUsers = typingUsers;
        [self refreshActivitiesViewDisplay];
    }
}

- (void)refreshTypingNotification
{
    RoomDataSource *roomDataSource = (RoomDataSource *) self.roomDataSource;
    BOOL needsUpdate = currentTypingUsers.count != roomDataSource.currentTypingUsers.count;

    NSMutableArray *typingUsers = [NSMutableArray new];
    for (NSUInteger i = 0 ; i < currentTypingUsers.count ; i++) {
        NSString *userId = currentTypingUsers[i];
        MXRoomMember* member = [self.roomDataSource.roomState.members memberWithUserId:userId];
        TypingUserInfo *userInfo;
        if (member)
        {
            userInfo = [[TypingUserInfo alloc] initWithMember: member];
        }
        else
        {
            userInfo = [[TypingUserInfo alloc] initWithUserId: userId];
        }
        [typingUsers addObject:userInfo];
        needsUpdate = needsUpdate || userInfo.userId != ((MXRoomMember *) roomDataSource.currentTypingUsers[i]).userId;
    }

    if (needsUpdate)
    {
//        BOOL needsReload = roomDataSource.currentTypingUsers == nil;
        // Quick fix for https://github.com/vector-im/element-ios/issues/4230
        BOOL needsReload = YES;
        roomDataSource.currentTypingUsers = typingUsers;
        if (needsReload)
        {
            [self.bubblesTableView reloadData];
        }
        else
        {
            NSInteger count = [self.bubblesTableView numberOfRowsInSection:0];
            NSIndexPath *lastIndexPath = [NSIndexPath indexPathForRow:count - 1 inSection:0];
            [self.bubblesTableView reloadRowsAtIndexPaths:@[lastIndexPath] withRowAnimation:UITableViewRowAnimationFade];
        }
        
        if (self.isScrollToBottomHidden
            && !self.bubblesTableView.isDragging
            && !self.bubblesTableView.isDecelerating)
        {
            NSInteger count = [self.bubblesTableView numberOfRowsInSection:0];
            if (count)
            {
                [self scrollBubblesTableViewToBottomAnimated:YES];
            }
        }
    }
}

#pragma mark - Call notifications management

- (void)removeCallNotificationsListeners
{
    if (kMXCallStateDidChangeObserver)
    {
        [[NSNotificationCenter defaultCenter] removeObserver:kMXCallStateDidChangeObserver];
        kMXCallStateDidChangeObserver = nil;
    }
    if (kMXCallManagerConferenceStartedObserver)
    {
        [[NSNotificationCenter defaultCenter] removeObserver:kMXCallManagerConferenceStartedObserver];
        kMXCallManagerConferenceStartedObserver = nil;
    }
    if (kMXCallManagerConferenceFinishedObserver)
    {
        [[NSNotificationCenter defaultCenter] removeObserver:kMXCallManagerConferenceFinishedObserver];
        kMXCallManagerConferenceFinishedObserver = nil;
    }
}

- (void)listenCallNotifications
{
    MXWeakify(self);
    
    kMXCallStateDidChangeObserver = [[NSNotificationCenter defaultCenter] addObserverForName:kMXCallStateDidChange object:nil queue:[NSOperationQueue mainQueue] usingBlock:^(NSNotification *notif) {
        
        MXStrongifyAndReturnIfNil(self);
        
        MXCall *call = notif.object;
        if ([call.room.roomId isEqualToString:self->customizedRoomDataSource.roomId])
        {
            [self refreshActivitiesViewDisplay];
            [self refreshRoomInputToolbar];
        }
    }];
    kMXCallManagerConferenceStartedObserver = [[NSNotificationCenter defaultCenter] addObserverForName:kMXCallManagerConferenceStarted object:nil queue:[NSOperationQueue mainQueue] usingBlock:^(NSNotification *notif) {
        
        MXStrongifyAndReturnIfNil(self);
        
        NSString *roomId = notif.object;
        if ([roomId isEqualToString:self->customizedRoomDataSource.roomId])
        {
            [self refreshActivitiesViewDisplay];
        }
    }];
    kMXCallManagerConferenceFinishedObserver = [[NSNotificationCenter defaultCenter] addObserverForName:kMXCallManagerConferenceFinished object:nil queue:[NSOperationQueue mainQueue] usingBlock:^(NSNotification *notif) {
        
        MXStrongifyAndReturnIfNil(self);
        
        NSString *roomId = notif.object;
        if ([roomId isEqualToString:self->customizedRoomDataSource.roomId])
        {
            [self refreshActivitiesViewDisplay];
            [self refreshRoomInputToolbar];
        }
    }];
}


#pragma mark - Server notices management

- (void)removeServerNoticesListener
{
    if (serverNotices)
    {
        [serverNotices close];
        serverNotices = nil;
    }
}

- (void)listenToServerNotices
{
    if (!serverNotices)
    {
        serverNotices = [[MXServerNotices alloc] initWithMatrixSession:self.roomDataSource.mxSession];
        serverNotices.delegate = self;
    }
}

- (void)serverNoticesDidChangeState:(MXServerNotices *)serverNotices
{
    [self refreshActivitiesViewDisplay];
}

#pragma mark - Widget notifications management

- (void)removeWidgetNotificationsListeners
{
    if (kMXKWidgetManagerDidUpdateWidgetObserver)
    {
        [[NSNotificationCenter defaultCenter] removeObserver:kMXKWidgetManagerDidUpdateWidgetObserver];
        kMXKWidgetManagerDidUpdateWidgetObserver = nil;
    }
}

- (void)listenWidgetNotifications
{
    if (!self.displayConfiguration.jitsiWidgetRemoverEnabled)
    {
        return;
    }
    
    MXWeakify(self);
    
    kMXKWidgetManagerDidUpdateWidgetObserver = [[NSNotificationCenter defaultCenter] addObserverForName:kWidgetManagerDidUpdateWidgetNotification object:nil queue:[NSOperationQueue mainQueue] usingBlock:^(NSNotification *notif) {
        
        MXStrongifyAndReturnIfNil(self);
        
        Widget *widget = notif.object;
        if (widget.mxSession == self.roomDataSource.mxSession
            && [widget.roomId isEqualToString:self->customizedRoomDataSource.roomId])
        {
            //  Call button update
            [self refreshRoomTitle];
            //  Remove Jitsi widget view update
            [self refreshRemoveJitsiWidgetView];
        }
    }];
}

- (void)showJitsiErrorAsAlert:(NSError*)error
{
    // Customise the error for permission issues
    if ([error.domain isEqualToString:WidgetManagerErrorDomain] && error.code == WidgetManagerErrorCodeNotEnoughPower)
    {
        error = [NSError errorWithDomain:error.domain
                                    code:error.code
                                userInfo:@{
                                    NSLocalizedDescriptionKey: [VectorL10n roomConferenceCallNoPower]
                                }];
    }
    
    // Alert user
    [self showError:error];
}

- (NSUInteger)widgetsCount:(BOOL)includeUserWidgets
{
    if (!self.displayConfiguration.integrationsEnabled)
    {
        return 0;
    }
    
    NSUInteger widgetsCount = [[WidgetManager sharedManager] widgetsNotOfTypes:@[kWidgetTypeJitsiV1, kWidgetTypeJitsiV2]
                                                                        inRoom:self.roomDataSource.room
                                                                 withRoomState:self.roomDataSource.roomState].count;
    if (includeUserWidgets)
    {
        widgetsCount += [[WidgetManager sharedManager] userWidgets:self.roomDataSource.room.mxSession].count;
    }
    
    return widgetsCount;
}

#pragma mark - Unreachable Network Handling

- (void)refreshActivitiesViewDisplay
{
    if ([self.activitiesView isKindOfClass:RoomActivitiesView.class])
    {
        RoomActivitiesView *roomActivitiesView = (RoomActivitiesView*)self.activitiesView;
        
        // Reset gesture recognizers
        while (roomActivitiesView.gestureRecognizers.count)
        {
            [roomActivitiesView removeGestureRecognizer:roomActivitiesView.gestureRecognizers[0]];
        }
        
        if ([self.roomDataSource.mxSession.syncError.errcode isEqualToString:kMXErrCodeStringResourceLimitExceeded])
        {
            self.activitiesViewExpanded = YES;
            [roomActivitiesView showResourceLimitExceededError:self.roomDataSource.mxSession.syncError.userInfo onAdminContactTapped:^(NSURL *adminContactURL) {
                [[UIApplication sharedApplication] vc_open:adminContactURL completionHandler:^(BOOL success) {
                    if (!success)
                    {
                        MXLogDebug(@"[RoomVC] refreshActivitiesViewDisplay: adminContact(%@) cannot be opened", adminContactURL);
                    }
                }];
            }];
        }
        else if ([AppDelegate theDelegate].isOffline)
        {
            self.activitiesViewExpanded = YES;
            [roomActivitiesView displayNetworkErrorNotification:[VectorL10n roomOfflineNotification]];
        }
        else if (customizedRoomDataSource.roomState.isObsolete)
        {
            self.activitiesViewExpanded = YES;
            MXWeakify(self);
            [roomActivitiesView displayRoomReplacementWithRoomLinkTappedHandler:^{
                MXStrongifyAndReturnIfNil(self);
                
                MXEvent *stoneTombEvent = [self->customizedRoomDataSource.roomState stateEventsWithType:kMXEventTypeStringRoomTombStone].lastObject;
                
                NSString *replacementRoomId = self->customizedRoomDataSource.roomState.tombStoneContent.replacementRoomId;
                if ([self.roomDataSource.mxSession roomWithRoomId:replacementRoomId])
                {
                    // Open the room if it is already joined
                    [self showRoomWithId:replacementRoomId];
                }
                else
                {
                    // Else auto join it via the server that sent the event
                    MXLogDebug(@"[RoomVC] Auto join an upgraded room: %@ -> %@. Sender: %@",                              self->customizedRoomDataSource.roomState.roomId,
                          replacementRoomId, stoneTombEvent.sender);
                    
                    NSString *viaSenderServer = [MXTools serverNameInMatrixIdentifier:stoneTombEvent.sender];
                    
                    if (viaSenderServer)
                    {
                        [self startActivityIndicator];
                        [self.roomDataSource.mxSession joinRoom:replacementRoomId viaServers:@[viaSenderServer] success:^(MXRoom *room) {
                            [self stopActivityIndicator];

                            [self showRoomWithId:replacementRoomId];
                            
                        } failure:^(NSError *error) {
                            [self stopActivityIndicator];
                            
                            MXLogDebug(@"[RoomVC] Failed to join an upgraded room. Error: %@",
                                  error);
                            [self showError:error];
                        }];
                    }
                }
            }];
        }
        else if ([self checkUnsentMessages] == NO)
        {
            // Show "scroll to bottom" icon when the most recent message is not visible,
            // or when the timelime is not live (this icon is used to go back to live).
            // Note: we check if `currentEventIdAtTableBottom` is set to know whether the table has been rendered at least once.
            if (!self.roomDataSource.isLive || (currentEventIdAtTableBottom && [self isBubblesTableScrollViewAtTheBottom] == NO))
            {
                if (self.roomDataSource.room)
                {
                    // Retrieve the unread messages count
                    NSUInteger unreadCount = self.roomDataSource.room.summary.localUnreadEventCount;
                    
                    if (!self.roomDataSource.threadId)
                    {
                        self.scrollToBottomBadgeLabel.text = unreadCount ? [NSString stringWithFormat:@"%lu", unreadCount] : nil;
                    }
                    else
                    {
                        self.scrollToBottomBadgeLabel.text = nil;
                    }
                    self.scrollToBottomHidden = NO;
                }
                else
                {
                    //  will be here for left rooms
                    self.scrollToBottomBadgeLabel.text = nil;
                    self.scrollToBottomHidden = YES;
                }
            }
            else if (serverNotices.usageLimit && serverNotices.usageLimit.isServerNoticeUsageLimit)
            {
                self.scrollToBottomHidden = YES;
                self.activitiesViewExpanded = YES;
                [roomActivitiesView showResourceUsageLimitNotice:serverNotices.usageLimit onAdminContactTapped:^(NSURL *adminContactURL) {
                    [[UIApplication sharedApplication] vc_open:adminContactURL completionHandler:^(BOOL success) {
                        if (!success)
                        {
                            MXLogDebug(@"[RoomVC] refreshActivitiesViewDisplay: adminContact(%@) cannot be opened", adminContactURL);
                        }
                    }];
                }];
            }
            else
            {
                self.scrollToBottomHidden = YES;
                self.activitiesViewExpanded = NO;
                [self refreshTypingNotification];
            }
        }
        
        // Recognize swipe downward to dismiss keyboard if any
        UISwipeGestureRecognizer *swipe = [[UISwipeGestureRecognizer alloc] initWithTarget:self action:@selector(onSwipeGesture:)];
        [swipe setNumberOfTouchesRequired:1];
        [swipe setDirection:UISwipeGestureRecognizerDirectionDown];
        [roomActivitiesView addGestureRecognizer:swipe];
    }
}

- (void)goBackToLive
{
    if (self.roomDataSource.isLive)
    {
        // Enable the read marker display, and disable its update (in order to not mark as read all the new messages by default).
        self.roomDataSource.showReadMarker = YES;
        self.updateRoomReadMarker = NO;
        
        [self scrollBubblesTableViewToBottomAnimated:YES];
    }
    else
    {
        // Switch back to the room live timeline managed by MXKRoomDataSourceManager
        MXKRoomDataSourceManager *roomDataSourceManager = [MXKRoomDataSourceManager sharedManagerForMatrixSession:self.mainSession];
        
        MXWeakify(self);
        [roomDataSourceManager roomDataSourceForRoom:self.roomDataSource.roomId create:YES onComplete:^(MXKRoomDataSource *roomDataSource) {
            MXStrongifyAndReturnIfNil(self);
            
            // Scroll to bottom the bubble history on the display refresh.
            self->shouldScrollToBottomOnTableRefresh = YES;
            
            [self displayRoom:roomDataSource];
            
            // The room view controller do not have here the data source ownership.
            self.hasRoomDataSourceOwnership = NO;
            
            [self refreshActivitiesViewDisplay];
            [self refreshJumpToLastUnreadBannerDisplay];
            
            if (self.saveProgressTextInput)
            {
                // Restore the potential message partially typed before jump to last unread messages.
                self.inputToolbarView.textMessage = roomDataSource.partialTextMessage;
            }
        }];
    }
}

#pragma mark - Missed discussions handling

- (void)refreshMissedDiscussionsCount:(BOOL)force
{
    // Ignore this action when no room is displayed
    if (!self.showMissedDiscussionsBadge || !self.roomDataSource || !missedDiscussionsBadgeLabel
        || [UIDevice currentDevice].userInterfaceIdiom != UIUserInterfaceIdiomPhone
        || ([[UIScreen mainScreen] nativeBounds].size.height > 2532 && UIInterfaceOrientationIsLandscape([UIApplication sharedApplication].statusBarOrientation)))
    {
        self.missedDiscussionsBadgeHidden = YES;
        return;
    }
    
    self.missedDiscussionsBadgeHidden = NO;

    NSUInteger highlightCount = 0;
    NSUInteger missedCount = [[AppDelegate theDelegate].masterTabBarController missedDiscussionsCount];
    
    // Compute the missed notifications count of the current room by considering its notification mode in Riot.
    NSUInteger roomNotificationCount = self.roomDataSource.room.summary.notificationCount;
    if (self.roomDataSource.room.isMentionsOnly)
    {
        // Only the highlighted missed messages must be considered here.
        roomNotificationCount = self.roomDataSource.room.summary.highlightCount;
    }
    
    // Remove the current room from the missed discussion counter.
    if (missedCount && roomNotificationCount)
    {
        missedCount--;
    }
    
    if (missedCount)
    {
        // Compute the missed highlight count
        highlightCount = [[AppDelegate theDelegate].masterTabBarController missedHighlightDiscussionsCount];
        if (highlightCount && self.roomDataSource.room.summary.highlightCount)
        {
            // Remove the current room from the missed highlight counter
            highlightCount--;
        }
    }
    
    if (force || missedDiscussionsCount != missedCount || missedHighlightCount != highlightCount)
    {
        missedDiscussionsCount = missedCount;
        missedHighlightCount = highlightCount;
        
        if (missedCount)
        {
            // Refresh missed discussions count label
            if (missedCount > 99)
            {
                missedDiscussionsBadgeLabel.text = @"99+";
            }
            else
            {
                missedDiscussionsBadgeLabel.text = [NSString stringWithFormat:@"%tu", missedCount];
            }
            
            missedDiscussionsDotView.alpha = highlightCount == 0 ? 0 : 1;
        }
        else
        {
            missedDiscussionsBadgeLabel.text = nil;
        }
    }
}

#pragma mark - Unsent Messages Handling

-(BOOL)checkUnsentMessages
{
    MXRoomSummarySentStatus sentStatus = MXRoomSummarySentStatusOk;
    if ([self.activitiesView isKindOfClass:RoomActivitiesView.class])
    {
        sentStatus = self.roomDataSource.room.summary.sentStatus;
        
        if (sentStatus != MXRoomSummarySentStatusOk)
        {
            NSString *notification = sentStatus == MXRoomSummarySentStatusSentFailedDueToUnknownDevices ?
            [VectorL10n roomUnsentMessagesUnknownDevicesNotification] :
            [VectorL10n roomUnsentMessagesNotification];
            
            MXWeakify(self);
            RoomActivitiesView *roomActivitiesView = (RoomActivitiesView*) self.activitiesView;
            self.activitiesViewExpanded = YES;
            [roomActivitiesView displayUnsentMessagesNotification:notification withResendLink:^{
                
                [self resendAllUnsentMessages];
                
            } andCancelLink:^{
                
                [self cancelAllUnsentMessages];
                
            } andIconTapGesture:^{
                MXStrongifyAndReturnIfNil(self);
                
                if (self->currentAlert)
                {
                    [self->currentAlert dismissViewControllerAnimated:NO completion:nil];
                }
                
                MXWeakify(self);
                UIAlertController *resendAlert = [UIAlertController alertControllerWithTitle:nil message:nil preferredStyle:UIAlertControllerStyleActionSheet];
                
                [resendAlert addAction:[UIAlertAction actionWithTitle:[VectorL10n roomResendUnsentMessages]
                                                                style:UIAlertActionStyleDefault
                                                              handler:^(UIAlertAction * action) {
                    
                    MXStrongifyAndReturnIfNil(self);
                    
                    [self resendAllUnsentMessages];
                    self->currentAlert = nil;
                    
                }]];
                
                [resendAlert addAction:[UIAlertAction actionWithTitle:[VectorL10n roomDeleteUnsentMessages]
                                                                style:UIAlertActionStyleDefault
                                                              handler:^(UIAlertAction * action) {
                    
                    MXStrongifyAndReturnIfNil(self);
                    
                    [self cancelAllUnsentMessages];
                    self->currentAlert = nil;
                    
                }]];
                
                [resendAlert addAction:[UIAlertAction actionWithTitle:[VectorL10n cancel]
                                                                style:UIAlertActionStyleCancel
                                                              handler:^(UIAlertAction * action) {
                    
                    MXStrongifyAndReturnIfNil(self);
                    
                    self->currentAlert = nil;
                    
                }]];
                
                [resendAlert mxk_setAccessibilityIdentifier:@"RoomVCUnsentMessagesMenuAlert"];
                [resendAlert popoverPresentationController].sourceView = roomActivitiesView;
                [resendAlert popoverPresentationController].sourceRect = roomActivitiesView.bounds;
                [self presentViewController:resendAlert animated:YES completion:nil];
                self->currentAlert = resendAlert;
                
            }];
        }
    }
    
    return sentStatus != MXRoomSummarySentStatusOk;
}

- (void)eventDidChangeSentState:(NSNotification *)notif
{
    // We are only interested by event that has just failed in their encryption
    // because of unknown devices in the room
    MXEvent *event = notif.object;
    if (event.sentState == MXEventSentStateFailed &&
        [event.roomId isEqualToString:self.roomDataSource.roomId]
        && [event.sentError.domain isEqualToString:MXEncryptingErrorDomain]
        && event.sentError.code == MXEncryptingErrorUnknownDeviceCode
        && !unknownDevices)   // Show the alert once in case of resending several events
    {
        __weak __typeof(self) weakSelf = self;
        
        [self dismissTemporarySubViews];
        
        // List all unknown devices
        unknownDevices  = [[MXUsersDevicesMap alloc] init];
        
        NSArray<MXEvent*> *outgoingMsgs = self.roomDataSource.room.outgoingMessages;
        for (MXEvent *event in outgoingMsgs)
        {
            if (event.sentState == MXEventSentStateFailed
                && [event.sentError.domain isEqualToString:MXEncryptingErrorDomain]
                && event.sentError.code == MXEncryptingErrorUnknownDeviceCode)
            {
                MXUsersDevicesMap<MXDeviceInfo*> *eventUnknownDevices = event.sentError.userInfo[MXEncryptingErrorUnknownDeviceDevicesKey];
                
                [unknownDevices addEntriesFromMap:eventUnknownDevices];
            }
        }
        
        UIAlertController *unknownDevicesAlert = [UIAlertController alertControllerWithTitle:[VectorL10n unknownDevicesAlertTitle]
                                                                                     message:[VectorL10n unknownDevicesAlert]
                                                                              preferredStyle:UIAlertControllerStyleAlert];
        
        [unknownDevicesAlert addAction:[UIAlertAction actionWithTitle:[VectorL10n unknownDevicesVerify]
                                                                style:UIAlertActionStyleDefault
                                                              handler:^(UIAlertAction * action) {
            
            if (weakSelf)
            {
                typeof(self) self = weakSelf;
                self->currentAlert = nil;
                
                [self performSegueWithIdentifier:@"showUnknownDevices" sender:self];
            }
            
        }]];
        
        [unknownDevicesAlert addAction:[UIAlertAction actionWithTitle:[VectorL10n unknownDevicesSendAnyway]
                                                                style:UIAlertActionStyleDefault
                                                              handler:^(UIAlertAction * action) {
            
            if (weakSelf)
            {
                typeof(self) self = weakSelf;
                self->currentAlert = nil;
                
                // Acknowledge the existence of all devices
                [self startActivityIndicator];
                [self.mainSession.crypto setDevicesKnown:self->unknownDevices complete:^{
                    
                    self->unknownDevices = nil;
                    [self stopActivityIndicator];
                    
                    // And resend pending messages
                    [self resendAllUnsentMessages];
                }];
            }
            
        }]];
        
        [unknownDevicesAlert mxk_setAccessibilityIdentifier:@"RoomVCUnknownDevicesAlert"];
        [self presentViewController:unknownDevicesAlert animated:YES completion:nil];
        currentAlert = unknownDevicesAlert;
    }
}

- (void)eventDidChangeIdentifier:(NSNotification *)notif
{
    MXEvent *event = notif.object;
    NSString *previousId = notif.userInfo[kMXEventIdentifierKey];
    
    if ([customizedRoomDataSource.selectedEventId isEqualToString:previousId])
    {
        MXLogDebug(@"[RoomVC] eventDidChangeIdentifier: Update selectedEventId");
        customizedRoomDataSource.selectedEventId = event.eventId;
    }
}


- (void)resendAllUnsentMessages
{
    // List unsent event ids
    NSArray *outgoingMsgs = self.roomDataSource.room.outgoingMessages;
    NSMutableArray *failedEventIds = [NSMutableArray arrayWithCapacity:outgoingMsgs.count];
    
    for (MXEvent *event in outgoingMsgs)
    {
        if (event.sentState == MXEventSentStateFailed)
        {
            [failedEventIds addObject:event.eventId];
        }
    }
    
    // Launch iterative operation
    [self resendFailedEvent:0 inArray:failedEventIds];
}

- (void)resendFailedEvent:(NSUInteger)index inArray:(NSArray*)failedEventIds
{
    if (index < failedEventIds.count)
    {
        NSString *failedEventId = failedEventIds[index];
        NSUInteger nextIndex = index + 1;
        
        // Let the datasource resend. It will manage local echo, etc.
        [self.roomDataSource resendEventWithEventId:failedEventId success:^(NSString *eventId) {
            
            [self resendFailedEvent:nextIndex inArray:failedEventIds];
            
        } failure:^(NSError *error) {
            
            [self resendFailedEvent:nextIndex inArray:failedEventIds];
            
        }];
        
        return;
    }
    
    // Refresh activities view
    [self refreshActivitiesViewDisplay];
}

- (void)cancelAllUnsentMessages
{
    UIAlertController *cancelAlert = [UIAlertController alertControllerWithTitle:[VectorL10n roomUnsentMessagesCancelTitle]
                                                                         message:[VectorL10n roomUnsentMessagesCancelMessage]
                                                                  preferredStyle:UIAlertControllerStyleAlert];
    
    MXWeakify(self);
    [cancelAlert addAction:[UIAlertAction actionWithTitle:[MatrixKitL10n cancel] style:UIAlertActionStyleCancel handler:^(UIAlertAction * action) {
        MXStrongifyAndReturnIfNil(self);
        self->currentAlert = nil;
    }]];
    
    [cancelAlert addAction:[UIAlertAction actionWithTitle:[MatrixKitL10n delete] style:UIAlertActionStyleDestructive handler:^(UIAlertAction * action) {
        MXStrongifyAndReturnIfNil(self);
        // Remove unsent event ids
        for (NSUInteger index = 0; index < self.roomDataSource.room.outgoingMessages.count;)
        {
            MXEvent *event = self.roomDataSource.room.outgoingMessages[index];
            if (event.sentState == MXEventSentStateFailed)
            {
                [self.roomDataSource removeEventWithEventId:event.eventId];
            }
            else
            {
                index ++;
            }
        }
        
        [self refreshActivitiesViewDisplay];
        self->currentAlert = nil;
    }]];
    
    [self presentViewController:cancelAlert animated:YES completion:nil];
    currentAlert = cancelAlert;
}

# pragma mark - Encryption Information view

- (void)showEncryptionInformation:(MXEvent *)event
{
    [self dismissKeyboard];
    
    // Remove potential existing subviews
    [self dismissTemporarySubViews];
    
    EncryptionInfoView *encryptionInfoView = [[EncryptionInfoView alloc] initWithEvent:event andMatrixSession:self.roomDataSource.mxSession];
    
    // Add shadow on added view
    encryptionInfoView.layer.cornerRadius = 5;
    encryptionInfoView.layer.shadowOffset = CGSizeMake(0, 1);
    encryptionInfoView.layer.shadowOpacity = 0.5f;
    
    // Add the view and define edge constraints
    [self.view addSubview:encryptionInfoView];
    
    self->encryptionInfoView = encryptionInfoView;
    
    [self.view addConstraint:[NSLayoutConstraint constraintWithItem:encryptionInfoView
                                                          attribute:NSLayoutAttributeTop
                                                          relatedBy:NSLayoutRelationEqual
                                                             toItem:self.topLayoutGuide
                                                          attribute:NSLayoutAttributeBottom
                                                         multiplier:1.0f
                                                           constant:10.0f]];
    
    [self.view addConstraint:[NSLayoutConstraint constraintWithItem:encryptionInfoView
                                                          attribute:NSLayoutAttributeBottom
                                                          relatedBy:NSLayoutRelationEqual
                                                             toItem:self.bottomLayoutGuide
                                                          attribute:NSLayoutAttributeTop
                                                         multiplier:1.0f
                                                           constant:-10.0f]];
    
    [self.view addConstraint:[NSLayoutConstraint constraintWithItem:self.view
                                                          attribute:NSLayoutAttributeLeading
                                                          relatedBy:NSLayoutRelationEqual
                                                             toItem:encryptionInfoView
                                                          attribute:NSLayoutAttributeLeading
                                                         multiplier:1.0f
                                                           constant:-10.0f]];
    
    [self.view addConstraint:[NSLayoutConstraint constraintWithItem:self.view
                                                          attribute:NSLayoutAttributeTrailing
                                                          relatedBy:NSLayoutRelationEqual
                                                             toItem:encryptionInfoView
                                                          attribute:NSLayoutAttributeTrailing
                                                         multiplier:1.0f
                                                           constant:10.0f]];
    [self.view setNeedsUpdateConstraints];
}



#pragma mark - Read marker handling

- (void)checkReadMarkerVisibility
{
    if (readMarkerTableViewCell && isAppeared && !self.isBubbleTableViewDisplayInTransition)
    {
        // Check whether the read marker is visible
        CGFloat contentTopPosY = self.bubblesTableView.contentOffset.y + self.bubblesTableView.adjustedContentInset.top;
        CGFloat readMarkerViewPosY = readMarkerTableViewCell.frame.origin.y + readMarkerTableViewCell.readMarkerView.frame.origin.y;
        if (contentTopPosY <= readMarkerViewPosY)
        {
            // Compute the max vertical position visible according to contentOffset
            CGFloat contentBottomPosY = self.bubblesTableView.contentOffset.y + self.bubblesTableView.frame.size.height - self.bubblesTableView.adjustedContentInset.bottom;
            if (readMarkerViewPosY <= contentBottomPosY)
            {
                // Launch animation
                [self animateReadMarkerView];
                
                // Disable the read marker display when it has been rendered once.
                self.roomDataSource.showReadMarker = NO;
                [self refreshJumpToLastUnreadBannerDisplay];
                
                // Update the read marker position according the events acknowledgement in this view controller.
                self.updateRoomReadMarker = YES;
                
                if (self.roomDataSource.isLive)
                {
                    // Move the read marker to the current read receipt position.
                    [self.roomDataSource.room forgetReadMarker];
                }
            }
        }
    }
}

- (void)animateReadMarkerView
{
    // Check whether the cell with the read marker is known and if the marker is not animated yet.
    if (readMarkerTableViewCell && readMarkerTableViewCell.readMarkerView.isHidden)
    {
        RoomBubbleCellData *cellData = (RoomBubbleCellData*)readMarkerTableViewCell.bubbleData;
        
        // Do not display the marker if this is the last message.
        if (cellData.containsLastMessage && readMarkerTableViewCell.readMarkerView.tag == cellData.mostRecentComponentIndex)
        {
            readMarkerTableViewCell.readMarkerView.hidden = YES;
            readMarkerTableViewCell = nil;
        }
        else
        {
            readMarkerTableViewCell.readMarkerView.hidden = NO;
            
            // Animate the layout to hide the read marker
            dispatch_after(dispatch_time(DISPATCH_TIME_NOW, (int64_t)(0.5 * NSEC_PER_SEC)), dispatch_get_main_queue(), ^{
                
                [UIView animateWithDuration:1.5 delay:0 options:UIViewAnimationOptionBeginFromCurrentState | UIViewAnimationOptionCurveEaseIn
                                 animations:^{
                    
                    readMarkerTableViewCell.readMarkerViewLeadingConstraint.constant = readMarkerTableViewCell.readMarkerViewTrailingConstraint.constant = readMarkerTableViewCell.bubbleOverlayContainer.frame.size.width / 2;
                    readMarkerTableViewCell.readMarkerView.alpha = 0;
                    
                    // Force to render the view
                    [readMarkerTableViewCell.bubbleOverlayContainer layoutIfNeeded];
                    
                }
                                 completion:^(BOOL finished){
                    
                    readMarkerTableViewCell.readMarkerView.hidden = YES;
                    readMarkerTableViewCell.readMarkerView.alpha = 1;
                    
                    readMarkerTableViewCell = nil;
                }];
                
            });
        }
    }
}

- (void)refreshRemoveJitsiWidgetView
{
    if (!self.displayConfiguration.jitsiWidgetRemoverEnabled)
    {
        return;
    }
    
    if (self.roomDataSource.isLive && !self.roomDataSource.isPeeking)
    {
        Widget *jitsiWidget = [customizedRoomDataSource jitsiWidget];
        
        if (jitsiWidget && self.canEditJitsiWidget)
        {
            [self.removeJitsiWidgetView reset];
            self.removeJitsiWidgetContainer.hidden = NO;
            self.removeJitsiWidgetView.delegate = self;
        }
        else
        {
            self.removeJitsiWidgetContainer.hidden = YES;
            self.removeJitsiWidgetView.delegate = nil;
        }
    }
    else
    {
        [self.removeJitsiWidgetView reset];
        self.removeJitsiWidgetContainer.hidden = YES;
        self.removeJitsiWidgetView.delegate = self;
    }
}

- (void)refreshJumpToLastUnreadBannerDisplay
{
    // This banner is only displayed when the room timeline is in live (and no peeking).
    // Check whether the read marker exists and has not been rendered yet.
    if (self.roomDataSource.isLive && !self.roomDataSource.isPeeking && self.roomDataSource.showReadMarker && self.roomDataSource.room.accountData.readMarkerEventId)
    {
        UITableViewCell *cell = [self.bubblesTableView visibleCells].firstObject;
        if ([cell isKindOfClass:MXKRoomBubbleTableViewCell.class])
        {
            MXKRoomBubbleTableViewCell *roomBubbleTableViewCell = (MXKRoomBubbleTableViewCell*)cell;
            // Check whether the read marker is inside the first displayed cell.
            if (roomBubbleTableViewCell.readMarkerView)
            {
                // The read marker display is still enabled (see roomDataSource.showReadMarker flag),
                // this means the read marker was not been visible yet.
                // We show the banner if the marker is located in the top hidden part of the cell.
                CGFloat contentTopPosY = self.bubblesTableView.contentOffset.y + self.bubblesTableView.adjustedContentInset.top;
                CGFloat readMarkerViewPosY = roomBubbleTableViewCell.frame.origin.y + roomBubbleTableViewCell.readMarkerView.frame.origin.y;
                self.jumpToLastUnreadBannerContainer.hidden = (contentTopPosY < readMarkerViewPosY);
            }
            else
            {
                // Check whether the read marker event is anterior to the first event displayed in the first rendered cell.
                MXKRoomBubbleComponent *component = roomBubbleTableViewCell.bubbleData.bubbleComponents.firstObject;
                MXEvent *firstDisplayedEvent = component.event;
                MXEvent *currentReadMarkerEvent = [self.roomDataSource.mxSession.store eventWithEventId:self.roomDataSource.room.accountData.readMarkerEventId inRoom:self.roomDataSource.roomId];
                
                if (!currentReadMarkerEvent || (currentReadMarkerEvent.originServerTs < firstDisplayedEvent.originServerTs))
                {
                    self.jumpToLastUnreadBannerContainer.hidden = NO;
                }
                else
                {
                    self.jumpToLastUnreadBannerContainer.hidden = YES;
                }
            }
        }
    }
    else
    {
        self.jumpToLastUnreadBannerContainer.hidden = YES;
        
        // Initialize the read marker if it does not exist yet, only in case of live timeline.
        if (!self.roomDataSource.room.accountData.readMarkerEventId && self.roomDataSource.isLive && !self.roomDataSource.isPeeking)
        {
            // Move the read marker to the current read receipt position by default.
            [self.roomDataSource.room forgetReadMarker];
        }
    }
}

#pragma mark - ContactsTableViewControllerDelegate

- (void)contactsTableViewController:(ContactsTableViewController *)contactsTableViewController didSelectContact:(MXKContact*)contact
{
    __weak typeof(self) weakSelf = self;
    
    if (currentAlert)
    {
        [currentAlert dismissViewControllerAnimated:NO completion:nil];
        currentAlert = nil;
    }
    
    // Invite ?
    NSString *promptMsg = [VectorL10n roomParticipantsInvitePromptMsg:contact.displayName];
    UIAlertController *invitePrompt = [UIAlertController alertControllerWithTitle:[VectorL10n roomParticipantsInvitePromptTitle]
                                                                         message:promptMsg
                                                                  preferredStyle:UIAlertControllerStyleAlert];
    
    [invitePrompt addAction:[UIAlertAction actionWithTitle:[MatrixKitL10n cancel]
                                                     style:UIAlertActionStyleCancel
                                                   handler:^(UIAlertAction * action) {
        
        if (weakSelf)
        {
            typeof(self) self = weakSelf;
            self->currentAlert = nil;
        }
        
    }]];
    
    [invitePrompt addAction:[UIAlertAction actionWithTitle:[VectorL10n invite]
                                                     style:UIAlertActionStyleDefault
                                                   handler:^(UIAlertAction * action) {
        
        // Sanity check
        if (!weakSelf)
        {
            return;
        }
        
        typeof(self) self = weakSelf;
        self->currentAlert = nil;
        
        MXSession* session = self.roomDataSource.mxSession;
        NSString* roomId = self.roomDataSource.roomId;
        MXRoom *room = [session roomWithRoomId:roomId];
        
        NSArray *identifiers = contact.matrixIdentifiers;
        NSString *participantId;
        
        if (identifiers.count)
        {
            participantId = identifiers.firstObject;
            
            // Invite this user if a room is defined
            [room inviteUser:participantId success:^{
                
                // Refresh display by removing the contacts picker
                [contactsTableViewController withdrawViewControllerAnimated:YES completion:nil];
                
            } failure:^(NSError *error) {
                
                MXLogDebug(@"[RoomVC] Invite %@ failed", participantId);
                // Alert user
                [self showError:error];
                
            }];
        }
        else
        {
            if (contact.emailAddresses.count)
            {
                // This is a local contact, consider the first email by default.
                // TODO: Prompt the user to select the right email.
                MXKEmail *email = contact.emailAddresses.firstObject;
                participantId = email.emailAddress;
            }
            else
            {
                // This is the text filled by the user.
                participantId = contact.displayName;
            }
            
            // Is it an email or a Matrix user ID?
            if ([MXTools isEmailAddress:participantId])
            {
                [room inviteUserByEmail:participantId success:^{
                    
                    // Refresh display by removing the contacts picker
                    [contactsTableViewController withdrawViewControllerAnimated:YES completion:nil];
                    
                } failure:^(NSError *error) {
                    
                    MXLogDebug(@"[RoomVC] Invite be email %@ failed", participantId);
                    // Alert user
                    if ([error.domain isEqualToString:kMXRestClientErrorDomain]
                        && error.code == MXRestClientErrorMissingIdentityServer)
                    {
                        [self showAlertWithTitle:[VectorL10n errorInvite3pidWithNoIdentityServer] message:nil];
                    }
                    else
                    {
                        [self showError:error];
                    }
                }];
            }
            else //if ([MXTools isMatrixUserIdentifier:participantId])
            {
                [room inviteUser:participantId success:^{
                    
                    // Refresh display by removing the contacts picker
                    [contactsTableViewController withdrawViewControllerAnimated:YES completion:nil];
                    
                } failure:^(NSError *error) {
                    
                    MXLogDebug(@"[RoomVC] Invite %@ failed", participantId);
                    // Alert user
                    [self showError:error];
                    
                }];
            }
        }
        
    }]];
    
    [invitePrompt mxk_setAccessibilityIdentifier:@"RoomVCInviteAlert"];
    [self presentViewController:invitePrompt animated:YES completion:nil];
    currentAlert = invitePrompt;
}

#pragma mark - Re-request encryption keys

- (void)reRequestKeysAndShowExplanationAlert:(MXEvent*)event
{
    MXWeakify(self);
    __block UIAlertController *alert;
    
    // Force device verification if session has cross-signing activated and device is not yet verified
    if (self.mainSession.crypto.crossSigning && self.mainSession.crypto.crossSigning.state == MXCrossSigningStateCrossSigningExists)
    {
        [self presentReviewUnverifiedSessionsAlert];
        return;
    }
    
    // Make the re-request
    [self.mainSession.crypto reRequestRoomKeyForEvent:event];
    
    // Observe kMXEventDidDecryptNotification to remove automatically the dialog
    // if the user has shared the keys from another device
    mxEventDidDecryptNotificationObserver = [[NSNotificationCenter defaultCenter] addObserverForName:kMXEventDidDecryptNotification object:nil queue:[NSOperationQueue mainQueue] usingBlock:^(NSNotification *notif) {
        MXStrongifyAndReturnIfNil(self);
        
        MXEvent *decryptedEvent = notif.object;
        
        if ([decryptedEvent.eventId isEqualToString:event.eventId])
        {
            [[NSNotificationCenter defaultCenter] removeObserver:self->mxEventDidDecryptNotificationObserver];
            self->mxEventDidDecryptNotificationObserver = nil;
            
            if (self->currentAlert == alert)
            {
                [self->currentAlert dismissViewControllerAnimated:YES completion:nil];
                self->currentAlert = nil;
            }
        }
    }];
    
    // Show the explanation dialog
    alert = [UIAlertController alertControllerWithTitle:VectorL10n.rerequestKeysAlertTitle
                                                message:[VectorL10n e2eRoomKeyRequestMessage:AppInfo.current.displayName]
                                         preferredStyle:UIAlertControllerStyleAlert];
    
    [alert addAction:[UIAlertAction actionWithTitle:[MatrixKitL10n ok]
                                              style:UIAlertActionStyleDefault
                                            handler:^(UIAlertAction * action)
                      {
        MXStrongifyAndReturnIfNil(self);
        
        [[NSNotificationCenter defaultCenter] removeObserver:self->mxEventDidDecryptNotificationObserver];
        self->mxEventDidDecryptNotificationObserver = nil;
        
        self->currentAlert = nil;
    }]];
    
    [self presentViewController:alert animated:YES completion:nil];
    currentAlert = alert;
}

- (void)presentReviewUnverifiedSessionsAlert
{
    MXLogDebug(@"[MasterTabBarController] presentReviewUnverifiedSessionsAlertWithSession");
    
    [currentAlert dismissViewControllerAnimated:NO completion:nil];
    
    UIAlertController *alert = [UIAlertController alertControllerWithTitle:[VectorL10n keyVerificationSelfVerifyUnverifiedSessionsAlertTitle]
                                                                   message:[VectorL10n keyVerificationSelfVerifyUnverifiedSessionsAlertMessage]
                                                            preferredStyle:UIAlertControllerStyleAlert];
    
    [alert addAction:[UIAlertAction actionWithTitle:[VectorL10n keyVerificationSelfVerifyUnverifiedSessionsAlertValidateAction]
                                              style:UIAlertActionStyleDefault
                                            handler:^(UIAlertAction * action) {
        [self showSettingsSecurityScreen];
    }]];
    
    [alert addAction:[UIAlertAction actionWithTitle:[VectorL10n later]
                                              style:UIAlertActionStyleCancel
                                            handler:nil]];
    
    [self presentViewController:alert animated:YES completion:nil];
    
    currentAlert = alert;
}

- (void)showSettingsSecurityScreen
{
    if (self.delegate)
    {
        [self.delegate roomViewController:self showCompleteSecurityForSession:self.mainSession];
    }
    else
    {
        [[AppDelegate theDelegate] presentCompleteSecurityForSession: self.mainSession];
    }
}

#pragma mark Tombstone event

- (void)listenTombstoneEventNotifications
{
    // Room is already obsolete do not listen to tombstone event
    if (self.roomDataSource.roomState.isObsolete)
    {
        return;
    }
    
    MXWeakify(self);
    
    tombstoneEventNotificationsListener = [self.roomDataSource.room listenToEventsOfTypes:@[kMXEventTypeStringRoomTombStone] onEvent:^(MXEvent *event, MXTimelineDirection direction, MXRoomState *roomState) {
        
        MXStrongifyAndReturnIfNil(self);
        
        // Update activitiesView with room replacement information
        [self refreshActivitiesViewDisplay];
        // Hide inputToolbarView
        [self updateRoomInputToolbarViewClassIfNeeded];
    }];
}

- (void)removeTombstoneEventNotificationsListener
{
    if (self.roomDataSource)
    {
        // Remove the previous live listener
        if (tombstoneEventNotificationsListener)
        {
            [self.roomDataSource.room removeListener:tombstoneEventNotificationsListener];
            tombstoneEventNotificationsListener = nil;
        }
    }
}

#pragma mark MXSession state change

- (void)listenMXSessionStateChangeNotifications
{
    MXWeakify(self);
    
    kMXSessionStateDidChangeObserver = [[NSNotificationCenter defaultCenter] addObserverForName:kMXSessionStateDidChangeNotification object:self.roomDataSource.mxSession queue:[NSOperationQueue mainQueue] usingBlock:^(NSNotification *notif) {
        
        MXStrongifyAndReturnIfNil(self);
        
        if (self.roomDataSource.mxSession.state == MXSessionStateSyncError
            || self.roomDataSource.mxSession.state == MXSessionStateRunning)
        {
            [self refreshActivitiesViewDisplay];
            
            // update inputToolbarView
            [self updateRoomInputToolbarViewClassIfNeeded];
        }
    }];
}

- (void)removeMXSessionStateChangeNotificationsListener
{
    if (kMXSessionStateDidChangeObserver)
    {
        [[NSNotificationCenter defaultCenter] removeObserver:kMXSessionStateDidChangeObserver];
        kMXSessionStateDidChangeObserver = nil;
    }
}

#pragma mark - Contextual Menu

- (NSArray<RoomContextualMenuItem*>*)contextualMenuItemsForEvent:(MXEvent*)event andCell:(id<MXKCellRendering>)cell
{
    if (event.sentState == MXEventSentStateFailed)
    {
        return @[
            [self resendMenuItemWithEvent:event],
            [self deleteMenuItemWithEvent:event],
            [self editMenuItemWithEvent:event],
            [self copyMenuItemWithEvent:event andCell:cell]
        ];
    }
    
    BOOL showMoreOption = (event.isState && RiotSettings.shared.roomContextualMenuShowMoreOptionForStates)
        || (!event.isState && RiotSettings.shared.roomContextualMenuShowMoreOptionForMessages);
    BOOL showThreadOption = RiotSettings.shared.enableThreads && !self.roomDataSource.threadId && !event.threadId;
    
    NSMutableArray<RoomContextualMenuItem*> *items = [NSMutableArray arrayWithCapacity:5];
    
    [items addObject:[self replyMenuItemWithEvent:event]];
    if (showThreadOption)
    {
        //  add "Thread" option only if not already in a thread
        [items addObject:[self replyInThreadMenuItemWithEvent:event]];
    }
    [items addObject:[self editMenuItemWithEvent:event]];
    if (!showThreadOption)
    {
        [items addObject:[self copyMenuItemWithEvent:event andCell:cell]];
    }
    if (showMoreOption)
    {
        [items addObject:[self moreMenuItemWithEvent:event andCell:cell]];
    }
    
    return items;
}

- (void)showContextualMenuForEvent:(MXEvent*)event fromSingleTapGesture:(BOOL)usedSingleTapGesture cell:(id<MXKCellRendering>)cell animated:(BOOL)animated
{
    if (self.roomContextualMenuPresenter.isPresenting)
    {
        return;
    }
    
    NSString *selectedEventId = event.eventId;
    
    NSArray<RoomContextualMenuItem*>* contextualMenuItems = [self contextualMenuItemsForEvent:event andCell:cell];
    ReactionsMenuViewModel *reactionsMenuViewModel;
    CGRect bubbleComponentFrameInOverlayView = CGRectNull;
    
    if ([cell isKindOfClass:MXKRoomBubbleTableViewCell.class] && [self.roomDataSource canReactToEventWithId:event.eventId])
    {
        MXKRoomBubbleTableViewCell *roomBubbleTableViewCell = (MXKRoomBubbleTableViewCell*)cell;
        MXKRoomBubbleCellData *bubbleCellData = roomBubbleTableViewCell.bubbleData;
        NSArray *bubbleComponents = bubbleCellData.bubbleComponents;
        
        NSInteger foundComponentIndex = [bubbleCellData bubbleComponentIndexForEventId:event.eventId];
        CGRect bubbleComponentFrame;
        
        if (bubbleComponents.count > 0)
        {
            NSInteger selectedComponentIndex = foundComponentIndex != NSNotFound ? foundComponentIndex : 0;
            bubbleComponentFrame = [roomBubbleTableViewCell surroundingFrameInTableViewForComponentIndex:selectedComponentIndex];
        }
        else
        {
            bubbleComponentFrame = roomBubbleTableViewCell.frame;
        }
        
        bubbleComponentFrameInOverlayView = [self.bubblesTableView convertRect:bubbleComponentFrame toView:self.overlayContainerView];
        
        NSString *roomId = self.roomDataSource.roomId;
        MXAggregations *aggregations = self.mainSession.aggregations;
        MXAggregatedReactions *aggregatedReactions = [aggregations aggregatedReactionsOnEvent:selectedEventId inRoom:roomId];
        
        reactionsMenuViewModel = [[ReactionsMenuViewModel alloc] initWithAggregatedReactions:aggregatedReactions eventId:selectedEventId];
        reactionsMenuViewModel.coordinatorDelegate = self;
    }
    
    if (!self.roomContextualMenuViewController)
    {
        self.roomContextualMenuViewController = [RoomContextualMenuViewController instantiate];
        self.roomContextualMenuViewController.delegate = self;
    }
    
    [self.roomContextualMenuViewController updateWithContextualMenuItems:contextualMenuItems reactionsMenuViewModel:reactionsMenuViewModel];
    
    [self enableOverlayContainerUserInteractions:YES];
    
    [self.roomContextualMenuPresenter presentWithRoomContextualMenuViewController:self.roomContextualMenuViewController
                                                                             from:self
                                                                               on:self.overlayContainerView
                                                              contentToReactFrame:bubbleComponentFrameInOverlayView
                                                             fromSingleTapGesture:usedSingleTapGesture
                                                                         animated:animated
                                                                       completion:^{
    }];
    
    preventBubblesTableViewScroll = YES;
    [self selectEventWithId:selectedEventId];
}

- (void)hideContextualMenuAnimated:(BOOL)animated
{
    [self hideContextualMenuAnimated:animated completion:nil];
}

- (void)hideContextualMenuAnimated:(BOOL)animated completion:(void(^)(void))completion
{
    [self hideContextualMenuAnimated:animated cancelEventSelection:YES completion:completion];
}

- (void)hideContextualMenuAnimated:(BOOL)animated cancelEventSelection:(BOOL)cancelEventSelection completion:(void(^)(void))completion
{
    if (!self.roomContextualMenuPresenter.isPresenting)
    {
        return;
    }
    
    if (cancelEventSelection)
    {
        [self cancelEventSelection];
    }
    
    preventBubblesTableViewScroll = NO;
    
    [self.roomContextualMenuPresenter hideContextualMenuWithAnimated:animated completion:^{
        [self enableOverlayContainerUserInteractions:NO];
        
        if (completion)
        {
            completion();
        }
    }];
}

- (void)enableOverlayContainerUserInteractions:(BOOL)enableOverlayContainerUserInteractions
{
    self.inputToolbarView.editable = !enableOverlayContainerUserInteractions;
    self.bubblesTableView.scrollsToTop = !enableOverlayContainerUserInteractions;
    self.overlayContainerView.userInteractionEnabled = enableOverlayContainerUserInteractions;
}

- (RoomContextualMenuItem *)resendMenuItemWithEvent:(MXEvent*)event
{
    MXWeakify(self);
    
    RoomContextualMenuItem *resendMenuItem = [[RoomContextualMenuItem alloc] initWithMenuAction:RoomContextualMenuActionResend];
    resendMenuItem.action = ^{
        MXStrongifyAndReturnIfNil(self);
        [self hideContextualMenuAnimated:YES cancelEventSelection:NO completion:nil];
        [self cancelEventSelection];
        [self.roomDataSource resendEventWithEventId:event.eventId success:nil failure:nil];
    };
    
    return resendMenuItem;
}

- (RoomContextualMenuItem *)deleteMenuItemWithEvent:(MXEvent*)event
{
    MXWeakify(self);
    
    RoomContextualMenuItem *deleteMenuItem = [[RoomContextualMenuItem alloc] initWithMenuAction:RoomContextualMenuActionDelete];
    deleteMenuItem.action = ^{
        MXStrongifyAndReturnIfNil(self);
        
        MXWeakify(self);
        [self hideContextualMenuAnimated:YES cancelEventSelection:YES completion:^{
            MXStrongifyAndReturnIfNil(self);
            
            UIAlertController *deleteConfirmation = [UIAlertController alertControllerWithTitle:[VectorL10n roomEventActionDeleteConfirmationTitle]
                                                                                        message:[VectorL10n roomEventActionDeleteConfirmationMessage]
                                                                                 preferredStyle:UIAlertControllerStyleAlert];
            
            [deleteConfirmation addAction:[UIAlertAction actionWithTitle:[MatrixKitL10n cancel] style:UIAlertActionStyleDefault handler:^(UIAlertAction * action) {
            }]];
            
            [deleteConfirmation addAction:[UIAlertAction actionWithTitle:[MatrixKitL10n delete] style:UIAlertActionStyleDestructive handler:^(UIAlertAction * action) {
                [self.roomDataSource removeEventWithEventId:event.eventId];
            }]];
            
            [self presentViewController:deleteConfirmation animated:YES completion:nil];
            self->currentAlert = deleteConfirmation;
        }];
    };
    
    return deleteMenuItem;
}

- (RoomContextualMenuItem *)editMenuItemWithEvent:(MXEvent*)event
{
    MXWeakify(self);
    
    RoomContextualMenuItem *editMenuItem = [[RoomContextualMenuItem alloc] initWithMenuAction:RoomContextualMenuActionEdit];
    editMenuItem.action = ^{
        MXStrongifyAndReturnIfNil(self);
        [self hideContextualMenuAnimated:YES cancelEventSelection:NO completion:nil];
        [self editEventContentWithId:event.eventId];
        
        // And display the keyboard
        [self.inputToolbarView becomeFirstResponder];
    };
    
    editMenuItem.isEnabled = [self.roomDataSource canEditEventWithId:event.eventId];
    
    return editMenuItem;
}

- (RoomContextualMenuItem *)copyMenuItemWithEvent:(MXEvent*)event andCell:(id<MXKCellRendering>)cell
{
    MXWeakify(self);
    
    RoomContextualMenuItem *copyMenuItem = [[RoomContextualMenuItem alloc] initWithMenuAction:RoomContextualMenuActionCopy];
    copyMenuItem.isEnabled = [self canCopyEvent:event andCell:cell];
    copyMenuItem.action = ^{
        MXStrongifyAndReturnIfNil(self);
        
        [self copyEvent:event inCell:cell];
    };
    
    return copyMenuItem;
}

- (BOOL)canCopyEvent:(MXEvent*)event andCell:(id<MXKCellRendering>)cell
{
    MXKRoomBubbleTableViewCell *roomBubbleTableViewCell = (MXKRoomBubbleTableViewCell *)cell;
    MXKAttachment *attachment = roomBubbleTableViewCell.bubbleData.attachment;
    
    BOOL result = (event.eventType != MXEventTypePollStart && (!attachment || attachment.type != MXKAttachmentTypeSticker));
    
    if (attachment && !BuildSettings.messageDetailsAllowCopyMedia)
    {
        result = NO;
    }
    
    if (result)
    {
        switch (event.eventType) {
            case MXEventTypeRoomMessage:
            {
                NSString *messageType = event.content[@"msgtype"];
                
                if ([messageType isEqualToString:kMXMessageTypeKeyVerificationRequest])
                {
                    result = NO;
                }
                break;
            }
            case MXEventTypeKeyVerificationStart:
            case MXEventTypeKeyVerificationAccept:
            case MXEventTypeKeyVerificationKey:
            case MXEventTypeKeyVerificationMac:
            case MXEventTypeKeyVerificationDone:
            case MXEventTypeKeyVerificationCancel:
                result = NO;
                break;
            case MXEventTypeCustom:
                if ([event.type isEqualToString:kWidgetMatrixEventTypeString]
                    || [event.type isEqualToString:kWidgetModularEventTypeString])
                {
                    Widget *widget = [[Widget alloc] initWithWidgetEvent:event inMatrixSession:self.roomDataSource.mxSession];
                    if ([widget.type isEqualToString:kWidgetTypeJitsiV1] ||
                        [widget.type isEqualToString:kWidgetTypeJitsiV2])
                    {
                        result = NO;
                    }
                }
            default:
                break;
        }
    }
    
    return result;
}

- (void)copyEvent:(MXEvent*)event inCell:(id<MXKCellRendering>)cell
{
    MXKRoomBubbleTableViewCell *roomBubbleTableViewCell = (MXKRoomBubbleTableViewCell *)cell;
    MXKAttachment *attachment = roomBubbleTableViewCell.bubbleData.attachment;
    
    if (!attachment)
    {
        NSArray *components = roomBubbleTableViewCell.bubbleData.bubbleComponents;
        MXKRoomBubbleComponent *selectedComponent;
        for (selectedComponent in components)
        {
            if ([selectedComponent.event.eventId isEqualToString:event.eventId])
            {
                break;
            }
            selectedComponent = nil;
        }
        NSString *textMessage = selectedComponent.textMessage;
        
        if (textMessage)
        {
            MXKPasteboardManager.shared.pasteboard.string = textMessage;
        }
        else
        {
            MXLogDebug(@"[RoomViewController] Contextual menu copy failed. Text is nil for room id/event id: %@/%@", selectedComponent.event.roomId, selectedComponent.event.eventId);
        }
        
        [self hideContextualMenuAnimated:YES];
    }
    else if (attachment.type != MXKAttachmentTypeSticker)
    {
        [self hideContextualMenuAnimated:YES completion:^{
            [self startActivityIndicator];
            
            [attachment copy:^{
                
                [self stopActivityIndicator];
                
            } failure:^(NSError *error) {
                
                [self stopActivityIndicator];
                
                //Alert user
                [self showError:error];
            }];
            
            // Start animation in case of download during attachment preparing
            [roomBubbleTableViewCell startProgressUI];
        }];
    }
}

- (RoomContextualMenuItem *)replyMenuItemWithEvent:(MXEvent*)event
{
    MXWeakify(self);
    
    RoomContextualMenuItem *replyMenuItem = [[RoomContextualMenuItem alloc] initWithMenuAction:RoomContextualMenuActionReply];
    replyMenuItem.isEnabled = [self.roomDataSource canReplyToEventWithId:event.eventId] && !self.voiceMessageController.isRecordingAudio;
    replyMenuItem.action = ^{
        MXStrongifyAndReturnIfNil(self);
        
        [self hideContextualMenuAnimated:YES cancelEventSelection:NO completion:nil];
        [self selectEventWithId:event.eventId inputToolBarSendMode:RoomInputToolbarViewSendModeReply showTimestamp:NO];
        
        // And display the keyboard
        [self.inputToolbarView becomeFirstResponder];
    };
    
    return replyMenuItem;
}

- (RoomContextualMenuItem *)replyInThreadMenuItemWithEvent:(MXEvent*)event
{
    MXWeakify(self);
    
    RoomContextualMenuItem *item = [[RoomContextualMenuItem alloc] initWithMenuAction:RoomContextualMenuActionReplyInThread];
    item.isEnabled = [self.roomDataSource canReplyToEventWithId:event.eventId] && !self.voiceMessageController.isRecordingAudio;
    item.action = ^{
        MXStrongifyAndReturnIfNil(self);
        
        [self hideContextualMenuAnimated:YES cancelEventSelection:NO completion:nil];

        [self openThreadWithId:event.eventId];
    };
    
    return item;
}

- (RoomContextualMenuItem *)moreMenuItemWithEvent:(MXEvent*)event andCell:(id<MXKCellRendering>)cell
{
    MXWeakify(self);
    
    RoomContextualMenuItem *moreMenuItem = [[RoomContextualMenuItem alloc] initWithMenuAction:RoomContextualMenuActionMore];
    moreMenuItem.action = ^{
        MXStrongifyAndReturnIfNil(self);
        [self hideContextualMenuAnimated:YES completion:nil];
        [self showAdditionalActionsMenuForEvent:event inCell:cell animated:YES];
    };
    
    return moreMenuItem;
}

#pragma mark - Threads

- (void)openThreadWithId:(NSString *)threadId
{
    if (self.threadBridgePresenter)
    {
        [self.threadBridgePresenter dismissWithAnimated:YES completion:nil];
        self.threadBridgePresenter = nil;
    }
    
    RoomDisplayConfiguration *configuration = RoomDisplayConfiguration.forThreads;
    RoomCoordinatorBridgePresenterParameters *parameters = [[RoomCoordinatorBridgePresenterParameters alloc] initWithSession:self.mainSession
                                                                                                                      roomId:self.roomDataSource.roomId
                                                                                                                     eventId:nil
                                                                                                                    threadId:threadId
                                                                                                        displayConfiguration:configuration
                                                                                                                 previewData:nil];
    self.threadBridgePresenter = [[RoomCoordinatorBridgePresenter alloc] initWithParameters:parameters];
    self.threadBridgePresenter.delegate = self;
    [self.threadBridgePresenter pushFrom:self.navigationController animated:YES];
}

- (void)highlightEvent:(NSString *)eventId completion:(void (^)(void))completion
{
    NSInteger row = [self.roomDataSource indexOfCellDataWithEventId:eventId];
    if (row == NSNotFound)
    {
        //  event with eventId is not loaded into data source yet, load another data source and display it
        [self startActivityIndicator];
        MXWeakify(self);
        [RoomDataSource loadRoomDataSourceWithRoomId:self.roomDataSource.roomId
                                      initialEventId:eventId
                                            threadId:nil
                                    andMatrixSession:self.roomDataSource.mxSession
                                          onComplete:^(RoomDataSource *roomDataSource) {
            MXStrongifyAndReturnIfNil(self);
            [self stopActivityIndicator];
            roomDataSource.markTimelineInitialEvent = YES;
            [self displayRoom:roomDataSource];
            // Give the data source ownership to the room view controller.
            self.hasRoomDataSourceOwnership = YES;
            if (completion)
            {
                completion();
            }
        }];
        return;
    }
    
    self->customizedRoomDataSource.highlightedEventId = eventId;
    
    NSIndexPath *indexPath = [NSIndexPath indexPathForRow:row inSection:0];
    if ([[self.bubblesTableView indexPathsForVisibleRows] containsObject:indexPath])
    {
        [self.bubblesTableView reloadRowsAtIndexPaths:@[indexPath]
                                     withRowAnimation:UITableViewRowAnimationAutomatic];
    }
    else if ([self.bubblesTableView vc_hasIndexPath:indexPath])
    {
        [self.bubblesTableView scrollToRowAtIndexPath:indexPath
                                     atScrollPosition:UITableViewScrollPositionMiddle
                                             animated:YES];
    }
    if (completion)
    {
        completion();
    }
}

- (void)cancelEventHighlight
{
    //  if data source is highlighting an event, dismiss the highlight when user dragges the table view
    if (customizedRoomDataSource.highlightedEventId)
    {
        NSInteger row = [self.roomDataSource indexOfCellDataWithEventId:customizedRoomDataSource.highlightedEventId];
        if (row == NSNotFound)
        {
            customizedRoomDataSource.highlightedEventId = nil;
            return;
        }
        
        NSIndexPath *indexPath = [NSIndexPath indexPathForRow:row inSection:0];
        if ([[self.bubblesTableView indexPathsForVisibleRows] containsObject:indexPath])
        {
            customizedRoomDataSource.highlightedEventId = nil;
            [self.bubblesTableView reloadRowsAtIndexPaths:@[indexPath]
                                         withRowAnimation:UITableViewRowAnimationAutomatic];
        }
    }
}

- (void)updateThreadListBarButtonBadgeWith:(MXThreadingService *)service
{
    if (!threadListBarButtonItem || !service)
    {
        //  there is no thread list bar button, ignore
        return;
    }
    
    MXThreadNotificationsCount *notificationsCount = [service notificationsCountForRoom:self.roomDataSource.roomId];
    
    if (notificationsCount.numberOfHighlightedThreads > 0)
    {
        threadListBarButtonItem.badgeText = [self threadListBadgeTextFor:notificationsCount.numberOfHighlightedThreads];
        threadListBarButtonItem.badgeBackgroundColor = ThemeService.shared.theme.colors.alert;
    }
    else if (notificationsCount.numberOfNotifiedThreads > 0)
    {
        threadListBarButtonItem.badgeText = [self threadListBadgeTextFor:notificationsCount.numberOfNotifiedThreads];
        threadListBarButtonItem.badgeBackgroundColor = ThemeService.shared.theme.noticeSecondaryColor;
    }
    else
    {
        //  remove badge
        threadListBarButtonItem.badgeText = nil;
    }
}

- (NSString *)threadListBadgeTextFor:(NSUInteger)numberOfThreads
{
    if (numberOfThreads < 100)
    {
        return [NSString stringWithFormat:@"%tu", numberOfThreads];
    }
    else
    {
        return @"···";
    }
}

#pragma mark - RoomContextualMenuViewControllerDelegate

- (void)roomContextualMenuViewControllerDidTapBackgroundOverlay:(RoomContextualMenuViewController *)viewController
{
    [self hideContextualMenuAnimated:YES];
}

#pragma mark - ReactionsMenuViewModelCoordinatorDelegate

- (void)reactionsMenuViewModel:(ReactionsMenuViewModel *)viewModel didAddReaction:(NSString *)reaction forEventId:(NSString *)eventId
{
    MXWeakify(self);
    
    [self hideContextualMenuAnimated:YES completion:^{
        
        [self.roomDataSource addReaction:reaction forEventId:eventId success:^{
            
        } failure:^(NSError *error) {
            MXStrongifyAndReturnIfNil(self);
            
            [self.errorPresenter presentErrorFromViewController:self forError:error animated:YES handler:nil];
        }];
    }];
}

- (void)reactionsMenuViewModel:(ReactionsMenuViewModel *)viewModel didRemoveReaction:(NSString *)reaction forEventId:(NSString *)eventId
{
    MXWeakify(self);
    
    [self hideContextualMenuAnimated:YES completion:^{
        
        [self.roomDataSource removeReaction:reaction forEventId:eventId success:^{
            
        } failure:^(NSError *error) {
            MXStrongifyAndReturnIfNil(self);
            
            [self.errorPresenter presentErrorFromViewController:self forError:error animated:YES handler:nil];
        }];
        
    }];
}

- (void)reactionsMenuViewModelDidTapMoreReactions:(ReactionsMenuViewModel *)viewModel forEventId:(NSString *)eventId
{
    [self hideContextualMenuAnimated:YES];
    
    EmojiPickerCoordinatorBridgePresenter *emojiPickerCoordinatorBridgePresenter = [[EmojiPickerCoordinatorBridgePresenter alloc] initWithSession:self.mainSession roomId:self.roomDataSource.roomId eventId:eventId];
    emojiPickerCoordinatorBridgePresenter.delegate = self;
    
    NSInteger cellRow = [self.roomDataSource indexOfCellDataWithEventId:eventId];
    
    UIView *sourceView;
    CGRect sourceRect = CGRectNull;
    
    if (cellRow >= 0)
    {
        NSIndexPath *cellIndexPath = [NSIndexPath indexPathForRow:cellRow inSection:0];
        UITableViewCell *cell = [self.bubblesTableView cellForRowAtIndexPath:cellIndexPath];
        sourceView = cell;
        
        if ([cell isKindOfClass:[MXKRoomBubbleTableViewCell class]])
        {
            MXKRoomBubbleTableViewCell *roomBubbleTableViewCell = (MXKRoomBubbleTableViewCell*)cell;
            NSInteger bubbleComponentIndex = [roomBubbleTableViewCell.bubbleData bubbleComponentIndexForEventId:eventId];
            sourceRect = [roomBubbleTableViewCell componentFrameInContentViewForIndex:bubbleComponentIndex];
        }
        
    }
    
    [emojiPickerCoordinatorBridgePresenter presentFrom:self sourceView:sourceView sourceRect:sourceRect animated:YES];
    self.emojiPickerCoordinatorBridgePresenter = emojiPickerCoordinatorBridgePresenter;
}

#pragma mark -

- (void)showEditHistoryForEventId:(NSString*)eventId animated:(BOOL)animated
{
    MXEvent *event = [self.roomDataSource eventWithEventId:eventId];
    EditHistoryCoordinatorBridgePresenter *presenter = [[EditHistoryCoordinatorBridgePresenter alloc] initWithSession:self.roomDataSource.mxSession event:event];
    
    presenter.delegate = self;
    [presenter presentFrom:self animated:animated];
    
    self.editHistoryPresenter = presenter;
}

#pragma mark - EditHistoryCoordinatorBridgePresenterDelegate

- (void)editHistoryCoordinatorBridgePresenterDelegateDidComplete:(EditHistoryCoordinatorBridgePresenter *)coordinatorBridgePresenter
{
    [coordinatorBridgePresenter dismissWithAnimated:YES completion:nil];
    self.editHistoryPresenter = nil;
}

#pragma mark - DocumentPickerPresenterDelegate

- (void)documentPickerPresenterWasCancelled:(MXKDocumentPickerPresenter *)presenter
{
    self.documentPickerPresenter = nil;
}

- (void)documentPickerPresenter:(MXKDocumentPickerPresenter *)presenter didPickDocumentsAt:(NSURL *)url
{
    self.documentPickerPresenter = nil;
    
    MXKUTI *fileUTI = [[MXKUTI alloc] initWithLocalFileURL:url];
    NSString *mimeType = fileUTI.mimeType;
    
    if (fileUTI.isImage)
    {
        NSData *imageData = [[NSData alloc] initWithContentsOfURL:url];
        
        [self.roomDataSource sendImage:imageData mimeType:mimeType success:nil failure:^(NSError *error) {
            // Nothing to do. The image is marked as unsent in the room history by the datasource
            MXLogDebug(@"[MXKRoomViewController] sendImage failed.");
        }];
    }
    else if (fileUTI.isVideo)
    {
        [(RoomDataSource*)self.roomDataSource sendVideo:url success:nil failure:^(NSError *error) {
            // Nothing to do. The video is marked as unsent in the room history by the datasource
            MXLogDebug(@"[MXKRoomViewController] sendVideo failed.");
        }];
    }
    else if (fileUTI.isFile)
    {
        [self.roomDataSource sendFile:url mimeType:mimeType success:nil failure:^(NSError *error) {
            // Nothing to do. The file is marked as unsent in the room history by the datasource
            MXLogDebug(@"[MXKRoomViewController] sendFile failed.");
        }];
    }
    else
    {
        MXLogDebug(@"[MXKRoomViewController] File upload using MIME type %@ is not supported.", mimeType);
        
        [self showAlertWithTitle:[VectorL10n fileUploadErrorTitle]
                         message:[VectorL10n fileUploadErrorUnsupportedFileTypeMessage]];
    }
}

#pragma mark - EmojiPickerCoordinatorBridgePresenterDelegate

- (void)emojiPickerCoordinatorBridgePresenter:(EmojiPickerCoordinatorBridgePresenter *)coordinatorBridgePresenter didAddEmoji:(NSString *)emoji forEventId:(NSString *)eventId
{
    MXWeakify(self);
    
    [coordinatorBridgePresenter dismissWithAnimated:YES completion:^{
        [self.roomDataSource addReaction:emoji forEventId:eventId success:^{
            
        } failure:^(NSError *error) {
            MXStrongifyAndReturnIfNil(self);
            
            [self.errorPresenter presentErrorFromViewController:self forError:error animated:YES handler:nil];
        }];
    }];
    self.emojiPickerCoordinatorBridgePresenter = nil;
}

- (void)emojiPickerCoordinatorBridgePresenter:(EmojiPickerCoordinatorBridgePresenter *)coordinatorBridgePresenter didRemoveEmoji:(NSString *)emoji forEventId:(NSString *)eventId
{
    MXWeakify(self);
    
    [coordinatorBridgePresenter dismissWithAnimated:YES completion:^{
        
        [self.roomDataSource removeReaction:emoji forEventId:eventId success:^{
            
        } failure:^(NSError *error) {
            MXStrongifyAndReturnIfNil(self);
            
            [self.errorPresenter presentErrorFromViewController:self forError:error animated:YES handler:nil];
        }];
    }];
    self.emojiPickerCoordinatorBridgePresenter = nil;
}

- (void)emojiPickerCoordinatorBridgePresenterDidCancel:(EmojiPickerCoordinatorBridgePresenter *)coordinatorBridgePresenter
{
    [coordinatorBridgePresenter dismissWithAnimated:YES completion:nil];
    self.emojiPickerCoordinatorBridgePresenter = nil;
}

#pragma mark - ReactionHistoryCoordinatorBridgePresenterDelegate

- (void)reactionHistoryCoordinatorBridgePresenterDelegateDidClose:(ReactionHistoryCoordinatorBridgePresenter *)coordinatorBridgePresenter
{
    [coordinatorBridgePresenter dismissWithAnimated:YES completion:^{
        self.reactionHistoryCoordinatorBridgePresenter = nil;
    }];
}

#pragma mark - CameraPresenterDelegate

- (void)cameraPresenterDidCancel:(CameraPresenter *)cameraPresenter
{
    [cameraPresenter dismissWithAnimated:YES completion:nil];
    self.cameraPresenter = nil;
}

- (void)cameraPresenter:(CameraPresenter *)cameraPresenter didSelectImageData:(NSData *)imageData withUTI:(MXKUTI *)uti
{
    [cameraPresenter dismissWithAnimated:YES completion:nil];
    self.cameraPresenter = nil;
    
    RoomInputToolbarView *roomInputToolbarView = [self inputToolbarViewAsRoomInputToolbarView];
    if (roomInputToolbarView)
    {
        [roomInputToolbarView sendSelectedImage:imageData
                                   withMimeType:uti.mimeType
                             andCompressionMode:MediaCompressionHelper.defaultCompressionMode
                            isPhotoLibraryAsset:NO];
    }
}

- (void)cameraPresenter:(CameraPresenter *)cameraPresenter didSelectVideoAt:(NSURL *)url
{
    [cameraPresenter dismissWithAnimated:YES completion:nil];
    self.cameraPresenter = nil;
    
    AVURLAsset *selectedVideo = [AVURLAsset assetWithURL:url];
    [self sendVideoAsset:selectedVideo isPhotoLibraryAsset:NO];
}

#pragma mark - MediaPickerCoordinatorBridgePresenterDelegate

- (void)mediaPickerCoordinatorBridgePresenterDidCancel:(MediaPickerCoordinatorBridgePresenter *)coordinatorBridgePresenter
{
    [coordinatorBridgePresenter dismissWithAnimated:YES completion:nil];
    self.mediaPickerPresenter = nil;
}

- (void)mediaPickerCoordinatorBridgePresenter:(MediaPickerCoordinatorBridgePresenter *)coordinatorBridgePresenter didSelectImageData:(NSData *)imageData withUTI:(MXKUTI *)uti
{
    [coordinatorBridgePresenter dismissWithAnimated:YES completion:nil];
    self.mediaPickerPresenter = nil;
    
    RoomInputToolbarView *roomInputToolbarView = [self inputToolbarViewAsRoomInputToolbarView];
    if (roomInputToolbarView)
    {
        [roomInputToolbarView sendSelectedImage:imageData
                                   withMimeType:uti.mimeType
                             andCompressionMode:MediaCompressionHelper.defaultCompressionMode
                            isPhotoLibraryAsset:YES];
    }
}

- (void)mediaPickerCoordinatorBridgePresenter:(MediaPickerCoordinatorBridgePresenter *)coordinatorBridgePresenter didSelectVideo:(AVAsset *)videoAsset
{
    [coordinatorBridgePresenter dismissWithAnimated:YES completion:nil];
    self.mediaPickerPresenter = nil;
    
    [self sendVideoAsset:videoAsset isPhotoLibraryAsset:YES];
}

- (void)mediaPickerCoordinatorBridgePresenter:(MediaPickerCoordinatorBridgePresenter *)coordinatorBridgePresenter didSelectAssets:(NSArray<PHAsset *> *)assets
{
    [coordinatorBridgePresenter dismissWithAnimated:YES completion:nil];
    self.mediaPickerPresenter = nil;
    
    RoomInputToolbarView *roomInputToolbarView = [self inputToolbarViewAsRoomInputToolbarView];
    if (roomInputToolbarView)
    {
        // Set a 1080p video conversion preset as compression mode only has an effect on the images.
        [MXSDKOptions sharedInstance].videoConversionPresetName = AVAssetExportPreset1920x1080;
        
        [roomInputToolbarView sendSelectedAssets:assets withCompressionMode:MediaCompressionHelper.defaultCompressionMode];
    }
}

#pragma mark - RoomCreationModalCoordinatorBridgePresenter

- (void)roomCreationModalCoordinatorBridgePresenterDelegateDidComplete:(RoomCreationModalCoordinatorBridgePresenter *)coordinatorBridgePresenter
{
    [coordinatorBridgePresenter dismissWithAnimated:YES completion:nil];
    self.roomCreationModalCoordinatorBridgePresenter = nil;
}

#pragma mark - RoomInfoCoordinatorBridgePresenterDelegate

- (void)roomInfoCoordinatorBridgePresenterDelegateDidComplete:(RoomInfoCoordinatorBridgePresenter *)coordinatorBridgePresenter
{
    [coordinatorBridgePresenter dismissWithAnimated:YES completion:nil];
    self.roomInfoCoordinatorBridgePresenter = nil;
}

- (void)roomInfoCoordinatorBridgePresenter:(RoomInfoCoordinatorBridgePresenter *)coordinatorBridgePresenter didRequestMentionForMember:(MXRoomMember *)member
{
    [self mention:member];
}

- (void)roomInfoCoordinatorBridgePresenterDelegateDidLeaveRoom:(RoomInfoCoordinatorBridgePresenter *)coordinatorBridgePresenter
{
    if (self.delegate)
    {
        [self.delegate roomViewControllerDidLeaveRoom:self];
    }
    else
    {
        [[AppDelegate theDelegate] restoreInitialDisplay:nil];
    }
}

#pragma mark - RemoveJitsiWidgetViewDelegate

- (void)removeJitsiWidgetViewDidCompleteSliding:(RemoveJitsiWidgetView *)view
{
    view.delegate = nil;
    Widget *jitsiWidget = [customizedRoomDataSource jitsiWidget];
    
    [self startActivityIndicator];
    
    //  close the widget
    MXWeakify(self);
    
    [[WidgetManager sharedManager] closeWidget:jitsiWidget.widgetId
                                        inRoom:self.roomDataSource.room
                                       success:^{
        MXStrongifyAndReturnIfNil(self);
        [self stopActivityIndicator];
        //  we can wait for kWidgetManagerDidUpdateWidgetNotification, but we want to be faster
        self.removeJitsiWidgetContainer.hidden = YES;
        self.removeJitsiWidgetView.delegate = nil;
        
        //  end active call if exists
        if ([self isRoomHavingAJitsiCallForWidgetId:jitsiWidget.widgetId])
        {
            [self endActiveJitsiCall];
        }
    } failure:^(NSError *error) {
        MXStrongifyAndReturnIfNil(self);
        [self showJitsiErrorAsAlert:error];
        [self stopActivityIndicator];
    }];
}

#pragma mark - VoiceMessageControllerDelegate

- (void)voiceMessageControllerDidRequestMicrophonePermission:(VoiceMessageController *)voiceMessageController
{
    NSString *message = [MatrixKitL10n microphoneAccessNotGrantedForVoiceMessage:AppInfo.current.displayName];
    
    [MXKTools checkAccessForMediaType:AVMediaTypeAudio
                  manualChangeMessage: message
            showPopUpInViewController:self completionHandler:^(BOOL granted) {
        
    }];
}

- (void)voiceMessageController:(VoiceMessageController *)voiceMessageController
    didRequestSendForFileAtURL:(NSURL *)url
                      duration:(NSUInteger)duration
                       samples:(NSArray<NSNumber *> *)samples
                    completion:(void (^)(BOOL))completion
{
    [self.roomDataSource sendVoiceMessage:url mimeType:nil duration:duration samples:samples success:^(NSString *eventId) {
        MXLogDebug(@"Success with event id %@", eventId);
        completion(YES);
    } failure:^(NSError *error) {
        MXLogError(@"Failed sending voice message");
        completion(NO);
    }];
}

#pragma mark - SpaceDetailPresenterDelegate

- (void)spaceDetailPresenterDidComplete:(SpaceDetailPresenter *)presenter
{
    self.spaceDetailPresenter = nil;
}

- (void)spaceDetailPresenter:(SpaceDetailPresenter *)presenter didOpenSpaceWithId:(NSString *)spaceId
{
    self.spaceDetailPresenter = nil;
    [[LegacyAppDelegate theDelegate] openSpaceWithId:spaceId];
}

- (void)spaceDetailPresenter:(SpaceDetailPresenter *)presenter didJoinSpaceWithId:(NSString *)spaceId
{
    self.spaceDetailPresenter = nil;
    [[LegacyAppDelegate theDelegate] openSpaceWithId:spaceId];
}

#pragma mark - UserSuggestionCoordinatorBridgeDelegate

- (void)userSuggestionCoordinatorBridge:(UserSuggestionCoordinatorBridge *)coordinator
             didRequestMentionForMember:(MXRoomMember *)member
                            textTrigger:(NSString *)textTrigger
{
    if (textTrigger.length) {
        NSString *textMessage = [self.inputToolbarView textMessage];
        textMessage = [textMessage stringByReplacingOccurrencesOfString:textTrigger
                                                             withString:@""
                                                                options:NSBackwardsSearch | NSAnchoredSearch
                                                                  range:NSMakeRange(0, textMessage.length)];
        [self.inputToolbarView setTextMessage:textMessage];
    }
    
    [self mention:member];
}

#pragma mark - RoomCoordinatorBridgePresenterDelegate

- (void)roomCoordinatorBridgePresenterDidLeaveRoom:(RoomCoordinatorBridgePresenter *)bridgePresenter
{
    
}

- (void)roomCoordinatorBridgePresenterDidCancelRoomPreview:(RoomCoordinatorBridgePresenter *)bridgePresenter
{
    
}

- (void)roomCoordinatorBridgePresenter:(RoomCoordinatorBridgePresenter *)bridgePresenter
                   didSelectRoomWithId:(NSString *)roomId
                               eventId:(NSString*)eventId
{
    if (bridgePresenter == self.threadBridgePresenter && [roomId isEqualToString:self.roomDataSource.roomId] && eventId)
    {
        //  thread view wants to highlight an event in the timeline
        //  dismiss thread view first
        MXWeakify(self);
        [self.threadBridgePresenter dismissWithAnimated:YES completion:^{
            MXStrongifyAndReturnIfNil(self);
            
            [self highlightEvent:eventId completion:nil];
        }];
    }
}

- (void)roomCoordinatorBridgePresenterDidDismissInteractively:(RoomCoordinatorBridgePresenter *)bridgePresenter
{
    if (bridgePresenter == self.threadBridgePresenter)
    {
        self.threadBridgePresenter = nil;
    }
}

#pragma mark - ThreadsCoordinatorBridgePresenterDelegate

- (void)threadsCoordinatorBridgePresenterDelegateDidComplete:(ThreadsCoordinatorBridgePresenter *)coordinatorBridgePresenter
{
    self.threadsCoordinatorBridgePresenter = nil;
}

- (void)threadsCoordinatorBridgePresenterDelegateDidSelect:(ThreadsCoordinatorBridgePresenter *)coordinatorBridgePresenter roomId:(NSString *)roomId eventId:(NSString *)eventId
{
    MXWeakify(self);
    [self.threadsCoordinatorBridgePresenter dismissWithAnimated:YES completion:^{
        MXStrongifyAndReturnIfNil(self);
        
        if (eventId)
        {
            [self highlightEvent:eventId completion:nil];
        }
    }];
}

- (void)threadsCoordinatorBridgePresenterDidDismissInteractively:(ThreadsCoordinatorBridgePresenter *)coordinatorBridgePresenter
{
    self.threadsCoordinatorBridgePresenter = nil;
}

#pragma mark - MXThreadingServiceDelegate

- (void)threadingServiceDidUpdateThreads:(MXThreadingService *)service
{
    [self updateThreadListBarButtonBadgeWith:service];
}

@end<|MERGE_RESOLUTION|>--- conflicted
+++ resolved
@@ -1559,10 +1559,10 @@
 
 - (BadgedBarButtonItem *)threadListBarButtonItem
 {
-<<<<<<< HEAD
     UIButton *button = [UIButton new];
+    UIImage *icon = [[UIImage imageNamed:@"threads_icon"] vc_resizedWith:CGSizeMake(24, 24)];
     button.contentEdgeInsets = UIEdgeInsetsMake(4, 8, 4, 8);
-    [button setImage:[UIImage imageNamed:@"room_context_menu_reply_in_thread"]
+    [button setImage:icon
             forState:UIControlStateNormal];
     [button addTarget:self
                action:@selector(onThreadListTapped:)
@@ -1570,15 +1570,6 @@
     button.accessibilityLabel = [VectorL10n roomAccessibilityThreads];
     
     return [[BadgedBarButtonItem alloc] initWithBaseButton:button];
-=======
-    UIImage *icon = [[UIImage imageNamed:@"threads_icon"] vc_resizedWith:CGSizeMake(24, 24)];
-    UIBarButtonItem *item = [[UIBarButtonItem alloc] initWithImage:icon
-                                                             style:UIBarButtonItemStylePlain
-                                                            target:self
-                                                            action:@selector(onThreadListTapped:)];
-    item.accessibilityLabel = [VectorL10n roomAccessibilityThreads];
-    return item;
->>>>>>> db43e86c
 }
 
 - (void)setupRemoveJitsiWidgetRemoveView
@@ -3699,16 +3690,10 @@
                 itemType = EventMenuItemTypeRemove;
             }
             
-<<<<<<< HEAD
-            [actionsMenu addAction:[UIAlertAction actionWithTitle:title
-                                                            style:UIAlertActionStyleDestructive
-                                                          handler:^(UIAlertAction * action) {
-=======
             [self.eventMenuBuilder addItemWithType:itemType
                                             action:[UIAlertAction actionWithTitle:title
                                                                             style:style
                                                                           handler:^(UIAlertAction * action) {
->>>>>>> db43e86c
                 MXStrongifyAndReturnIfNil(self);
                 
                 [self cancelEventSelection];
@@ -3765,16 +3750,10 @@
         
         if (![selectedEvent.sender isEqualToString:self.mainSession.myUserId] && RiotSettings.shared.roomContextualMenuShowReportContentOption)
         {
-<<<<<<< HEAD
-            [actionsMenu addAction:[UIAlertAction actionWithTitle:[VectorL10n roomEventActionReport]
-                                                            style:UIAlertActionStyleDestructive
-                                                          handler:^(UIAlertAction * action) {
-=======
             [self.eventMenuBuilder addItemWithType:EventMenuItemTypeReport
                                             action:[UIAlertAction actionWithTitle:[VectorL10n roomEventActionReport]
                                                                             style:UIAlertActionStyleDestructive
                                                                           handler:^(UIAlertAction * action) {
->>>>>>> db43e86c
                 MXStrongifyAndReturnIfNil(self);
                 
                 [self cancelEventSelection];
