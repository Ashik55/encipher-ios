--- conflicted
+++ resolved
@@ -630,18 +630,8 @@
         hasJitsiCall = NO;
         [self reloadBubblesTable:YES];
     }
-<<<<<<< HEAD
-    
-    // Screen tracking
-    [self.screenTimer start];
-    
-    if (self.showSettingsInitially)
-    {
-        [self showRoomInfoWithInitialSection:RoomInfoSectionSettings animated:NO];
-    }
+    
     self.showSettingsInitially = NO;
-=======
->>>>>>> 9ebd8a48
 }
 
 - (void)viewDidDisappear:(BOOL)animated
