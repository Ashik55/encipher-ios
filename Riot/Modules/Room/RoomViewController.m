--- conflicted
+++ resolved
@@ -2332,30 +2332,7 @@
             if ([self.inputToolbarView isKindOfClass:RoomInputToolbarView.class]) {
                 ((RoomInputToolbarView *) self.inputToolbarView).actionMenuOpened = NO;
             }
-<<<<<<< HEAD
-            
-            // TODO: Init and start voice broadcast
-            MXSession* session = self.roomDataSource.mxSession;
-            [session getOrCreateVoiceBroadcastServiceFor:self.roomDataSource.room completion:^(VoiceBroadcastService *voiceBroadcastService) {
-                if (voiceBroadcastService) {
-                    if ([VoiceBroadcastInfo isStoppedFor:[voiceBroadcastService getState]]) {
-                        [session.voiceBroadcastService startVoiceBroadcastWithSuccess:^(NSString * _Nullable success) {
-                        
-                        } failure:^(NSError * _Nonnull error) {
-                            
-                        }];
-                    } else {
-                        [session.voiceBroadcastService stopVoiceBroadcastWithSuccess:^(NSString * _Nullable success) {
-                            [session tearDownVoiceBroadcastService];
-                        } failure:^(NSError * _Nonnull error) {
-                            
-                        }];
-                    }
-                }
-            }];            
-=======
             [self roomInputToolbarViewDidTapVoiceBroadcast];
->>>>>>> 832505fa
         }]];
     }
     roomInputView.actionsBar.actionItems = actionItems;
