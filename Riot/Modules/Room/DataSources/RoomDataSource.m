--- conflicted
+++ resolved
@@ -464,57 +464,6 @@
                     {
                         threadSummaryView = [[ThreadSummaryView alloc] initWithThread:component.thread];
                         threadSummaryView.delegate = self;
-<<<<<<< HEAD
-
-                        [temporaryViews addObject:threadSummaryView];
-                        [bubbleCell.tmpSubviews addObject:threadSummaryView];
-
-                        threadSummaryView.translatesAutoresizingMaskIntoConstraints = NO;
-
-                        if ([[bubbleCell class] conformsToProtocol:@protocol(BubbleCellThreadSummaryDisplayable)])
-                        {
-                            id<BubbleCellThreadSummaryDisplayable> threadSummaryDisplayable = (id<BubbleCellThreadSummaryDisplayable>)bubbleCell;
-
-                            [threadSummaryDisplayable addThreadSummaryView:threadSummaryView];
-                        }
-                        else
-                        {
-                            [bubbleCell.contentView addSubview:threadSummaryView];
-
-                            CGFloat leftMargin = RoomBubbleCellLayout.reactionsViewLeftMargin;
-                            if (roomBubbleCellData.containsBubbleComponentWithEncryptionBadge)
-                            {
-                                leftMargin+= RoomBubbleCellLayout.encryptedContentLeftMargin;
-                            }
-
-                            // The top constraint may need to include the URL preview view or reactions view
-                            NSLayoutConstraint *topConstraint;
-                            if (reactionsView)
-                            {
-                                topConstraint = [threadSummaryView.topAnchor constraintEqualToAnchor:reactionsView.bottomAnchor
-                                                                                constant:RoomBubbleCellLayout.threadSummaryViewTopMargin];
-                            }
-                            else if (urlPreviewView)
-                            {
-                                topConstraint = [threadSummaryView.topAnchor constraintEqualToAnchor:urlPreviewView.bottomAnchor
-                                                                                constant:RoomBubbleCellLayout.threadSummaryViewTopMargin];
-                            }
-                            else
-                            {
-                                topConstraint = [threadSummaryView.topAnchor constraintEqualToAnchor:threadSummaryView.superview.topAnchor
-                                                                                constant:bottomPositionY + RoomBubbleCellLayout.threadSummaryViewTopMargin];
-                            }
-
-                            // Set constraints for the summary view
-                            [NSLayoutConstraint activateConstraints: @[
-                                [threadSummaryView.leadingAnchor constraintEqualToAnchor:threadSummaryView.superview.leadingAnchor
-                                                                    constant:leftMargin],
-                                topConstraint,
-                                [threadSummaryView.heightAnchor constraintEqualToConstant:[ThreadSummaryView contentViewHeightForThread:component.thread fitting:cellData.maxTextViewWidth]],
-                                [threadSummaryView.trailingAnchor constraintLessThanOrEqualToAnchor:threadSummaryView.superview.trailingAnchor constant:-RoomBubbleCellLayout.reactionsViewRightMargin]
-                            ]];
-                        }
-=======
                         threadSummaryView.tag = index;
                         
                         [temporaryViews addObject:threadSummaryView];
@@ -525,7 +474,6 @@
                                                    cellData:cellData
                                        contentViewPositionY:bottomPositionY
                                         upperDecorationView:upperDecorationView];
->>>>>>> 6ee10b5f
                     }
                     
                     MXKReceiptSendersContainer* avatarsContainer;
