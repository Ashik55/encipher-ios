--- conflicted
+++ resolved
@@ -15,11 +15,7 @@
 //
 
 import Foundation
-<<<<<<< HEAD
-import MatrixKit
 import Reusable
-=======
->>>>>>> 1f918c92
 
 enum ThreadRoomTitleViewMode {
     case allThreads
