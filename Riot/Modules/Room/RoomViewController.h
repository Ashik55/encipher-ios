/*
 Copyright 2014 OpenMarket Ltd
 Copyright 2017 Vector Creations Ltd
 
 Licensed under the Apache License, Version 2.0 (the "License");
 you may not use this file except in compliance with the License.
 You may obtain a copy of the License at
 
 http://www.apache.org/licenses/LICENSE-2.0
 
 Unless required by applicable law or agreed to in writing, software
 distributed under the License is distributed on an "AS IS" BASIS,
 WITHOUT WARRANTIES OR CONDITIONS OF ANY KIND, either express or implied.
 See the License for the specific language governing permissions and
 limitations under the License.
 */

#import <MatrixKit/MatrixKit.h>

#import "RoomTitleView.h"

#import "RoomPreviewData.h"

#import "RoomParticipantsViewController.h"

#import "ContactsTableViewController.h"

#import "UIViewController+RiotSearch.h"

/**
 Notification string used to indicate call tile tapped in a room. Notification object will be the `RoomBubbleCellData` object.
 */
<<<<<<< HEAD
extern NSString *const kRoomCallTileTapped;
=======
extern NSNotificationName const RoomCallTileTappedNotification;
>>>>>>> 9f117560

@interface RoomViewController : MXKRoomViewController

// The preview header
@property (weak, nonatomic) IBOutlet UIView *previewHeaderContainer;
@property (weak, nonatomic) IBOutlet NSLayoutConstraint *previewHeaderContainerHeightConstraint;

// The jump to last unread banner
@property (weak, nonatomic) IBOutlet UIView *jumpToLastUnreadBannerContainer;
@property (weak, nonatomic) IBOutlet NSLayoutConstraint *jumpToLastUnreadBannerContainerTopConstraint;
@property (weak, nonatomic) IBOutlet UIImageView *jumpToLastUnreadImageView;
@property (weak, nonatomic) IBOutlet UIButton *jumpToLastUnreadButton;
@property (weak, nonatomic) IBOutlet UILabel *jumpToLastUnreadLabel;
@property (weak, nonatomic) IBOutlet UIButton *resetReadMarkerButton;
@property (weak, nonatomic) IBOutlet UIView *jumpToLastUnreadBannerSeparatorView;

/**
 Preview data for a room invitation received by email, or a link to a room.
 */
@property (nonatomic, readonly) RoomPreviewData *roomPreviewData;

/**
 Tell whether a badge must be added next to the chevron (back button) showing number of unread rooms.
 YES by default.
 */
@property (nonatomic) BOOL showMissedDiscussionsBadge;

/**
 Display the preview of a room that is unknown for the user.

 This room can come from an email invitation link or a simple link to a room.

 @param roomPreviewData the data for the room preview.
 */
- (void)displayRoomPreview:(RoomPreviewData*)roomPreviewData;

/**
 Action used to handle some buttons.
 */
- (IBAction)onButtonPressed:(id)sender;

@end
<|MERGE_RESOLUTION|>--- conflicted
+++ resolved
@@ -30,11 +30,7 @@
 /**
  Notification string used to indicate call tile tapped in a room. Notification object will be the `RoomBubbleCellData` object.
  */
-<<<<<<< HEAD
-extern NSString *const kRoomCallTileTapped;
-=======
 extern NSNotificationName const RoomCallTileTappedNotification;
->>>>>>> 9f117560
 
 @interface RoomViewController : MXKRoomViewController
 
