--- conflicted
+++ resolved
@@ -2116,11 +2116,7 @@
                         description:description
                            threadId:self.threadId
                           localEcho:&localEchoEvent
-<<<<<<< HEAD
-                          assetType:MXEventAssetTypeGeneric
-=======
                           assetType:coordinateType
->>>>>>> e1f53b07
                             success:success failure:failure];
     
     if (localEchoEvent)
