// File created from FlowTemplate
// $ createRootCoordinator.sh TabBar TabBar
/*
 Copyright 2020 New Vector Ltd
 
 Licensed under the Apache License, Version 2.0 (the "License");
 you may not use this file except in compliance with the License.
 You may obtain a copy of the License at
 
 http://www.apache.org/licenses/LICENSE-2.0
 
 Unless required by applicable law or agreed to in writing, software
 distributed under the License is distributed on an "AS IS" BASIS,
 WITHOUT WARRANTIES OR CONDITIONS OF ANY KIND, either express or implied.
 See the License for the specific language governing permissions and
 limitations under the License.
 */

import UIKit

@objcMembers
final class TabBarCoordinator: NSObject, TabBarCoordinatorType {
    
    // MARK: - Properties
    
    // MARK: Private
    
    private let parameters: TabBarCoordinatorParameters
    private let activityIndicatorPresenter: ActivityIndicatorPresenterType
    
    // Indicate if the Coordinator has started once
    private var hasStartedOnce: Bool {
        return self.masterTabBarController != nil
    }
    
    // TODO: Move MasterTabBarController navigation code here
    // and if possible use a simple: `private let tabBarController: UITabBarController`
    private var masterTabBarController: MasterTabBarController!
    
    // TODO: Embed UINavigationController in each tab like recommended by Apple and remove these properties. UITabBarViewController shoud not be embed in a UINavigationController (https://github.com/vector-im/riot-ios/issues/3086).
    private let navigationRouter: NavigationRouterType
    private let masterNavigationController: UINavigationController
    
    private var currentSpaceId: String?
    
    private weak var versionCheckCoordinator: VersionCheckCoordinator?
    
    private var currentMatrixSession: MXSession? {
        return parameters.userSessionsService.mainUserSession?.matrixSession
    }
    
    private var isTabBarControllerTopMostController: Bool {
        return self.navigationRouter.modules.last is MasterTabBarController
    }
    
    // MARK: Public

    // Must be used only internally
    var childCoordinators: [Coordinator] = []
    
    weak var delegate: TabBarCoordinatorDelegate?
    
    weak var splitViewMasterPresentableDelegate: SplitViewMasterPresentableDelegate?
    
    // MARK: - Setup
        
    init(parameters: TabBarCoordinatorParameters) {
        self.parameters = parameters
        
        let masterNavigationController = RiotNavigationController()
        self.navigationRouter = NavigationRouter(navigationController: masterNavigationController)
        self.masterNavigationController = masterNavigationController
        self.activityIndicatorPresenter = ActivityIndicatorPresenter()
    }
    
    // MARK: - Public methods
    
    func start() {
        self.start(with: nil)
    }
        
    func start(with spaceId: String?) {
                
        // If start has been done once do not setup view controllers again
        if self.hasStartedOnce == false {
            let masterTabBarController = self.createMasterTabBarController()
            masterTabBarController.masterTabBarDelegate = self
            self.masterTabBarController = masterTabBarController
            self.navigationRouter.setRootModule(masterTabBarController)
            
            // Add existing Matrix sessions if any
            for userSession in self.parameters.userSessionsService.userSessions {
                self.addMatrixSessionToMasterTabBarController(userSession.matrixSession)
            }
            
            if BuildSettings.enableSideMenu {
                self.setupSideMenuGestures()
            }
            
            self.registerUserSessionsServiceNotifications()
            self.registerSessionChange()
            
            self.updateMasterTabBarController(with: spaceId, forceReload: true)
        } else {            
            self.updateMasterTabBarController(with: spaceId)
        }
        
        self.currentSpaceId = spaceId
    }
    
    func toPresentable() -> UIViewController {
        return self.navigationRouter.toPresentable()
    }
    
    func releaseSelectedItems() {
        self.masterTabBarController.releaseSelectedItem()
    }
    
    func popToHome(animated: Bool, completion: (() -> Void)?) {
        
        // Force back to the main screen if this is not the one that is displayed
        if masterTabBarController != masterNavigationController.visibleViewController {
            
            // Listen to the masterNavigationController changes
            // We need to be sure that masterTabBarController is back to the screen
            
            let didPopToHome: (() -> Void) = {
                
                // For unknown reason, the navigation bar is not restored correctly by [popToViewController:animated:]
                // when a ViewController has hidden it (see MXKAttachmentsViewController).
                // Patch: restore navigation bar by default here.
                self.masterNavigationController.isNavigationBarHidden = false

                // Release the current selected item (room/contact/...).
                self.masterTabBarController.releaseSelectedItem()
                
                // Select home tab
                self.masterTabBarController.selectTab(at: .home)
                
                completion?()
            }

            // If MasterTabBarController is not visible because there is a modal above it
            // but still the top view controller of navigation controller
            if self.isTabBarControllerTopMostController {
                didPopToHome()
            } else {
                // Otherwise MasterTabBarController is not the top controller of the navigation controller
                
                // Waiting for `self.navigationRouter` popping to MasterTabBarController
                var token: NSObjectProtocol?
                token = NotificationCenter.default.addObserver(forName: NavigationRouter.didPopModule, object: self.navigationRouter, queue: OperationQueue.main) { [weak self] (notification) in
                    
                    guard let self = self else {
                        return
                    }
                    
                    // If MasterTabBarController is now the top most controller in navigation controller stack call the completion
                    if self.isTabBarControllerTopMostController {
                        
                        didPopToHome()
                        
                        if let token = token {
                            NotificationCenter.default.removeObserver(token)
                        }
                    }
                }
                
                // Pop to root view controller
                self.navigationRouter.popToRootModule(animated: animated)
            }
        } else {
            // Tab bar controller is already visible
            // Select the Home tab
            masterTabBarController.selectTab(at: .home)
            completion?()
        }
    }
    
    // MARK: - SplitViewMasterPresentable
    
    var selectedNavigationRouter: NavigationRouterType? {
        return self.navigationRouter
    }
    
    // MARK: - Private methods
    
    private func createMasterTabBarController() -> MasterTabBarController {
        let tabBarController = MasterTabBarController()
        
        if BuildSettings.enableSideMenu {
            let sideMenuBarButtonItem: MXKBarButtonItem = MXKBarButtonItem(image: Asset.Images.sideMenuIcon.image, style: .plain) { [weak self] in
                self?.showSideMenu()
            }
            sideMenuBarButtonItem.accessibilityLabel = VectorL10n.sideMenuRevealActionAccessibilityLabel
            
            tabBarController.navigationItem.leftBarButtonItem = sideMenuBarButtonItem
        } else {
            let settingsBarButtonItem: MXKBarButtonItem = MXKBarButtonItem(image: Asset.Images.settingsIcon.image, style: .plain) { [weak self] in
                self?.showSettings()
            }
            settingsBarButtonItem.accessibilityLabel = VectorL10n.settingsTitle
            
            tabBarController.navigationItem.leftBarButtonItem = settingsBarButtonItem
        }
        
        let searchBarButtonItem: MXKBarButtonItem = MXKBarButtonItem(image: Asset.Images.searchIcon.image, style: .plain) { [weak self] in
            self?.showUnifiedSearch()
        }
        searchBarButtonItem.accessibilityLabel = VectorL10n.searchDefaultPlaceholder
        
        tabBarController.navigationItem.rightBarButtonItem = searchBarButtonItem    
        
        return tabBarController
    }
    
    private func createVersionCheckCoordinator(withRootViewController rootViewController: UIViewController, bannerPresentrer: BannerPresentationProtocol) -> VersionCheckCoordinator {
        let versionCheckCoordinator = VersionCheckCoordinator(rootViewController: rootViewController,
                                                              bannerPresenter: bannerPresentrer,
                                                              themeService: ThemeService.shared()) 
        return versionCheckCoordinator
    }
    
    private func createHomeViewController() -> HomeViewControllerWithBannerWrapperViewController {
        let homeViewController: HomeViewController = HomeViewController.instantiate()
        homeViewController.tabBarItem.tag = Int(TABBAR_HOME_INDEX)
        homeViewController.tabBarItem.image = homeViewController.tabBarItem.image
        homeViewController.accessibilityLabel = VectorL10n.titleHome
        
        let wrapperViewController = HomeViewControllerWithBannerWrapperViewController(viewController: homeViewController)        
        return wrapperViewController
    }
    
    private func createFavouritesViewController() -> FavouritesViewController {
        let favouritesViewController: FavouritesViewController = FavouritesViewController.instantiate()
        favouritesViewController.tabBarItem.tag = Int(TABBAR_FAVOURITES_INDEX)
        favouritesViewController.accessibilityLabel = VectorL10n.titleFavourites
        return favouritesViewController
    }
    
    private func createPeopleViewController() -> PeopleViewController {
        let peopleViewController: PeopleViewController = PeopleViewController.instantiate()
        peopleViewController.tabBarItem.tag = Int(TABBAR_PEOPLE_INDEX)
        peopleViewController.accessibilityLabel = VectorL10n.titlePeople
        return peopleViewController
    }
    
    private func createRoomsViewController() -> RoomsViewController {
        let roomsViewController: RoomsViewController = RoomsViewController.instantiate()
        roomsViewController.tabBarItem.tag = Int(TABBAR_ROOMS_INDEX)
        roomsViewController.accessibilityLabel = VectorL10n.titleRooms
        return roomsViewController
    }
    
    private func createGroupsViewController() -> GroupsViewController {
        let groupsViewController: GroupsViewController = GroupsViewController.instantiate()
        groupsViewController.tabBarItem.tag = Int(TABBAR_GROUPS_INDEX)
        groupsViewController.accessibilityLabel = VectorL10n.titleGroups
        return groupsViewController
    }
    
    private func createUnifiedSearchController() -> UnifiedSearchViewController {
        
        let viewController: UnifiedSearchViewController = UnifiedSearchViewController.instantiate()
        viewController.loadViewIfNeeded()
        
        for userSession in self.parameters.userSessionsService.userSessions {
            viewController.addMatrixSession(userSession.matrixSession)
        }
        
        return viewController
    }
    
    private func createSettingsViewController() -> SettingsViewController {
        let viewController: SettingsViewController = SettingsViewController.instantiate()
        viewController.loadViewIfNeeded()
        return viewController
    }
    
    private func setupSideMenuGestures() {
        let gesture = self.parameters.appNavigator.sideMenu.addScreenEdgePanGesturesToPresent(to: masterTabBarController.view)
        gesture.delegate = self
    }
    
    private func updateMasterTabBarController(with spaceId: String?, forceReload: Bool = false) {
        
        guard forceReload || spaceId != self.currentSpaceId else { return }
                
        self.updateTabControllers(for: self.masterTabBarController, showCommunities: spaceId == nil)
        self.masterTabBarController.filterRooms(withParentId: spaceId, inMatrixSession: self.currentMatrixSession)
    }
    
    // TODO: Avoid to reinstantiate controllers everytime
    private func updateTabControllers(for tabBarController: MasterTabBarController, showCommunities: Bool) {
        var viewControllers: [UIViewController] = []
          
        let homeViewController = self.createHomeViewController()
        
        viewControllers.append(homeViewController)
        
        if let existingVersionCheckCoordinator = self.versionCheckCoordinator {
            self.remove(childCoordinator: existingVersionCheckCoordinator)
        }
        
        if let masterTabBarController = self.masterTabBarController {
            
            let versionCheckCoordinator = self.createVersionCheckCoordinator(withRootViewController: masterTabBarController, bannerPresentrer: homeViewController)
            versionCheckCoordinator.start()
            self.add(childCoordinator: versionCheckCoordinator)
            
            self.versionCheckCoordinator = versionCheckCoordinator
        }
        
        if RiotSettings.shared.homeScreenShowFavouritesTab {
            let favouritesViewController = self.createFavouritesViewController()
            viewControllers.append(favouritesViewController)
        }
        
        if RiotSettings.shared.homeScreenShowPeopleTab {
            let peopleViewController = self.createPeopleViewController()
            viewControllers.append(peopleViewController)
        }
        
        if RiotSettings.shared.homeScreenShowRoomsTab {
            let roomsViewController = self.createRoomsViewController()
            viewControllers.append(roomsViewController)
        }
        
        if RiotSettings.shared.homeScreenShowCommunitiesTab && !(self.currentMatrixSession?.groups().isEmpty ?? false) && showCommunities {
            let groupsViewController = self.createGroupsViewController()
            viewControllers.append(groupsViewController)
        }
        
        tabBarController.updateViewControllers(viewControllers)
    }
    
    // MARK: Navigation
    
    private func showSideMenu() {
        self.parameters.appNavigator.sideMenu.show(from: self.masterTabBarController, animated: true)
    }
    
    private func dismissSideMenu(animated: Bool) {
        self.parameters.appNavigator.sideMenu.dismiss(animated: animated)
    }
    
    // FIXME: Should be displayed per tab.
    private func showSettings() {
        let viewController = self.createSettingsViewController()
        
        self.navigationRouter.push(viewController, animated: true, popCompletion: nil)
    }
    
    // FIXME: Should be displayed per tab.
    private func showUnifiedSearch() {
        let viewController = self.createUnifiedSearchController()
        
        self.navigationRouter.push(viewController, animated: true, popCompletion: nil)
    }
    
    // FIXME: Should be displayed from a tab.
    private func showContactDetails(with contact: MXKContact, presentationParameters: ScreenPresentationParameters) {
        
        let coordinatorParameters = ContactDetailsCoordinatorParameters(contact: contact)
        let coordinator = ContactDetailsCoordinator(parameters: coordinatorParameters)
        coordinator.start()
        self.add(childCoordinator: coordinator)
        
        self.showSplitViewDetails(with: coordinator, stackedOnSplitViewDetail: presentationParameters.stackAboveVisibleViews) { [weak self] in
            self?.remove(childCoordinator: coordinator)
        }
    }
    
    // FIXME: Should be displayed from a tab.
    private func showGroupDetails(with group: MXGroup, for matrixSession: MXSession, presentationParameters: ScreenPresentationParameters) {
        let coordinatorParameters = GroupDetailsCoordinatorParameters(session: matrixSession, group: group)
        let coordinator = GroupDetailsCoordinator(parameters: coordinatorParameters)
        coordinator.start()
        self.add(childCoordinator: coordinator)
        
        self.showSplitViewDetails(with: coordinator, stackedOnSplitViewDetail: presentationParameters.stackAboveVisibleViews) { [weak self] in
            self?.remove(childCoordinator: coordinator)
        }
    }
    
    private func showRoom(withId roomId: String, eventId: String? = nil) {
        
        guard let matrixSession = self.parameters.userSessionsService.mainUserSession?.matrixSession else {
            return
        }
        
        self.showRoom(with: roomId, eventId: eventId, matrixSession: matrixSession)
    }
    
    private func showRoom(withNavigationParameters roomNavigationParameters: RoomNavigationParameters, completion: (() -> Void)?) {
        
        if let threadParameters = roomNavigationParameters.threadParameters, threadParameters.stackRoomScreen {
            showRoomAndThread(with: roomNavigationParameters,
                              completion: completion)
        } else {
            let threadId = roomNavigationParameters.threadParameters?.threadId
            let displayConfig: RoomDisplayConfiguration
            if threadId != nil {
                displayConfig = .forThreads
            } else {
                displayConfig = .default
            }
            let roomCoordinatorParameters = RoomCoordinatorParameters(navigationRouterStore: NavigationRouterStore.shared,
                                                                      session: roomNavigationParameters.mxSession,
                                                                      parentSpaceId: self.currentSpaceId,
                                                                      roomId: roomNavigationParameters.roomId,
                                                                      eventId: roomNavigationParameters.eventId,
                                                                      threadId: threadId,
                                                                      displayConfiguration: displayConfig)
            
            self.showRoom(with: roomCoordinatorParameters,
                          stackOnSplitViewDetail: roomNavigationParameters.presentationParameters.stackAboveVisibleViews,
                          completion: completion)
        }
    }
        
    private func showRoom(with roomId: String, eventId: String?, matrixSession: MXSession, completion: (() -> Void)? = nil) {
        
        // RoomCoordinator will be presented by the split view.
        // As we don't know which navigation controller instance will be used,
        // give the NavigationRouterStore instance and let it find the associated navigation controller
        let roomCoordinatorParameters = RoomCoordinatorParameters(navigationRouterStore: NavigationRouterStore.shared, session: matrixSession, parentSpaceId: self.currentSpaceId, roomId: roomId, eventId: eventId)
        
        self.showRoom(with: roomCoordinatorParameters, completion: completion)
    }
    
    private func showRoomPreview(with previewData: RoomPreviewData) {
                
        // RoomCoordinator will be presented by the split view
        // We don't which navigation controller instance will be used
        // Give the NavigationRouterStore instance and let it find the associated navigation controller if needed
        let roomCoordinatorParameters = RoomCoordinatorParameters(navigationRouterStore: NavigationRouterStore.shared, parentSpaceId: self.currentSpaceId, previewData: previewData)
        
        self.showRoom(with: roomCoordinatorParameters)
    }
    
    private func showRoomPreview(withNavigationParameters roomPreviewNavigationParameters: RoomPreviewNavigationParameters, completion: (() -> Void)?) {
        
        let roomCoordinatorParameters = RoomCoordinatorParameters(navigationRouterStore: NavigationRouterStore.shared,
                                                                  parentSpaceId: self.currentSpaceId, previewData: roomPreviewNavigationParameters.previewData)
        
        self.showRoom(with: roomCoordinatorParameters,
                      stackOnSplitViewDetail: roomPreviewNavigationParameters.presentationParameters.stackAboveVisibleViews,
                      completion: completion)
    }
    
    private func showRoom(with parameters: RoomCoordinatorParameters,
                          stackOnSplitViewDetail: Bool = false,
                          completion: (() -> Void)? = nil) {
        
        //  try to find the desired room screen in the stack
        if let roomCoordinator = self.splitViewMasterPresentableDelegate?.detailModules.last(where: { presentable in
            guard let roomCoordinator = presentable as? RoomCoordinatorProtocol else {
                return false
            }
            return roomCoordinator.roomId == parameters.roomId
                && roomCoordinator.threadId == parameters.threadId
                && roomCoordinator.mxSession == parameters.session
        }) as? RoomCoordinatorProtocol {
            self.splitViewMasterPresentableDelegate?.splitViewMasterPresentable(self, wantsToPopTo: roomCoordinator)
            //  go to a specific event if provided
            if let eventId = parameters.eventId {
                roomCoordinator.start(withEventId: eventId, completion: completion)
            } else {
                completion?()
            }
            return
        }
                        
        let coordinator = RoomCoordinator(parameters: parameters)
        coordinator.delegate = self
        coordinator.start(withCompletion: completion)
        self.add(childCoordinator: coordinator)
        
        self.showSplitViewDetails(with: coordinator, stackedOnSplitViewDetail: stackOnSplitViewDetail) { [weak self] in
            // NOTE: The RoomDataSource releasing is handled in SplitViewCoordinator
            self?.remove(childCoordinator: coordinator)
        }
    }

    private func showRoomAndThread(with roomNavigationParameters: RoomNavigationParameters,
                                   completion: (() -> Void)? = nil) {
        self.activityIndicatorPresenter.presentActivityIndicator(on: toPresentable().view, animated: false)
        let dispatchGroup = DispatchGroup()

        //  create room coordinator
        let roomCoordinatorParameters = RoomCoordinatorParameters(navigationRouterStore: NavigationRouterStore.shared,
                                                                  session: roomNavigationParameters.mxSession,
                                                                  parentSpaceId: self.currentSpaceId,
                                                                  roomId: roomNavigationParameters.roomId,
                                                                  eventId: nil,
                                                                  threadId: nil)

        dispatchGroup.enter()
        let roomCoordinator = RoomCoordinator(parameters: roomCoordinatorParameters)
        roomCoordinator.delegate = self
        roomCoordinator.start {
            dispatchGroup.leave()
        }
        self.add(childCoordinator: roomCoordinator)

        //  create thread coordinator
        let threadCoordinatorParameters = RoomCoordinatorParameters(navigationRouterStore: NavigationRouterStore.shared,
                                                                    session: roomNavigationParameters.mxSession,
                                                                    parentSpaceId: self.currentSpaceId,
                                                                    roomId: roomNavigationParameters.roomId,
                                                                    eventId: roomNavigationParameters.eventId,
                                                                    threadId: roomNavigationParameters.threadParameters?.threadId,
                                                                    displayConfiguration: .forThreads)

        dispatchGroup.enter()
        let threadCoordinator = RoomCoordinator(parameters: threadCoordinatorParameters)
        threadCoordinator.delegate = self
        threadCoordinator.start {
            dispatchGroup.leave()
        }
        self.add(childCoordinator: threadCoordinator)

        dispatchGroup.notify(queue: .main) { [weak self] in
            guard let self = self else { return }
            let modules: [NavigationModule] = [
                NavigationModule(presentable: roomCoordinator, popCompletion: { [weak self] in
                    // NOTE: The RoomDataSource releasing is handled in SplitViewCoordinator
                    self?.remove(childCoordinator: roomCoordinator)
                }),
                NavigationModule(presentable: threadCoordinator, popCompletion: { [weak self] in
                    // NOTE: The RoomDataSource releasing is handled in SplitViewCoordinator
                    self?.remove(childCoordinator: threadCoordinator)
                })
            ]

            self.showSplitViewDetails(with: modules,
                                      stack: roomNavigationParameters.presentationParameters.stackAboveVisibleViews)

            self.activityIndicatorPresenter.removeCurrentActivityIndicator(animated: true)
        }
    }
    
    // MARK: Split view
    
    /// If the split view is collapsed (one column visible) it will push the Presentable on the primary navigation controller, otherwise it will show the Presentable as the secondary view of the split view.
    private func replaceSplitViewDetails(with presentable: Presentable, popCompletion: (() -> Void)? = nil) {
        self.splitViewMasterPresentableDelegate?.splitViewMasterPresentable(self, wantsToReplaceDetailWith: presentable, popCompletion: popCompletion)
    }
    
    /// If the split view is collapsed (one column visible) it will push the Presentable on the primary navigation controller, otherwise it will show the Presentable as the secondary view of the split view on top of existing views.
    private func stackSplitViewDetails(with presentable: Presentable, popCompletion: (() -> Void)? = nil) {
        self.splitViewMasterPresentableDelegate?.splitViewMasterPresentable(self, wantsToStack: presentable, popCompletion: popCompletion)
    }
    
    private func showSplitViewDetails(with presentable: Presentable, stackedOnSplitViewDetail: Bool, popCompletion: (() -> Void)? = nil) {
        
        if stackedOnSplitViewDetail {
            self.stackSplitViewDetails(with: presentable, popCompletion: popCompletion)
        } else {
            self.replaceSplitViewDetails(with: presentable, popCompletion: popCompletion)
        }
    }
    
    private func showSplitViewDetails(with modules: [NavigationModule], stack: Bool) {
        if stack {
            self.splitViewMasterPresentableDelegate?.splitViewMasterPresentable(self, wantsToStack: modules)
        } else {
            self.splitViewMasterPresentableDelegate?.splitViewMasterPresentable(self, wantsToReplaceDetailsWith: modules)
        }
    }
    
    private func resetSplitViewDetails() {
        self.splitViewMasterPresentableDelegate?.splitViewMasterPresentableWantsToResetDetail(self)
    }
    
    @available(iOS 14.0, *)
    private func presentAnalyticsPrompt(with session: MXSession) {
        let parameters = AnalyticsPromptCoordinatorParameters(session: session)
        let coordinator = AnalyticsPromptCoordinator(parameters: parameters)
        
        coordinator.completion = { [weak self, weak coordinator] in
            guard let self = self, let coordinator = coordinator else { return }
            
            self.navigationRouter.dismissModule(animated: true, completion: nil)
            self.remove(childCoordinator: coordinator)
        }
        
        add(childCoordinator: coordinator)
        
        navigationRouter.present(coordinator, animated: true)
        coordinator.start()
    }
    
    // MARK: UserSessions management
    
    private func registerUserSessionsServiceNotifications() {
        
        // Listen only notifications from the current UserSessionsService instance
        let userSessionService = self.parameters.userSessionsService
        
        NotificationCenter.default.addObserver(self, selector: #selector(userSessionsServiceDidAddUserSession(_:)), name: UserSessionsService.didAddUserSession, object: userSessionService)
        
        NotificationCenter.default.addObserver(self, selector: #selector(userSessionsServiceWillRemoveUserSession(_:)), name: UserSessionsService.willRemoveUserSession, object: userSessionService)
    }
    
    @objc private func userSessionsServiceDidAddUserSession(_ notification: Notification) {
        guard let userSession = notification.userInfo?[UserSessionsService.NotificationUserInfoKey.userSession] as? UserSession else {
            return
        }
        
        self.addMatrixSessionToMasterTabBarController(userSession.matrixSession)
        
        if let matrixSession = self.currentMatrixSession, matrixSession.groups().isEmpty {
            self.masterTabBarController.removeTab(at: .groups)
        }
    }
    
    @objc private func userSessionsServiceWillRemoveUserSession(_ notification: Notification) {
        guard let userSession = notification.userInfo?[UserSessionsService.NotificationUserInfoKey.userSession] as? UserSession else {
            return
        }
        
        self.removeMatrixSessionFromMasterTabBarController(userSession.matrixSession)
    }
    
    // TODO: Remove Matrix session handling from the view controller
    private func addMatrixSessionToMasterTabBarController(_ matrixSession: MXSession) {
        MXLog.debug("[TabBarCoordinator] masterTabBarController.addMatrixSession")
        self.masterTabBarController.addMatrixSession(matrixSession)
    }
    
    // TODO: Remove Matrix session handling from the view controller
    private func removeMatrixSessionFromMasterTabBarController(_ matrixSession: MXSession) {
        MXLog.debug("[TabBarCoordinator] masterTabBarController.removeMatrixSession")
        self.masterTabBarController.removeMatrixSession(matrixSession)
    }
    
    private func registerSessionChange() {
        NotificationCenter.default.addObserver(self, selector: #selector(sessionDidSync(_:)), name: NSNotification.Name.mxSessionDidSync, object: nil)
    }
    
    @objc private func sessionDidSync(_ notification: Notification) {
        if self.currentMatrixSession?.groups().isEmpty ?? true {
            self.masterTabBarController.removeTab(at: .groups)
        }
        
        if let session = notification.object as? MXSession {
            showCoachMessageIfNeeded(with: session)
        }
    }
    
    // MARK: Coach Message
    
    private var windowOverlay: WindowOverlayPresenter?

    func showCoachMessageIfNeeded(with session: MXSession) {
        if !RiotSettings.shared.slideMenuRoomsCoachMessageHasBeenDisplayed {
            let isAuthenticated = MXKAccountManager.shared().activeAccounts.first != nil || MXKAccountManager.shared().accounts.first?.isSoftLogout == false

            if isAuthenticated, let spaceService = session.spaceService {
                if spaceService.isInitialised && !spaceService.rootSpaceSummaries.isEmpty {
                    RiotSettings.shared.slideMenuRoomsCoachMessageHasBeenDisplayed = true
                    windowOverlay = WindowOverlayPresenter()
<<<<<<< HEAD
                    let coachMarkView = CoachMarkView.instantiate(text: VectorL10n.sideMenuCoachMessage, position: .topLeft)
=======
                    let coachMarkView = CoachMarkView.instantiate(
                        text: VectorL10n.sideMenuCoachMessage,
                        from: CoachMarkView.TopLeftPosition,
                        markPosition: .topLeft)
>>>>>>> 96b0a2e0
                    windowOverlay?.show(coachMarkView, duration: 4.0)
                }
            }
        }
    }
}

// MARK: - MasterTabBarControllerDelegate
extension TabBarCoordinator: MasterTabBarControllerDelegate {
       
    func masterTabBarController(_ masterTabBarController: MasterTabBarController!, didSelectRoomWith roomNavigationParameters: RoomNavigationParameters!, completion: (() -> Void)!) {
        self.showRoom(withNavigationParameters: roomNavigationParameters, completion: completion)
    }
    
    func masterTabBarController(_ masterTabBarController: MasterTabBarController!, didSelectRoomPreviewWith roomPreviewScreenParameters: RoomPreviewNavigationParameters!, completion: (() -> Void)!) {
        self.showRoomPreview(withNavigationParameters: roomPreviewScreenParameters, completion: completion)
    }
    
    func masterTabBarController(_ masterTabBarController: MasterTabBarController!, didSelect contact: MXKContact!, with presentationParameters: ScreenPresentationParameters!) {
        self.showContactDetails(with: contact, presentationParameters: presentationParameters)
    }
        
    func masterTabBarControllerDidCompleteAuthentication(_ masterTabBarController: MasterTabBarController!) {
        self.delegate?.tabBarCoordinatorDidCompleteAuthentication(self)
    }
    
    func masterTabBarController(_ masterTabBarController: MasterTabBarController!, didSelectRoomWithId roomId: String!, andEventId eventId: String!, inMatrixSession matrixSession: MXSession!, completion: (() -> Void)!) {
        self.showRoom(with: roomId, eventId: eventId, matrixSession: matrixSession, completion: completion)
    }
    
    func masterTabBarController(_ masterTabBarController: MasterTabBarController!, didSelect group: MXGroup!, inMatrixSession matrixSession: MXSession!, presentationParameters: ScreenPresentationParameters!) {
        self.showGroupDetails(with: group, for: matrixSession, presentationParameters: presentationParameters)
    }
    
    func masterTabBarController(_ masterTabBarController: MasterTabBarController!, needsSideMenuIconWithNotification displayNotification: Bool) {
        let image = displayNotification ? Asset.Images.sideMenuNotifIcon.image : Asset.Images.sideMenuIcon.image
        let sideMenuBarButtonItem: MXKBarButtonItem = MXKBarButtonItem(image: image, style: .plain) { [weak self] in
            self?.showSideMenu()
        }
        sideMenuBarButtonItem.accessibilityLabel = VectorL10n.sideMenuRevealActionAccessibilityLabel
        
        self.masterTabBarController.navigationItem.leftBarButtonItem = sideMenuBarButtonItem
    }
    
    func masterTabBarController(_ masterTabBarController: MasterTabBarController!, shouldPresentAnalyticsPromptForMatrixSession matrixSession: MXSession!) {
        if #available(iOS 14.0, *) {
            presentAnalyticsPrompt(with: matrixSession)
        }
    }
}

// MARK: - RoomCoordinatorDelegate
extension TabBarCoordinator: RoomCoordinatorDelegate {
    
    func roomCoordinatorDidDismissInteractively(_ coordinator: RoomCoordinatorProtocol) {
        self.remove(childCoordinator: coordinator)
    }
        
    func roomCoordinatorDidLeaveRoom(_ coordinator: RoomCoordinatorProtocol) {
        // For the moment when a room is left, reset the split detail with placeholder
        self.resetSplitViewDetails()
    }
    
    func roomCoordinatorDidCancelRoomPreview(_ coordinator: RoomCoordinatorProtocol) {
        self.navigationRouter.popModule(animated: true)
    }
    
    func roomCoordinator(_ coordinator: RoomCoordinatorProtocol, didSelectRoomWithId roomId: String, eventId: String?) {
        self.showRoom(withId: roomId, eventId: eventId)
    }
    
}

// MARK: - UIGestureRecognizerDelegate

/**
 Prevent the side menu gesture from clashing with other gestures like the home screen horizontal scroll views.
 Also make sure that it doesn't cancel out UINavigationController backwards swiping
 */
extension TabBarCoordinator: UIGestureRecognizerDelegate {
    public func gestureRecognizer(_ gestureRecognizer: UIGestureRecognizer, shouldRequireFailureOf otherGestureRecognizer: UIGestureRecognizer) -> Bool {
        return false
    }
    
    public func gestureRecognizer(_ gestureRecognizer: UIGestureRecognizer, shouldBeRequiredToFailBy otherGestureRecognizer: UIGestureRecognizer) -> Bool {
        return true
    }
    
    public func gestureRecognizer(_ gestureRecognizer: UIGestureRecognizer, shouldRecognizeSimultaneouslyWith otherGestureRecognizer: UIGestureRecognizer) -> Bool {
        if otherGestureRecognizer.isKind(of: UIScreenEdgePanGestureRecognizer.self) {
            return false
        } else {
            return true
        }
    }
}<|MERGE_RESOLUTION|>--- conflicted
+++ resolved
@@ -662,14 +662,10 @@
                 if spaceService.isInitialised && !spaceService.rootSpaceSummaries.isEmpty {
                     RiotSettings.shared.slideMenuRoomsCoachMessageHasBeenDisplayed = true
                     windowOverlay = WindowOverlayPresenter()
-<<<<<<< HEAD
-                    let coachMarkView = CoachMarkView.instantiate(text: VectorL10n.sideMenuCoachMessage, position: .topLeft)
-=======
                     let coachMarkView = CoachMarkView.instantiate(
                         text: VectorL10n.sideMenuCoachMessage,
                         from: CoachMarkView.TopLeftPosition,
                         markPosition: .topLeft)
->>>>>>> 96b0a2e0
                     windowOverlay?.show(coachMarkView, duration: 4.0)
                 }
             }
