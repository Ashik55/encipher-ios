--- conflicted
+++ resolved
@@ -130,9 +130,6 @@
             
         }
         
-<<<<<<< HEAD
-        self.directRoomBorderView.hidden = !roomCellData.roomSummary.room.isDirect;
-        
         if (roomCellData.roomSummary)
         {
             [self.roomAvatar vc_setRoomAvatarImageWith:roomCellData.roomSummary.avatar displayName:roomCellData.roomSummary.displayname mediaManager:roomCellData.roomSummary.mxSession.mediaManager];
@@ -141,9 +138,6 @@
         {
             [self.roomAvatar vc_setRoomAvatarImageWith:roomCellData.spaceChildInfo.avatarUrl displayName:roomCellData.spaceChildInfo.displayName mediaManager:roomCellData.recentsDataSource.mxSession.mediaManager];
         }
-=======
-        [roomCellData.roomSummary setRoomAvatarImageIn:self.roomAvatar];
->>>>>>> d4c7a2b0
     }
 }
 
