/*
 Copyright 2014 OpenMarket Ltd
 Copyright 2017 Vector Creations Ltd
 Copyright 2018 New Vector Ltd
 
 Licensed under the Apache License, Version 2.0 (the "License");
 you may not use this file except in compliance with the License.
 You may obtain a copy of the License at
 
 http://www.apache.org/licenses/LICENSE-2.0
 
 Unless required by applicable law or agreed to in writing, software
 distributed under the License is distributed on an "AS IS" BASIS,
 WITHOUT WARRANTIES OR CONDITIONS OF ANY KIND, either express or implied.
 See the License for the specific language governing permissions and
 limitations under the License.
 */

#import "LegacyAppDelegate.h"

#import <Intents/Intents.h>
#import <Contacts/Contacts.h>

#import "RecentsDataSource.h"
#import "RoomDataSource.h"

#import "EventFormatter.h"

#import "RoomViewController.h"

#import "DirectoryViewController.h"
#import "SettingsViewController.h"
#import "ContactDetailsViewController.h"

#import "BugReportViewController.h"
#import "RoomKeyRequestViewController.h"
#import "DecryptionFailureTracker.h"

#import "Tools.h"
#import "WidgetManager.h"

#import "AFNetworkReachabilityManager.h"

#import <AudioToolbox/AudioToolbox.h>

#include <MatrixSDK/MXUIKitBackgroundModeHandler.h>

#import "WebViewViewController.h"

// Calls
#import "CallViewController.h"

#import "MXSession+Riot.h"
#import "MXRoom+Riot.h"

#import "GeneratedInterface-Swift.h"
#import "PushNotificationService.h"

//#define MX_CALL_STACK_OPENWEBRTC
#ifdef MX_CALL_STACK_OPENWEBRTC
#import <MatrixOpenWebRTCWrapper/MatrixOpenWebRTCWrapper.h>
#endif

#ifdef MX_CALL_STACK_ENDPOINT
#import <MatrixEndpointWrapper/MatrixEndpointWrapper.h>
#endif


#if __has_include(<MatrixSDK/MXJingleCallStack.h>)
#define CALL_STACK_JINGLE
#endif
#ifdef CALL_STACK_JINGLE
#import <MatrixSDK/MXJingleCallStack.h>

#endif

#define CALL_STATUS_BAR_HEIGHT 44

NSString *const kAppDelegateDidTapStatusBarNotification = @"kAppDelegateDidTapStatusBarNotification";
NSString *const kAppDelegateNetworkStatusDidChangeNotification = @"kAppDelegateNetworkStatusDidChangeNotification";

NSString *const AppDelegateDidValidateEmailNotification = @"AppDelegateDidValidateEmailNotification";
NSString *const AppDelegateDidValidateEmailNotificationSIDKey = @"AppDelegateDidValidateEmailNotificationSIDKey";
NSString *const AppDelegateDidValidateEmailNotificationClientSecretKey = @"AppDelegateDidValidateEmailNotificationClientSecretKey";

NSString *const AppDelegateUniversalLinkDidChangeNotification = @"AppDelegateUniversalLinkDidChangeNotification";

@interface LegacyAppDelegate () <GDPRConsentViewControllerDelegate, KeyVerificationCoordinatorBridgePresenterDelegate, PushNotificationServiceDelegate, SetPinCoordinatorBridgePresenterDelegate, CallPresenterDelegate, SpaceDetailPresenterDelegate>
{
    /**
     Reachability observer
     */
    id reachabilityObserver;
    
    /**
     MatrixKit error observer
     */
    id matrixKitErrorObserver;
    
    /**
     matrix session observer used to detect new opened sessions.
     */
    id matrixSessionStateObserver;
    
    /**
     matrix account observers.
     */
    id addedAccountObserver;
    id removedAccountObserver;
    
    /**
     Incoming room key requests observers
     */
    id roomKeyRequestObserver;
    id roomKeyRequestCancellationObserver;

    /**
     If any the currently displayed sharing key dialog
     */
    RoomKeyRequestViewController *roomKeyRequestViewController;

    /**
     Incoming key verification requests observers
     */
    id incomingKeyVerificationObserver;

    /**
     If any the currently displayed key verification dialog
     */
    KeyVerificationCoordinatorBridgePresenter *keyVerificationCoordinatorBridgePresenter;

    /**
     Account picker used in case of multiple account.
     */
    UIAlertController *accountPicker;
    
    /**
     Array of `MXSession` instances.
     */
    NSMutableArray *mxSessionArray;
    
    /**
     The fragment of the universal link being processing.
     Only one fragment is handled at a time.
     */
    NSString *universalLinkFragmentPending;
    
    /**
     The potential room alias related to the fragment of the universal link being processing.
     Only one alias is handled at a time, the key is the room id and the value is the alias.
     */
    NSDictionary *universalLinkFragmentPendingRoomAlias;
    
    /**
     An universal link may need to wait for an account to be logged in or for a
     session to be running. Hence, this observer.
     */
    id universalLinkWaitingObserver;
    
    /**
     Suspend the error notifications when the navigation stack of the root view controller is updating.
     */
    BOOL isErrorNotificationSuspended;
    
    /**
     The listeners to call events.
     There is one listener per MXSession.
     The key is an identifier of the MXSession. The value, the listener.
     */
    NSMutableDictionary *callEventsListeners;

    /**
     Currently displayed "Call not supported" alert.
     */
    UIAlertController *noCallSupportAlert;
    
    /**
     Prompt to ask the user to log in again.
     */
    UIAlertController *cryptoDataCorruptedAlert;

    /**
     Prompt to warn the user about a new backup on the homeserver.
     */
    UIAlertController *wrongBackupVersionAlert;

    /**
     The launch animation container view
     */
    UIView *launchAnimationContainerView;
}

@property (strong, nonatomic) UIAlertController *mxInAppNotification;

@property (strong, nonatomic) UIAlertController *logoutConfirmation;

@property (weak, nonatomic) UIAlertController *gdprConsentNotGivenAlertController;
@property (weak, nonatomic) UIViewController *gdprConsentController;

@property (weak, nonatomic) UIAlertController *incomingKeyVerificationRequestAlertController;

@property (nonatomic, strong) SlidingModalPresenter *slidingModalPresenter;
@property (nonatomic, strong) SetPinCoordinatorBridgePresenter *setPinCoordinatorBridgePresenter;
@property (nonatomic, strong) SpaceDetailPresenter *spaceDetailPresenter;

/**
 Used to manage on boarding steps, like create DM with riot bot
 */
@property (strong, nonatomic) OnBoardingManager *onBoardingManager;

@property (nonatomic, weak) id userDidSignInOnNewDeviceObserver;
@property (weak, nonatomic) UIAlertController *userNewSignInAlertController;

@property (nonatomic, weak) id userDidChangeCrossSigningKeysObserver;

/**
 Related push notification service instance. Will be created when launch finished.
 */
@property (nonatomic, strong) PushNotificationService *pushNotificationService;
@property (nonatomic, strong) PushNotificationStore *pushNotificationStore;
@property (nonatomic, strong) LocalAuthenticationService *localAuthenticationService;
@property (nonatomic, strong, readwrite) CallPresenter *callPresenter;

@property (nonatomic, strong) MajorUpdateManager *majorUpdateManager;

@property (nonatomic, strong) SpaceFeatureUnavailablePresenter *spaceFeatureUnavailablePresenter;

@property (nonatomic, strong) AppInfo *appInfo;

/**
 Listen RecentsViewControllerDataReadyNotification for changes.
 */
@property (nonatomic, assign, getter=isRoomListDataReady) BOOL roomListDataReady;

/**
 Flag to indicate whether a cache clear is being performed.
 */
@property (nonatomic, assign, getter=isClearingCache) BOOL clearingCache;

@end

@implementation LegacyAppDelegate

#pragma mark -

+ (void)initialize
{
    MXLogDebug(@"[AppDelegate] initialize");
        
    // Set static application settings
    [[AppConfiguration new] setupSettings];
    
    MXLogConfiguration *configuration = [[MXLogConfiguration alloc] init];
    configuration.logLevel = MXLogLevelVerbose;
    configuration.logFilesSizeLimit = 100 * 1024 * 1024; // 100MB
    configuration.maxLogFilesCount = 50;
    
    // Redirect NSLogs to files only if we are not debugging
    if (!isatty(STDERR_FILENO)) {
        configuration.redirectLogsToFiles = YES;
    }
    
    [MXLog configure:configuration];

    MXLogDebug(@"[AppDelegate] initialize: Done");
}

+ (instancetype)theDelegate
{
    static id sharedInstance = nil;
    static dispatch_once_t onceToken;
    
    dispatch_once(&onceToken, ^{
        sharedInstance = [[self alloc] init];
    });
    
    return sharedInstance;
}


#pragma mark - Push Notifications

- (void)registerForRemoteNotificationsWithCompletion:(nullable void (^)(NSError *))completion
{
    [self.pushNotificationService registerForRemoteNotificationsWithCompletion:completion];
}

- (void)application:(UIApplication *)application didRegisterForRemoteNotificationsWithDeviceToken:(NSData *)deviceToken
{
    [self.pushNotificationService didRegisterForRemoteNotificationsWithDeviceToken:deviceToken];
    
    NSString * deviceTokenString = [[[[deviceToken description]
                                      stringByReplacingOccurrencesOfString: @"<" withString: @""]
                                     stringByReplacingOccurrencesOfString: @">" withString: @""]
                                    stringByReplacingOccurrencesOfString: @" " withString: @""];
    
    MXLogDebug(@"The generated device token string is : %@",deviceTokenString);
}

- (void)application:(UIApplication *)application didFailToRegisterForRemoteNotificationsWithError:(NSError *)error
{
    [self.pushNotificationService didFailToRegisterForRemoteNotificationsWithError:error];
}

- (void)application:(UIApplication *)application didReceiveRemoteNotification:(NSDictionary *)userInfo fetchCompletionHandler:(void (^)(UIBackgroundFetchResult))completionHandler
{
    [self.pushNotificationService didReceiveRemoteNotification:userInfo fetchCompletionHandler:completionHandler];
}

#pragma mark -

- (NSString*)appVersion
{
    return self.appInfo.appVersion.bundleShortVersion;
}

- (NSString*)build
{
    return self.appInfo.buildInfo.readableBuildVersion;
}

- (void)setIsOffline:(BOOL)isOffline
{
    if (!reachabilityObserver)
    {
        // Define reachability observer when isOffline property is set for the first time
        reachabilityObserver = [[NSNotificationCenter defaultCenter] addObserverForName:AFNetworkingReachabilityDidChangeNotification object:nil queue:[NSOperationQueue mainQueue] usingBlock:^(NSNotification *note) {
            
            NSNumber *statusItem = note.userInfo[AFNetworkingReachabilityNotificationStatusItem];
            if (statusItem)
            {
                AFNetworkReachabilityStatus reachabilityStatus = statusItem.integerValue;
                if (reachabilityStatus == AFNetworkReachabilityStatusNotReachable)
                {
                    [AppDelegate theDelegate].isOffline = YES;
                }
                else
                {
                    [AppDelegate theDelegate].isOffline = NO;
                }
            }
            
        }];
    }
    
    if (_isOffline != isOffline)
    {
        _isOffline = isOffline;
        
        [[NSNotificationCenter defaultCenter] postNotificationName:kAppDelegateNetworkStatusDidChangeNotification object:nil];
    }
}

#pragma mark - UIApplicationDelegate

- (BOOL)application:(UIApplication *)application willFinishLaunchingWithOptions:(nullable NSDictionary *)launchOptions
{
    // Create message sound
    NSURL *messageSoundURL = [[NSBundle mainBundle] URLForResource:@"message" withExtension:@"caf"];
    AudioServicesCreateSystemSoundID((__bridge CFURLRef)messageSoundURL, &_messageSound);
    
    // Set app info now as Mac (Designed for iPad) accesses it before didFinishLaunching is called
    self.appInfo = AppInfo.current;
    
    MXLogDebug(@"[AppDelegate] willFinishLaunchingWithOptions: Done");

    return YES;
}

- (BOOL)application:(UIApplication *)application didFinishLaunchingWithOptions:(NSDictionary *)launchOptions
{
    NSDate *startDate = [NSDate date];
    
#ifdef DEBUG
    // log the full launchOptions only in DEBUG
    MXLogDebug(@"[AppDelegate] didFinishLaunchingWithOptions: %@", launchOptions);
#else
    MXLogDebug(@"[AppDelegate] didFinishLaunchingWithOptions");
#endif

    MXLogDebug(@"[AppDelegate] didFinishLaunchingWithOptions: isProtectedDataAvailable: %@", @([application isProtectedDataAvailable]));

    _configuration = [AppConfiguration new];
    self.clearingCache = NO;
    
    // Log app information
    NSString *appDisplayName = self.appInfo.displayName;
    NSString* appVersion = self.appVersion;
    NSString* build = self.build;
    
    MXLogDebug(@"------------------------------");
    MXLogDebug(@"Application info:");
    MXLogDebug(@"%@ version: %@", appDisplayName, appVersion);
    MXLogDebug(@"MatrixSDK version: %@", MatrixSDKVersion);
    MXLogDebug(@"Build: %@\n", build);
    MXLogDebug(@"------------------------------\n");
    
    [self setupUserDefaults];

    // Set up theme
    ThemeService.shared.themeId = RiotSettings.shared.userInterfaceTheme;

    // Set up runtime language and fallback by considering the userDefaults object shared within the application group.
    NSUserDefaults *sharedUserDefaults = [MXKAppSettings standardAppSettings].sharedUserDefaults;
    NSString *language = [sharedUserDefaults objectForKey:@"appLanguage"];
    if (!language)
    {
        // Check whether a langage was only defined at the Riot application level.
        language = [[NSUserDefaults standardUserDefaults] objectForKey:@"appLanguage"];
        if (language)
        {
            // Move this setting into the shared userDefaults object to apply it to the extensions.
            [sharedUserDefaults setObject:language forKey:@"appLanguage"];

            [[NSUserDefaults standardUserDefaults] removeObjectForKey:@"appLanguage"];
        }
    }
    [NSBundle mxk_setLanguage:language];
    [NSBundle mxk_setFallbackLanguage:@"en"];

    mxSessionArray = [NSMutableArray array];
    callEventsListeners = [NSMutableDictionary dictionary];

    // To simplify navigation into the app, we retrieve here the main navigation controller and the tab bar controller.
    UISplitViewController *splitViewController = (UISplitViewController *)self.window.rootViewController;
    
    _masterNavigationController = splitViewController.viewControllers[0];
    _masterTabBarController = _masterNavigationController.viewControllers.firstObject;
    
    // Sanity check
    NSAssert(_masterTabBarController, @"Something wrong in Main.storyboard");
    
    _isAppForeground = NO;
    _handleSelfVerificationRequest = YES;
    
    // Configure our analytics. It will start if the option is enabled
    Analytics *analytics = Analytics.shared;
    [MXSDKOptions sharedInstance].analyticsDelegate = analytics;
    [DecryptionFailureTracker sharedInstance].delegate = analytics;
    
    MXBaseProfiler *profiler = [MXBaseProfiler new];
    profiler.analytics = analytics;
    [MXSDKOptions sharedInstance].profiler = profiler;
    
    [analytics startIfEnabled];

    self.localAuthenticationService = [[LocalAuthenticationService alloc] initWithPinCodePreferences:[PinCodePreferences shared]];
    
    self.callPresenter = [[CallPresenter alloc] init];
    self.callPresenter.delegate = self;

    self.pushNotificationStore = [PushNotificationStore new];
    self.pushNotificationService = [[PushNotificationService alloc] initWithPushNotificationStore:self.pushNotificationStore];
    self.pushNotificationService.delegate = self;
        
    self.spaceFeatureUnavailablePresenter = [SpaceFeatureUnavailablePresenter new];
    
    // Add matrix observers, and initialize matrix sessions if the app is not launched in background.
    [self initMatrixSessions];
    
#ifdef CALL_STACK_JINGLE
    // Setup Jitsi
    [JitsiService.shared configureDefaultConferenceOptionsWith:BuildSettings.jitsiServerUrl];

    [JitsiService.shared application:application didFinishLaunchingWithOptions:launchOptions];
#endif
    
    self.majorUpdateManager = [MajorUpdateManager new];

    MXLogDebug(@"[AppDelegate] didFinishLaunchingWithOptions: Done in %.0fms", [[NSDate date] timeIntervalSinceDate:startDate] * 1000);

    dispatch_async(dispatch_get_main_queue(), ^{
        [self configurePinCodeScreenFor:application createIfRequired:YES];
    });
    
    return YES;
}

- (void)applicationWillResignActive:(UIApplication *)application
{
    MXLogDebug(@"[AppDelegate] applicationWillResignActive");
    
    // Sent when the application is about to move from active to inactive state. This can occur for certain types of temporary interruptions (such as an incoming phone call or SMS message) or when the user quits the application and it begins the transition to the background state.
    // Use this method to pause ongoing tasks, disable timers, and throttle down OpenGL ES frame rates. Games should use this method to pause the game.
    
    [self.pushNotificationService applicationWillResignActive];
    
    // Release MatrixKit error observer
    if (matrixKitErrorObserver)
    {
        [[NSNotificationCenter defaultCenter] removeObserver:matrixKitErrorObserver];
        matrixKitErrorObserver = nil;
    }
    
    if (self.errorNotification)
    {
        [self.errorNotification dismissViewControllerAnimated:NO completion:nil];
        self.errorNotification = nil;
    }
    
    if (accountPicker)
    {
        [accountPicker dismissViewControllerAnimated:NO completion:nil];
        accountPicker = nil;
    }
    
    if (noCallSupportAlert)
    {
        [noCallSupportAlert dismissViewControllerAnimated:NO completion:nil];
        noCallSupportAlert = nil;
    }
    
    if (cryptoDataCorruptedAlert)
    {
        [cryptoDataCorruptedAlert dismissViewControllerAnimated:NO completion:nil];
        cryptoDataCorruptedAlert = nil;
    }

    if (wrongBackupVersionAlert)
    {
        [wrongBackupVersionAlert dismissViewControllerAnimated:NO completion:nil];
        wrongBackupVersionAlert = nil;
    }
    
    if ([self.localAuthenticationService isProtectionSet] && ![BiometricsAuthenticationPresenter isPresenting])
    {
        if (self.setPinCoordinatorBridgePresenter)
        {
            //  it's already on screen, convert the viewMode
            self.setPinCoordinatorBridgePresenter.viewMode = SetPinCoordinatorViewModeInactive;
            return;
        }
        self.setPinCoordinatorBridgePresenter = [[SetPinCoordinatorBridgePresenter alloc] initWithSession:mxSessionArray.firstObject viewMode:SetPinCoordinatorViewModeInactive];
        self.setPinCoordinatorBridgePresenter.delegate = self;
        [self.setPinCoordinatorBridgePresenter presentIn:self.window];
    }
}

- (void)applicationDidEnterBackground:(UIApplication *)application
{
    MXLogDebug(@"[AppDelegate] applicationDidEnterBackground");
    
    // Use this method to release shared resources, save user data, invalidate timers, and store enough application state information to restore your application to its current state in case it is terminated later.
    // If your application supports background execution, this method is called instead of applicationWillTerminate: when the user quits.
    
    // Stop reachability monitoring
    if (reachabilityObserver)
    {
        [[NSNotificationCenter defaultCenter] removeObserver:reachabilityObserver];
        reachabilityObserver = nil;
    }
    [[AFNetworkReachabilityManager sharedManager] setReachabilityStatusChangeBlock:nil];
    [[AFNetworkReachabilityManager sharedManager] stopMonitoring];
    
    // check if some media must be released to reduce the cache size
    [MXMediaManager reduceCacheSizeToInsert:0];
    
    // Remove expired URL previews from the cache
    [URLPreviewService.shared removeExpiredCacheData];
    
    // Hide potential notification
    if (self.mxInAppNotification)
    {
        [self.mxInAppNotification dismissViewControllerAnimated:NO completion:nil];
        self.mxInAppNotification = nil;
    }
    
    // Discard any process on pending universal link
    [self resetPendingUniversalLink];
    
    // Suspend all running matrix sessions
    NSArray *mxAccounts = [MXKAccountManager sharedManager].activeAccounts;
    for (MXKAccount *account in mxAccounts)
    {
        [account pauseInBackgroundTask];
    }
    
    // Refresh the notifications counter
    [self refreshApplicationIconBadgeNumber];
    
    _isAppForeground = NO;
    
    [self.pushNotificationService applicationDidEnterBackground];
    
    // Pause profiling
    [MXSDKOptions.sharedInstance.profiler pause];
    
    // Analytics: Force to send the pending actions
    [[DecryptionFailureTracker sharedInstance] dispatch];
    [Analytics.shared forceUpload];
}

- (void)applicationWillEnterForeground:(UIApplication *)application
{
    MXLogDebug(@"[AppDelegate] applicationWillEnterForeground");
    
    // Called as part of the transition from the background to the inactive state; here you can undo many of the changes made on entering the background.

    [MXSDKOptions.sharedInstance.profiler resume];
    
    // Force each session to refresh here their publicised groups by user dictionary.
    // When these publicised groups are retrieved for a user, they are cached and reused until the app is backgrounded and enters in the foreground again
    for (MXSession *session in mxSessionArray)
    {
        [session markOutdatedPublicisedGroupsByUserData];
    }
    
    _isAppForeground = YES;
}

- (void)applicationDidBecomeActive:(UIApplication *)application
{
    MXLogDebug(@"[AppDelegate] applicationDidBecomeActive");
    
    [self.pushNotificationService applicationDidBecomeActive];
    
    [self configurePinCodeScreenFor:application createIfRequired:NO];
}

- (void)configurePinCodeScreenFor:(UIApplication *)application
                 createIfRequired:(BOOL)createIfRequired
{
    if ([self.localAuthenticationService shouldShowPinCode])
    {
        if (self.setPinCoordinatorBridgePresenter)
        {
            //  it's already on screen, convert the viewMode
            self.setPinCoordinatorBridgePresenter.viewMode = SetPinCoordinatorViewModeUnlock;
            return;
        }
        if (createIfRequired)
        {
            self.setPinCoordinatorBridgePresenter = [[SetPinCoordinatorBridgePresenter alloc] initWithSession:mxSessionArray.firstObject viewMode:SetPinCoordinatorViewModeUnlock];
            self.setPinCoordinatorBridgePresenter.delegate = self;
            [self.setPinCoordinatorBridgePresenter presentIn:self.window];
        }
    }
    else
    {
        [self.setPinCoordinatorBridgePresenter dismiss];
        self.setPinCoordinatorBridgePresenter = nil;
        [self afterAppUnlockedByPin:application];
    }
}

- (void)afterAppUnlockedByPin:(UIApplication *)application
{
    MXLogDebug(@"[AppDelegate] afterAppUnlockedByPin");
    
    // Check if there is crash log to send
    if (RiotSettings.shared.enableAnalytics)
    {
        #if DEBUG
        // Don't show alerts for crashes during development.
        #else
        [self checkExceptionToReport];
        #endif
    }
    
    // Restart any tasks that were paused (or not yet started) while the application was inactive. If the application was previously in the background, optionally refresh the user interface.

    // Check if an initial sync failure occured while the app was in background
    MXSession *mainSession = self.mxSessions.firstObject;
    if (mainSession.state == MXSessionStateInitialSyncFailed)
    {
        // Inform the end user why the app appears blank
        NSError *error = [NSError errorWithDomain:NSURLErrorDomain
                                             code:NSURLErrorCannotConnectToHost
                                         userInfo:@{NSLocalizedDescriptionKey : [VectorL10n homeserverConnectionLost]}];

        [self showErrorAsAlert:error];
    }
    
    // Register to GDPR consent not given notification
    [self registerUserConsentNotGivenNotification];
    
    // Start monitoring reachability
    [[AFNetworkReachabilityManager sharedManager] setReachabilityStatusChangeBlock:^(AFNetworkReachabilityStatus status) {
        
        // Check whether monitoring is ready
        if (status != AFNetworkReachabilityStatusUnknown)
        {
            if (status == AFNetworkReachabilityStatusNotReachable)
            {
                // Prompt user
                [[AppDelegate theDelegate] showErrorAsAlert:[NSError errorWithDomain:NSURLErrorDomain code:NSURLErrorNotConnectedToInternet userInfo:@{NSLocalizedDescriptionKey : [VectorL10n networkOfflinePrompt]}]];
            }
            else
            {
                self.isOffline = NO;
            }
            
            // Use a dispatch to avoid to kill ourselves
            dispatch_async(dispatch_get_main_queue(), ^{
                [[AFNetworkReachabilityManager sharedManager] setReachabilityStatusChangeBlock:nil];
            });
        }
        
    }];
    [[AFNetworkReachabilityManager sharedManager] startMonitoring];
    
    // Observe matrixKit error to alert user on error
    matrixKitErrorObserver = [[NSNotificationCenter defaultCenter] addObserverForName:kMXKErrorNotification object:nil queue:[NSOperationQueue mainQueue] usingBlock:^(NSNotification *note) {
        
        [self showErrorAsAlert:note.object];
        
    }];
    
    // Observe crypto data storage corruption
    [[NSNotificationCenter defaultCenter] addObserver:self selector:@selector(onSessionCryptoDidCorruptData:) name:kMXSessionCryptoDidCorruptDataNotification object:nil];

    // Observe wrong backup version
    [[NSNotificationCenter defaultCenter] addObserver:self selector:@selector(keyBackupStateDidChangeNotification:) name:kMXKeyBackupDidStateChangeNotification object:nil];

    // Resume all existing matrix sessions
    NSArray *mxAccounts = [MXKAccountManager sharedManager].activeAccounts;
    for (MXKAccount *account in mxAccounts)
    {
        [account resume];
    }
    
    _isAppForeground = YES;
    
    // Riot has its own dark theme. Prevent iOS from applying its one
    [application keyWindow].accessibilityIgnoresInvertColors = YES;
    
    [self handleAppState];
}

- (void)applicationWillTerminate:(UIApplication *)application
{
    MXLogDebug(@"[AppDelegate] applicationWillTerminate");
    // Called when the application is about to terminate. Save data if appropriate. See also applicationDidEnterBackground:.
}

- (void)applicationDidReceiveMemoryWarning:(UIApplication *)application
{
    MXLogDebug(@"[AppDelegate] applicationDidReceiveMemoryWarning");
}

- (BOOL)application:(UIApplication *)application continueUserActivity:(NSUserActivity *)userActivity restorationHandler:(void (^)(NSArray<id<UIUserActivityRestoring>> * _Nullable))restorationHandler
{
    BOOL continueUserActivity = NO;
    
    if ([userActivity.activityType isEqualToString:NSUserActivityTypeBrowsingWeb])
    {
        continueUserActivity = [self handleUniversalLink:userActivity];
    }
    else if ([userActivity.activityType isEqualToString:INStartAudioCallIntentIdentifier] ||
             [userActivity.activityType isEqualToString:INStartVideoCallIntentIdentifier])
    {
        INInteraction *interaction = userActivity.interaction;
        
        // roomID provided by Siri intent
        NSString *roomID = userActivity.userInfo[@"roomID"];
        
        // We've launched from calls history list
        if (!roomID)
        {
            INPerson *person;
            
            if ([interaction.intent isKindOfClass:INStartAudioCallIntent.class])
            {
                person = [[(INStartAudioCallIntent *)(interaction.intent) contacts] firstObject];
            }
            else if ([interaction.intent isKindOfClass:INStartVideoCallIntent.class])
            {
                person = [[(INStartVideoCallIntent *)(interaction.intent) contacts] firstObject];
            }
            
            roomID = person.personHandle.value;
        }
        
        BOOL isVideoCall = [userActivity.activityType isEqualToString:INStartVideoCallIntentIdentifier];
        
        UIApplication *application = UIApplication.sharedApplication;
        
        id<MXBackgroundModeHandler> handler = [MXSDKOptions sharedInstance].backgroundModeHandler;
        id<MXBackgroundTask> backgroundTask;
        
        // Start background task since we need time for MXSession preparasion because our app can be launched in the background
        if (application.applicationState == UIApplicationStateBackground)
        {
            backgroundTask = [handler startBackgroundTaskWithName:@"[AppDelegate] application:continueUserActivity:restorationHandler: Audio or video call" expirationHandler:nil];
        }

        MXSession *session = mxSessionArray.firstObject;
        [session.callManager placeCallInRoom:roomID
                                   withVideo:isVideoCall
                                     success:^(MXCall *call) {
                                         if (application.applicationState == UIApplicationStateBackground)
                                         {
                                             __weak NSNotificationCenter *center = NSNotificationCenter.defaultCenter;
                                             __block id token =
                                             [center addObserverForName:kMXCallStateDidChange
                                                                 object:call
                                                                  queue:nil
                                                             usingBlock:^(NSNotification * _Nonnull note) {
                                                                 if (call.state == MXCallStateEnded)
                                                                 {
                                                                     [backgroundTask stop];
                                                                     [center removeObserver:token];
                                                                 }
                                                             }];
                                         }
                                     }
                                     failure:^(NSError *error) {
                                         if (backgroundTask)
                                         {
                                             [backgroundTask stop];
                                         }
                                     }];
        
        continueUserActivity = YES;
    }
    
    return continueUserActivity;
}

#pragma mark - Application layout handling

- (void)restoreInitialDisplay:(void (^)(void))completion
{
    // Suspend error notifications during navigation stack change.
    isErrorNotificationSuspended = YES;
    
    // Dismiss potential view controllers that were presented modally (like the media picker).
    if (self.window.rootViewController.presentedViewController)
    {
        // Do it asynchronously to avoid hasardous dispatch_async after calling restoreInitialDisplay
        [self.window.rootViewController dismissViewControllerAnimated:NO completion:^{
            
            [self popToHomeViewControllerAnimated:NO completion:^{
                
                if (completion)
                {
                    completion();
                }
                
                // Enable error notifications
                isErrorNotificationSuspended = NO;
                
                if (noCallSupportAlert)
                {
                    MXLogDebug(@"[AppDelegate] restoreInitialDisplay: keep visible noCall support alert");
                    [self showNotificationAlert:noCallSupportAlert];
                }
                else if (cryptoDataCorruptedAlert)
                {
                    MXLogDebug(@"[AppDelegate] restoreInitialDisplay: keep visible log in again");
                    [self showNotificationAlert:cryptoDataCorruptedAlert];
                }
                else if (wrongBackupVersionAlert)
                {
                    MXLogDebug(@"[AppDelegate] restoreInitialDisplay: keep visible wrongBackupVersionAlert");
                    [self showNotificationAlert:wrongBackupVersionAlert];

                }
                // Check whether an error notification is pending
                else if (_errorNotification)
                {
                    [self showNotificationAlert:_errorNotification];
                }
                
            }];
            
        }];
    }
    else
    {
        [self popToHomeViewControllerAnimated:NO completion:^{
            
            if (completion)
            {
                completion();
            }
            
            // Enable error notification (Check whether a notification is pending)
            isErrorNotificationSuspended = NO;
            if (_errorNotification)
            {
                [self showNotificationAlert:_errorNotification];
            }
        }];
    }
}

- (void)restoreEmptyDetailsViewController
{
    [self.delegate legacyAppDelegateRestoreEmptyDetailsViewController:self];
}

- (UIAlertController*)showErrorAsAlert:(NSError*)error
{
    // Ignore fake error, or connection cancellation error
    if (!error || ([error.domain isEqualToString:NSURLErrorDomain] && error.code == NSURLErrorCancelled))
    {
        return nil;
    }
    
    // Ignore network reachability error when the app is already offline
    if (self.isOffline && [error.domain isEqualToString:NSURLErrorDomain] && error.code == NSURLErrorNotConnectedToInternet)
    {
        return nil;
    }
    
    // Ignore GDPR Consent not given error. Already caught by kMXHTTPClientUserConsentNotGivenErrorNotification observation
    if ([MXError isMXError:error])
    {
        MXError *mxError = [[MXError alloc] initWithNSError:error];
        if ([mxError.errcode isEqualToString:kMXErrCodeStringConsentNotGiven])
        {
            return nil;
        }
    }

    NSString *title = [error.userInfo valueForKey:NSLocalizedFailureReasonErrorKey];
    NSString *msg = [error.userInfo valueForKey:NSLocalizedDescriptionKey];
    if (!title)
    {
        if (msg)
        {
            title = msg;
            msg = nil;
        }
        else
        {
            title = [MatrixKitL10n error];
        }
    }
    
    // Switch in offline mode in case of network reachability error
    if ([error.domain isEqualToString:NSURLErrorDomain] && error.code == NSURLErrorNotConnectedToInternet)
    {
        self.isOffline = YES;
    }

    return [self showAlertWithTitle:title message:msg];
}

- (UIAlertController*)showAlertWithTitle:(NSString*)title message:(NSString*)message
{
    [_errorNotification dismissViewControllerAnimated:NO completion:nil];

    _errorNotification = [UIAlertController alertControllerWithTitle:title message:message preferredStyle:UIAlertControllerStyleAlert];
    [_errorNotification addAction:[UIAlertAction actionWithTitle:[MatrixKitL10n ok]
                                                           style:UIAlertActionStyleDefault
                                                         handler:^(UIAlertAction * action) {

                                                             [AppDelegate theDelegate].errorNotification = nil;

                                                         }]];
    // Display the error notification
    if (!isErrorNotificationSuspended)
    {
        [_errorNotification mxk_setAccessibilityIdentifier:@"AppDelegateErrorAlert"];
        [self showNotificationAlert:_errorNotification];
    }

    return self.errorNotification;
}

- (void)showNotificationAlert:(UIAlertController*)alert
{
    [alert popoverPresentationController].sourceView = self.presentedViewController.view;
    [alert popoverPresentationController].sourceRect = self.presentedViewController.view.bounds;
    [self.presentedViewController presentViewController:alert animated:YES completion:nil];
}

- (void)onSessionCryptoDidCorruptData:(NSNotification *)notification
{
    NSString *userId = notification.object;
    
    MXKAccount *account = [[MXKAccountManager sharedManager] accountForUserId:userId];
    if (account)
    {
        if (cryptoDataCorruptedAlert)
        {
            [cryptoDataCorruptedAlert dismissViewControllerAnimated:NO completion:nil];
        }
        
        cryptoDataCorruptedAlert = [UIAlertController alertControllerWithTitle:nil
                                                                       message:[VectorL10n e2eNeedLogInAgain]
                                                                preferredStyle:UIAlertControllerStyleAlert];
        
        __weak typeof(self) weakSelf = self;
        
        [cryptoDataCorruptedAlert addAction:[UIAlertAction actionWithTitle:[VectorL10n later]
                                                                     style:UIAlertActionStyleDefault
                                                                   handler:^(UIAlertAction * action) {
                                                                       
                                                                       if (weakSelf)
                                                                       {
                                                                           typeof(self) self = weakSelf;
                                                                           self->cryptoDataCorruptedAlert = nil;
                                                                       }
                                                                       
                                                                   }]];
        
        [cryptoDataCorruptedAlert addAction:[UIAlertAction actionWithTitle:[VectorL10n settingsSignOut]
                                                                     style:UIAlertActionStyleDefault
                                                                   handler:^(UIAlertAction * action) {
                                                                       
                                                                       if (weakSelf)
                                                                       {
                                                                           typeof(self) self = weakSelf;
                                                                           self->cryptoDataCorruptedAlert = nil;
                                                                           
                                                                           [[MXKAccountManager sharedManager] removeAccount:account completion:nil];
                                                                       }
                                                                       
                                                                   }]];
        
        [self showNotificationAlert:cryptoDataCorruptedAlert];
    }
}

- (void)keyBackupStateDidChangeNotification:(NSNotification *)notification
{
    MXKeyBackup *keyBackup = notification.object;

    if (keyBackup.state == MXKeyBackupStateWrongBackUpVersion)
    {
        if (wrongBackupVersionAlert)
        {
            [wrongBackupVersionAlert dismissViewControllerAnimated:NO completion:nil];
        }

        wrongBackupVersionAlert = [UIAlertController alertControllerWithTitle:[VectorL10n e2eKeyBackupWrongVersionTitle]
                                                                      message:[VectorL10n e2eKeyBackupWrongVersion]
                                                               preferredStyle:UIAlertControllerStyleAlert];

        MXWeakify(self);
        [wrongBackupVersionAlert addAction:[UIAlertAction actionWithTitle:[VectorL10n e2eKeyBackupWrongVersionButtonSettings]
                                                                     style:UIAlertActionStyleDefault
                                                                   handler:^(UIAlertAction * action)
                                             {
                                                 MXStrongifyAndReturnIfNil(self);
                                                 self->wrongBackupVersionAlert = nil;

                                                 // TODO: Open settings
                                             }]];

        [wrongBackupVersionAlert addAction:[UIAlertAction actionWithTitle:[VectorL10n e2eKeyBackupWrongVersionButtonWasme]
                                                                     style:UIAlertActionStyleDefault
                                                                   handler:^(UIAlertAction * action)
                                             {
                                                 MXStrongifyAndReturnIfNil(self);
                                                 self->wrongBackupVersionAlert = nil;
                                             }]];

        [self showNotificationAlert:wrongBackupVersionAlert];
    }
}

#pragma mark

- (void)popToHomeViewControllerAnimated:(BOOL)animated completion:(void (^)(void))completion
{
    [self.delegate legacyAppDelegate:self wantsToPopToHomeViewControllerAnimated:animated completion:completion];
}

#pragma mark - Crash handling

// Check if there is a crash log to send to server
- (void)checkExceptionToReport
{
    // Check if the app crashed last time
    NSString *filePath = [MXLogger crashLog];
    if (filePath)
    {
        // Do not show the crash report dialog if it is already displayed
        if ([self.window.rootViewController.childViewControllers[0] isKindOfClass:[UINavigationController class]]
            && [((UINavigationController*)self.window.rootViewController.childViewControllers[0]).visibleViewController isKindOfClass:[BugReportViewController class]])
        {
            return;
        }
        
        NSString *description = [[NSString alloc] initWithContentsOfFile:filePath
                                                            usedEncoding:nil
                                                                   error:nil];
        
        MXLogDebug(@"[AppDelegate] Promt user to report crash:\n%@", description);

        // Ask the user to send a crash report
        [[RageShakeManager sharedManager] promptCrashReportInViewController:self.window.rootViewController];
    }
}

#pragma mark - PushNotificationServiceDelegate

- (void)pushNotificationService:(PushNotificationService *)pushNotificationService shouldNavigateToRoomWithId:(NSString *)roomId
{
    _lastNavigatedRoomIdFromPush = roomId;
    [self navigateToRoomById:roomId];
}

#pragma mark - Badge Count

- (void)refreshApplicationIconBadgeNumber
{
    // Consider the total number of missed discussions including the invites.
    NSUInteger count = [self.masterTabBarController missedDiscussionsCount];

    MXLogDebug(@"[AppDelegate] refreshApplicationIconBadgeNumber: %tu", count);

    [UIApplication sharedApplication].applicationIconBadgeNumber = count;
}

#pragma mark - Universal link

- (BOOL)handleUniversalLink:(NSUserActivity*)userActivity
{
    NSURL *webURL = userActivity.webpageURL;
    MXLogDebug(@"[AppDelegate] handleUniversalLink: %@", webURL.absoluteString);
    
    // iOS Patch: fix vector.im urls before using it
    webURL = [Tools fixURLWithSeveralHashKeys:webURL];

    // Extract required parameters from the link
    NSArray<NSString*> *pathParams;
    NSMutableDictionary *queryParams;
    [self parseUniversalLinkFragment:webURL.absoluteString outPathParams:&pathParams outQueryParams:&queryParams];

    UniversalLink *newLink = [[UniversalLink alloc] initWithUrl:webURL pathParams:pathParams queryParams:queryParams];
    if (![_lastHandledUniversalLink isEqual:newLink])
    {
        _lastHandledUniversalLink = [[UniversalLink alloc] initWithUrl:webURL pathParams:pathParams queryParams:queryParams];
        //  notify this change
        [[NSNotificationCenter defaultCenter] postNotificationName:AppDelegateUniversalLinkDidChangeNotification object:nil];
    }

    if ([self handleServerProvionningLink:webURL])
    {
        return YES;
    }
    
    NSString *validateEmailSubmitTokenPath = @"validate/email/submitToken";
    
    NSString *validateEmailSubmitTokenAPIPathV1 = [NSString stringWithFormat:@"/%@/%@", kMXIdentityAPIPrefixPathV1, validateEmailSubmitTokenPath];
    NSString *validateEmailSubmitTokenAPIPathV2 = [NSString stringWithFormat:@"/%@/%@", kMXIdentityAPIPrefixPathV2, validateEmailSubmitTokenPath];
    
    // Manage email validation links from homeserver for registration (/registration/email/submit_token)
    // and email addition (/add_threepid/email/submit_token)
    // They look like https://matrix.org/_matrix/client/unstable/registration/email/submit_token?token=vtQjQIZfwdoREDACTEDozrmKYSWlCXsJ&client_secret=53e679ea-oRED-ACTED-92b8-3012c49c6cfa&sid=qlBCREDACTEDEtgxD
    if ([webURL.path hasSuffix:@"/email/submit_token"])
    {
        MXLogDebug(@"[AppDelegate] handleUniversalLink: Validate link");
        
        // We just need to ping the link.
        // The app should be in the registration flow at the "waiting for email validation" polling state. The server
        // will indicate the email is validated through this polling API. Then, the app will go to the next flow step.
        NSURLSessionConfiguration *conf = [NSURLSessionConfiguration defaultSessionConfiguration];
        NSURLSession *urlSession = [NSURLSession sessionWithConfiguration:conf];
        
        NSURLSessionDataTask * task = [urlSession dataTaskWithURL:webURL completionHandler:^(NSData * _Nullable data, NSURLResponse * _Nullable response, NSError * _Nullable error) {
            
            MXLogDebug(@"[AppDelegate] handleUniversalLink: Link validation response: %@\nData: %@", response,
                  [[NSString alloc] initWithData:data encoding:NSUTF8StringEncoding]);
            
            if (error)
            {
                MXLogDebug(@"[AppDelegate] handleUniversalLink: Link validation error: %@", error);
                [self showErrorAsAlert:error];
            }
        }];
        
        [task resume];
        
        return YES;
    }
    
    // Manage email validation link from identity server v1 or v2
    else if ([webURL.path isEqualToString:validateEmailSubmitTokenAPIPathV1]
             || [webURL.path isEqualToString:validateEmailSubmitTokenAPIPathV2])
    {
        // Validate the email on the passed identity server
        NSString *identityServer = [NSString stringWithFormat:@"%@://%@", webURL.scheme, webURL.host];
        
        MXSession *mainSession = self.mxSessions.firstObject;
        MXRestClient *homeserverRestClient;
        
        if (mainSession.matrixRestClient)
        {
            homeserverRestClient = mainSession.matrixRestClient;
        }
        else
        {
            homeserverRestClient = [[MXRestClient alloc] initWithHomeServer:identityServer andOnUnrecognizedCertificateBlock:nil];
        }
        
        MXIdentityService *identityService = [[MXIdentityService alloc] initWithIdentityServer:identityServer accessToken:nil andHomeserverRestClient:homeserverRestClient];

        NSString *clientSecret = queryParams[@"client_secret"];
        NSString *sid = queryParams[@"sid"];
        
        [identityService submit3PIDValidationToken:queryParams[@"token"] medium:kMX3PIDMediumEmail clientSecret:clientSecret sid:sid success:^{
            
            MXLogDebug(@"[AppDelegate] handleUniversalLink. Email successfully validated.");
            
            if (queryParams[@"nextLink"])
            {
                // Continue the registration with the passed nextLink
                MXLogDebug(@"[AppDelegate] handleUniversalLink. Complete registration with nextLink");
                NSURL *nextLink = [NSURL URLWithString:queryParams[@"nextLink"]];
                [self handleUniversalLinkFragment:nextLink.fragment fromURL:nextLink];
            }
            else
            {
                // No nextLink in Vector world means validation for binding a new email
                
                // Post a notification about email validation to make a chance to SettingsDiscoveryThreePidDetailsViewModel to make it discoverable or not by the identity server.
                if (clientSecret && sid)
                {
                    NSDictionary *userInfo = @{ AppDelegateDidValidateEmailNotificationClientSecretKey : clientSecret,
                                                AppDelegateDidValidateEmailNotificationSIDKey : sid };
                    
                    [[NSNotificationCenter defaultCenter] postNotificationName:AppDelegateDidValidateEmailNotification object:nil userInfo:userInfo];
                }
            }
            
        } failure:^(NSError *error) {
            
            MXLogDebug(@"[AppDelegate] handleUniversalLink. Error: submitToken failed");
            [self showErrorAsAlert:error];
            
        }];
        
        return YES;
    }
    
    return [self handleUniversalLinkFragment:webURL.fragment fromURL:webURL];
}

- (BOOL)handleUniversalLinkFragment:(NSString*)fragment
{
    return [self handleUniversalLinkFragment:fragment fromURL:nil];
}


- (BOOL)handleUniversalLinkFragment:(NSString*)fragment fromURL:(NSURL*)universalLinkURL

{
    ScreenPresentationParameters *presentationParameters = [[ScreenPresentationParameters alloc] initWithRestoreInitialDisplay:YES stackAboveVisibleViews:NO];
    
    UniversalLinkParameters *parameters = [[UniversalLinkParameters alloc] initWithFragment:fragment universalLinkURL:universalLinkURL presentationParameters:presentationParameters];
    
    return [self handleUniversalLinkWithParameters:parameters];
}

- (BOOL)handleUniversalLinkWithParameters:(UniversalLinkParameters*)universalLinkParameters
{
    NSString *fragment = universalLinkParameters.fragment;
    NSURL *universalLinkURL = universalLinkParameters.universalLinkURL;
    ScreenPresentationParameters *presentationParameters = universalLinkParameters.presentationParameters;
    BOOL restoreInitialDisplay = presentationParameters.restoreInitialDisplay;
    
    BOOL continueUserActivity = NO;
    MXKAccountManager *accountManager = [MXKAccountManager sharedManager];
    
    MXLogDebug(@"[AppDelegate] Universal link: handleUniversalLinkFragment: %@", fragment);
    
    // Make sure we have plain utf8 character for separators
    fragment = [fragment stringByRemovingPercentEncoding];
    MXLogDebug(@"[AppDelegate] Universal link: handleUniversalLinkFragment: %@", fragment);
    
    // The app manages only one universal link at a time
    // Discard any pending one
    [self resetPendingUniversalLink];
    
    // Extract params
    NSArray<NSString*> *pathParams;
    NSMutableDictionary *queryParams;
    [self parseUniversalLinkFragment:fragment outPathParams:&pathParams outQueryParams:&queryParams];
    
    // Sanity check
    if (!pathParams.count)
    {
        MXLogDebug(@"[AppDelegate] Universal link: Error: No path parameters");
        return NO;
    }
    
    NSString *roomIdOrAlias;
    NSString *eventId;
    NSString *userId;
    NSString *groupId;
    
    // Check permalink to room or event
    if ([pathParams[0] isEqualToString:@"room"] && pathParams.count >= 2)
    {
        // The link is the form of "/room/[roomIdOrAlias]" or "/room/[roomIdOrAlias]/[eventId]"
        roomIdOrAlias = pathParams[1];
        
        // Is it a link to an event of a room?
        eventId = (pathParams.count >= 3) ? pathParams[2] : nil;
    }
    else if ([pathParams[0] isEqualToString:@"group"] && pathParams.count >= 2)
    {
        // The link is the form of "/group/[groupId]"
        groupId = pathParams[1];
    }
    else if (([pathParams[0] hasPrefix:@"#"] || [pathParams[0] hasPrefix:@"!"]) && pathParams.count >= 1)
    {
        // The link is the form of "/#/[roomIdOrAlias]" or "/#/[roomIdOrAlias]/[eventId]"
        // Such links come from matrix.to permalinks
        roomIdOrAlias = pathParams[0];
        eventId = (pathParams.count >= 2) ? pathParams[1] : nil;
    }
    // Check permalink to a user
    else if ([pathParams[0] isEqualToString:@"user"] && pathParams.count == 2)
    {
        // The link is the form of "/user/userId"
        userId = pathParams[1];
    }
    else if ([pathParams[0] hasPrefix:@"@"] && pathParams.count == 1)
    {
        // The link is the form of "/#/[userId]"
        // Such links come from matrix.to permalinks
        userId = pathParams[0];
    }
    
    // Check the conditions to keep the room alias information of a pending fragment.
    if (universalLinkFragmentPendingRoomAlias)
    {
        if (!roomIdOrAlias || !universalLinkFragmentPendingRoomAlias[roomIdOrAlias])
        {
            universalLinkFragmentPendingRoomAlias = nil;
        }
    }
    
    if (roomIdOrAlias)
    {
        if (accountManager.activeAccounts.count)
        {
            // Check there is an account that knows this room
            MXKAccount *account = [accountManager accountKnowingRoomWithRoomIdOrAlias:roomIdOrAlias];
            if (account)
            {
                NSString *roomId = roomIdOrAlias;
                MXRoom *room;
                
                // Translate the alias into the room id
                if ([roomIdOrAlias hasPrefix:@"#"])
                {
                    room = [account.mxSession roomWithAlias:roomIdOrAlias];
                    if (room)
                    {
                        roomId = room.roomId;
                    }
                }
                else
                {
                    room = [account.mxSession roomWithRoomId:roomId];
                }
                
                if (room.summary.roomType == MXRoomTypeSpace)
                {
                    SpaceNavigationParameters *spaceNavigationParameters = [[SpaceNavigationParameters alloc] initWithRoomId:room.roomId mxSession:account.mxSession presentationParameters:presentationParameters];
                    
                    [self showSpaceWithParameters:spaceNavigationParameters];
                }
                else
                {
                    // Open the room page
                    if (eventId)
                    {
                        __block MXEvent *event = [account.mxSession.store eventWithEventId:eventId inRoom:roomId];
                        dispatch_group_t eventDispatchGroup = dispatch_group_create();
                        
                        if (event == nil)
                        {
                            dispatch_group_enter(eventDispatchGroup);
                            //  event doesn't exist in the store
                            [account.mxSession eventWithEventId:eventId
                                                         inRoom:roomId
                                                        success:^(MXEvent *eventFromServer) {
                                event = eventFromServer;
                                dispatch_group_leave(eventDispatchGroup);
                            } failure:^(NSError *error) {
                                dispatch_group_leave(eventDispatchGroup);
                            }];
                        }
                        
                        dispatch_group_notify(eventDispatchGroup, dispatch_get_main_queue(), ^{
                            if (event == nil)
                            {
                                return;
                            }
                            
                            ThreadParameters *threadParameters = nil;
                            if (event.threadId)
                            {
                                threadParameters = [[ThreadParameters alloc] initWithThreadId:event.threadId
                                                                              stackRoomScreen:NO];
                            }
                            else if ([account.mxSession.threadingService threadWithId:eventId])
                            {
                                threadParameters = [[ThreadParameters alloc] initWithThreadId:eventId
                                                                              stackRoomScreen:NO];
                            }
                            
                            RoomNavigationParameters *parameters = [[RoomNavigationParameters alloc] initWithRoomId:roomId
                                                                                                            eventId:eventId
                                                                                                          mxSession:account.mxSession
                                                                                                   threadParameters:threadParameters
                                                                                             presentationParameters:presentationParameters];
                            [self showRoomWithParameters:parameters];
                        });
                    }
                    else
                    {
                        //  open the regular room timeline
                        RoomNavigationParameters *parameters = [[RoomNavigationParameters alloc] initWithRoomId:roomId
                                                                                                        eventId:eventId
                                                                                                      mxSession:account.mxSession
                                                                                               threadParameters:nil
                                                                                         presentationParameters:presentationParameters];
                        
                        [self showRoomWithParameters:parameters];
                    }
<<<<<<< HEAD
=======
                    RoomNavigationParameters *roomNavigationParameters = [[RoomNavigationParameters alloc] initWithRoomId:roomId
                                                                                                                  eventId:eventId
                                                                                                                mxSession:account.mxSession
                                                                                                         threadParameters:threadParameters
                                                                                                   presentationParameters:screenPresentationParameters];
                    
                    [self showRoomWithParameters:roomNavigationParameters];
>>>>>>> 7aab3454
                }
                
                continueUserActivity = YES;
            }
            else
            {
                void(^findRoom)(void) = ^{
                    if ([_masterTabBarController.selectedViewController conformsToProtocol:@protocol(MXKViewControllerActivityHandling)])
                    {
                        UIViewController<MXKViewControllerActivityHandling> *homeViewController = (UIViewController<MXKViewControllerActivityHandling>*)_masterTabBarController.selectedViewController;
                        
                        [homeViewController startActivityIndicator];
                        
                        if ([roomIdOrAlias hasPrefix:@"#"])
                        {
                            // The alias may be not part of user's rooms states
                            // Ask the HS to resolve the room alias into a room id and then retry
                            universalLinkFragmentPending = fragment;
                            MXKAccount* account = accountManager.activeAccounts.firstObject;
                            [account.mxSession.matrixRestClient roomIDForRoomAlias:roomIdOrAlias success:^(NSString *roomId) {
                                
                                // Note: the activity indicator will not disappear if the session is not ready
                                [homeViewController stopActivityIndicator];
                                
                                // Check that 'fragment' has not been cancelled
                                if ([universalLinkFragmentPending isEqualToString:fragment])
                                {
                                    // Retry opening the link but with the returned room id
                                    NSString *newUniversalLinkFragment =
                                            [fragment stringByReplacingOccurrencesOfString:[MXTools encodeURIComponent:roomIdOrAlias]
                                                                                withString:[MXTools encodeURIComponent:roomId]
                                            ];
                                    
                                    // The previous operation can fail because of percent encoding
                                    // TBH we are not clean on data inputs. For the moment, just give another try with no encoding
                                    // TODO: Have a dedicated module and tests to handle universal links (matrix.to, email link, etc)
                                    if ([newUniversalLinkFragment isEqualToString:fragment])
                                    {
                                        newUniversalLinkFragment =
                                        [fragment stringByReplacingOccurrencesOfString:roomIdOrAlias
                                                                            withString:[MXTools encodeURIComponent:roomId]];
                                    }
                                    
                                    if (![newUniversalLinkFragment isEqualToString:fragment])
                                    {
                                        universalLinkFragmentPendingRoomAlias = @{roomId: roomIdOrAlias};
                                        
                                        UniversalLinkParameters *newParameters = [[UniversalLinkParameters alloc] initWithFragment:newUniversalLinkFragment universalLinkURL:universalLinkURL presentationParameters:presentationParameters];
                                        
                                        [self handleUniversalLinkWithParameters:newParameters];
                                    }
                                    else
                                    {
                                        // Do not continue. Else we will loop forever
                                        MXLogDebug(@"[AppDelegate] Universal link: Error: Cannot resolve alias in %@ to the room id %@", fragment, roomId);
                                    }
                                }
                                
                            } failure:^(NSError *error) {
                                MXLogDebug(@"[AppDelegate] Universal link: Error: The homeserver failed to resolve the room alias (%@)", roomIdOrAlias);

                                [homeViewController stopActivityIndicator];

                                NSString *errorMessage = [VectorL10n roomDoesNotExist:roomIdOrAlias];

                                [self showAlertWithTitle:nil message:errorMessage];
                            }];
                        }
                        else if ([roomIdOrAlias hasPrefix:@"!"] && ((MXKAccount*)accountManager.activeAccounts.firstObject).mxSession.state != MXSessionStateRunning)
                        {
                            // The user does not know the room id but this may be because their session is not yet sync'ed
                            // So, wait for the completion of the sync and then retry
                            // FIXME: Manange all user's accounts not only the first one
                            MXKAccount* account = accountManager.activeAccounts.firstObject;
                            
                            MXLogDebug(@"[AppDelegate] Universal link: Need to wait for the session to be sync'ed and running");
                            universalLinkFragmentPending = fragment;
                            
                            universalLinkWaitingObserver = [[NSNotificationCenter defaultCenter] addObserverForName:kMXSessionStateDidChangeNotification object:nil queue:[NSOperationQueue mainQueue] usingBlock:^(NSNotification * _Nonnull notif) {
                                
                                // Check that 'fragment' has not been cancelled
                                if ([universalLinkFragmentPending isEqualToString:fragment])
                                {
                                    // Check whether the concerned session is the associated one
                                    if (notif.object == account.mxSession && account.mxSession.state == MXSessionStateRunning)
                                    {
                                        MXLogDebug(@"[AppDelegate] Universal link: The session is running. Retry the link");
                                        [self handleUniversalLinkWithParameters:universalLinkParameters];
                                    }
                                }
                            }];
                        }
                        else
                        {
                            MXLogDebug(@"[AppDelegate] Universal link: The room (%@) is not known by any account (email invitation: %@). Display its preview to try to join it", roomIdOrAlias, queryParams ? @"YES" : @"NO");
                            
                            // FIXME: In case of multi-account, ask the user which one to use
                            MXKAccount* account = accountManager.activeAccounts.firstObject;
                            
                            RoomPreviewData *roomPreviewData = [[RoomPreviewData alloc] initWithRoomId:roomIdOrAlias
                                                                                            andSession:account.mxSession];
                            if (queryParams)
                            {
                                roomPreviewData.viaServers = queryParams[@"via"];
                            }
                            
                            RoomPreviewNavigationParameters *roomPreviewNavigationParameters = [[RoomPreviewNavigationParameters alloc] initWithPreviewData:roomPreviewData presentationParameters:presentationParameters];
                            
                            [account.mxSession.matrixRestClient roomSummaryWith:roomIdOrAlias via:roomPreviewData.viaServers success:^(MXPublicRoom *room) {
                                if ([room.roomTypeString isEqualToString:MXRoomTypeStringSpace])
                                {
                                    [homeViewController stopActivityIndicator];
                                    
                                    SpacePreviewNavigationParameters *spacePreviewNavigationParameters = [[SpacePreviewNavigationParameters alloc] initWithPublicRoom:room mxSession:account.mxSession presentationParameters:presentationParameters];
                                    
                                    [self showSpacePreviewWithParameters:spacePreviewNavigationParameters];  
                                }
                                else
                                {
                                    [self peekInRoomWithNavigationParameters:roomPreviewNavigationParameters pathParams:pathParams];
                                }
                            } failure:^(NSError *error) {
                                [self peekInRoomWithNavigationParameters:roomPreviewNavigationParameters pathParams:pathParams];
                            }];
                        }
                        
                    }
                };
                
                
                // We will display something but we need to do some requests before.
                // So, come back to the home VC and show its loading wheel while processing
                
                if (restoreInitialDisplay)
                {
                    [self restoreInitialDisplay:^{
                        findRoom();
                    }];
                }
                else
                {
                    findRoom();
                }
                                
                
                // Let's say we are handling the case
                continueUserActivity = YES;
            }
        }
        else
        {
            // There is no account. The app will display the AuthenticationVC.
            // Wait for a successful login
            MXLogDebug(@"[AppDelegate] Universal link: The user is not logged in. Wait for a successful login");
            universalLinkFragmentPending = fragment;
            
            // Register an observer in order to handle new account
            universalLinkWaitingObserver = [[NSNotificationCenter defaultCenter] addObserverForName:kMXKAccountManagerDidAddAccountNotification object:nil queue:[NSOperationQueue mainQueue] usingBlock:^(NSNotification *notif) {
                
                // Check that 'fragment' has not been cancelled
                if ([universalLinkFragmentPending isEqualToString:fragment])
                {
                    MXLogDebug(@"[AppDelegate] Universal link:  The user is now logged in. Retry the link");
                    [self handleUniversalLinkWithParameters:universalLinkParameters];
                }
            }];
        }
    }
    else if (userId)
    {
        // Check there is an account that knows this user
        MXUser *mxUser;
        MXKAccount *account = [accountManager accountKnowingUserWithUserId:userId];
        if (account)
        {
            mxUser = [account.mxSession userWithUserId:userId];
        }

        // Prepare the display name of this user
        NSString *displayName;
        if (mxUser)
        {
            displayName = (mxUser.displayname.length > 0) ? mxUser.displayname : userId;
        }
        else
        {
            displayName = userId;
        }

        // Create the contact related to this member
        MXKContact *contact = [[MXKContact alloc] initMatrixContactWithDisplayName:displayName andMatrixID:userId];
        [self showContact:contact presentationParameters:presentationParameters];

        continueUserActivity = YES;
    }
    else if (groupId)
    {
        // @FIXME: In case of multi-account, ask the user which one to use
        MXKAccount* account = accountManager.activeAccounts.firstObject;
        if (account)
        {
            MXGroup *group = [account.mxSession groupWithGroupId:groupId];
            
            if (!group)
            {
                // Create a group instance to display its preview
                group = [[MXGroup alloc] initWithGroupId:groupId];
            }
            
            // Display the group details
            [self showGroup:group withMatrixSession:account.mxSession presentationParamters:presentationParameters];
            
            continueUserActivity = YES;
        }
        else
        {
            // There is no account. The app will display the AuthenticationVC.
            // Wait for a successful login
            MXLogDebug(@"[AppDelegate] Universal link: The user is not logged in. Wait for a successful login");
            universalLinkFragmentPending = fragment;
            
            // Register an observer in order to handle new account
            universalLinkWaitingObserver = [[NSNotificationCenter defaultCenter] addObserverForName:kMXKAccountManagerDidAddAccountNotification object:nil queue:[NSOperationQueue mainQueue] usingBlock:^(NSNotification *notif) {
                
                // Check that 'fragment' has not been cancelled
                if ([universalLinkFragmentPending isEqualToString:fragment])
                {
                    MXLogDebug(@"[AppDelegate] Universal link:  The user is now logged in. Retry the link");
                    [self handleUniversalLinkWithParameters:universalLinkParameters];
                }
            }];
        }
    }
    // Check whether this is a registration links.
    else if ([pathParams[0] isEqualToString:@"register"])
    {
        MXLogDebug(@"[AppDelegate] Universal link with registration parameters");
        continueUserActivity = YES;
        
        [_masterTabBarController showAuthenticationScreenWithRegistrationParameters:queryParams];
    }
    else
    {
        // Unknown command: Do nothing except coming back to the main screen
        MXLogDebug(@"[AppDelegate] Universal link: TODO: Do not know what to do with the link arguments: %@", pathParams);
        
        if (restoreInitialDisplay)
        {
            [self popToHomeViewControllerAnimated:NO completion:nil];
        }
    }
    
    return continueUserActivity;
}

- (BOOL)handleUniversalLinkURL:(NSURL*)universalLinkURL
{
    // iOS Patch: fix vector.im urls before using it
    NSURL *fixedURL = [Tools fixURLWithSeveralHashKeys:universalLinkURL];
    
    return [self handleUniversalLinkFragment:fixedURL.fragment fromURL:universalLinkURL];
}

- (void)resetPendingUniversalLink
{
    universalLinkFragmentPending = nil;
    if (universalLinkWaitingObserver)
    {
        [[NSNotificationCenter defaultCenter] removeObserver:universalLinkWaitingObserver];
        universalLinkWaitingObserver = nil;
    }
}

- (void)peekInRoomWithNavigationParameters:(RoomPreviewNavigationParameters*)presentationParameters pathParams:(NSArray<NSString*> *)pathParams
{
    RoomPreviewData *roomPreviewData = presentationParameters.previewData;
    NSString *roomIdOrAlias = presentationParameters.roomId;
    
    // Is it a link to an event of a room?
    // If yes, the event will be displayed once the room is joined
    roomPreviewData.eventId = (pathParams.count >= 3) ? pathParams[2] : nil;
    
    MXWeakify(self);
    // Try to get more information about the room before opening its preview
    [roomPreviewData peekInRoom:^(BOOL succeeded) {
        MXStrongifyAndReturnIfNil(self);
        if ([self.masterTabBarController.selectedViewController conformsToProtocol:@protocol(MXKViewControllerActivityHandling)])
        {
            UIViewController<MXKViewControllerActivityHandling> *homeViewController = (UIViewController<MXKViewControllerActivityHandling>*)self.masterTabBarController.selectedViewController;

            // Note: the activity indicator will not disappear if the session is not ready
            [homeViewController stopActivityIndicator];
        }
        
        // If no data is available for this room, we name it with the known room alias (if any).
        if (!succeeded && self->universalLinkFragmentPendingRoomAlias[roomIdOrAlias])
        {
            roomPreviewData.roomName = self->universalLinkFragmentPendingRoomAlias[roomIdOrAlias];
        }
        self->universalLinkFragmentPendingRoomAlias = nil;
        
        [self showRoomPreviewWithParameters:presentationParameters];
    }];
}

/**
 Extract params from the URL fragment part (after '#') of a vector.im Universal link:
 
 The fragment can contain a '?'. So there are two kinds of parameters: path params and query params.
 It is in the form of /[pathParam1]/[pathParam2]?[queryParam1Key]=[queryParam1Value]&[queryParam2Key]=[queryParam2Value]
 
 @param fragment the fragment to parse.
 @param outPathParams the decoded path params.
 @param outQueryParams the decoded query params. If there is no query params, it will be nil.
 */
- (void)parseUniversalLinkFragment:(NSString*)fragment outPathParams:(NSArray<NSString*> **)outPathParams outQueryParams:(NSMutableDictionary **)outQueryParams
{
    NSParameterAssert(outPathParams && outQueryParams);
    
    NSArray<NSString*> *pathParams;
    NSMutableDictionary *queryParams;
    
    NSArray<NSString*> *fragments = [fragment componentsSeparatedByString:@"?"];
    
    // Extract path params
    pathParams = [fragments[0] componentsSeparatedByString:@"/"];
    
    // Remove the first empty path param string
    pathParams = [pathParams filteredArrayUsingPredicate:[NSPredicate predicateWithFormat:@"length > 0"]];
    
    // URL decode each path param
    NSMutableArray<NSString*> *pathParams2 = [NSMutableArray arrayWithArray:pathParams];
    for (NSInteger i = 0; i < pathParams.count; i++)
    {
        pathParams2[i] = [pathParams2[i] stringByRemovingPercentEncoding];
    }
    pathParams = pathParams2;
    
    // Extract query params if any
    // Query params are in the form [queryParam1Key]=[queryParam1Value], so the
    // presence of at least one '=' character is mandatory
    if (fragments.count == 2 && (NSNotFound != [fragments[1] rangeOfString:@"="].location))
    {
        queryParams = [[NSMutableDictionary alloc] init];
        for (NSString *keyValue in [fragments[1] componentsSeparatedByString:@"&"])
        {
            // Get the parameter name
            NSString *key = [keyValue componentsSeparatedByString:@"="][0];
            
            // Get the parameter value
            NSString *value = [keyValue componentsSeparatedByString:@"="][1];
            if (value.length)
            {
                value = [value stringByReplacingOccurrencesOfString:@"+" withString:@" "];
                value = [value stringByRemovingPercentEncoding];

                if ([key isEqualToString:@"via"])
                {
                    // Special case the via parameter
                    // As we can have several of them, store each value into an array
                    if (!queryParams[key])
                    {
                        queryParams[key] = [NSMutableArray array];
                    }

                    [queryParams[key] addObject:value];
                }
                else
                {
                    queryParams[key] = value;
                }
            }
        }
    }
    
    *outPathParams = pathParams;
    *outQueryParams = queryParams;
}


- (BOOL)handleServerProvionningLink:(NSURL*)link
{
    MXLogDebug(@"[AppDelegate] handleServerProvionningLink: %@", link);

    NSString *homeserver, *identityServer;
    [self parseServerProvionningLink:link homeserver:&homeserver identityServer:&identityServer];

    if (homeserver)
    {
        if ([MXKAccountManager sharedManager].activeAccounts.count)
        {
            [self displayServerProvionningLinkBuyAlreadyLoggedInAlertWithCompletion:^(BOOL logout) {

                MXLogDebug(@"[AppDelegate] handleServerProvionningLink: logoutWithConfirmation: logout: %@", @(logout));
                if (logout)
                {
                    [self logoutWithConfirmation:NO completion:^(BOOL isLoggedOut) {
                        [self handleServerProvionningLink:link];
                    }];
                }
            }];
        }
        else
        {
            [_masterTabBarController showAuthenticationScreen];
            [_masterTabBarController.authViewController showCustomHomeserver:homeserver andIdentityServer:identityServer];
        }

        return YES;
    }

    return NO;
}

- (void)parseServerProvionningLink:(NSURL*)link homeserver:(NSString**)homeserver identityServer:(NSString**)identityServer
{
    if ([link.path isEqualToString:@"/"])
    {
        NSURLComponents *linkURLComponents = [NSURLComponents componentsWithURL:link resolvingAgainstBaseURL:NO];
        for (NSURLQueryItem *item in linkURLComponents.queryItems)
        {
            if ([item.name isEqualToString:@"hs_url"])
            {
                *homeserver = item.value;
            }
            else if ([item.name isEqualToString:@"is_url"])
            {
                *identityServer = item.value;
                break;
            }
        }
    }
    else
    {
        MXLogDebug(@"[AppDelegate] parseServerProvionningLink: Error: Unknown path: %@", link.path);
    }


    MXLogDebug(@"[AppDelegate] parseServerProvionningLink: homeserver: %@ - identityServer: %@", *homeserver, *identityServer);
}

- (void)displayServerProvionningLinkBuyAlreadyLoggedInAlertWithCompletion:(void (^)(BOOL logout))completion
{
    // Ask confirmation
    self.logoutConfirmation = [UIAlertController alertControllerWithTitle:[VectorL10n errorUserAlreadyLoggedIn] message:nil preferredStyle:UIAlertControllerStyleAlert];

    [self.logoutConfirmation addAction:[UIAlertAction actionWithTitle:[VectorL10n settingsSignOut]
                                                                style:UIAlertActionStyleDefault
                                                              handler:^(UIAlertAction * action)
                                        {
                                            self.logoutConfirmation = nil;
                                            completion(YES);
                                        }]];

    [self.logoutConfirmation addAction:[UIAlertAction actionWithTitle:[MatrixKitL10n cancel]
                                                                style:UIAlertActionStyleCancel
                                                              handler:^(UIAlertAction * action)
                                        {
                                            self.logoutConfirmation = nil;
                                            completion(NO);
                                        }]];

    [self.logoutConfirmation mxk_setAccessibilityIdentifier: @"AppDelegateLogoutConfirmationAlert"];
    [self showNotificationAlert:self.logoutConfirmation];
}

#pragma mark - Matrix sessions handling

// TODO: Move this method content in UserSessionsService
- (void)initMatrixSessions
{
    MXLogDebug(@"[AppDelegate] initMatrixSessions");

    // Set first RoomDataSource class used in Vector
    [MXKRoomDataSourceManager registerRoomDataSourceClass:RoomDataSource.class];
    
    // Register matrix session state observer in order to handle multi-sessions.
    matrixSessionStateObserver = [[NSNotificationCenter defaultCenter] addObserverForName:kMXSessionStateDidChangeNotification object:nil queue:[NSOperationQueue mainQueue] usingBlock:^(NSNotification *notif) {
        MXSession *mxSession = (MXSession*)notif.object;
        
        // Check whether the concerned session is a new one
        if (mxSession.state == MXSessionStateInitialised)
        {
            // Store this new session
            [self addMatrixSession:mxSession];
            
            [self configureCallManagerIfRequiredForSession:mxSession];
            
            [self.configuration setupSettingsFor:mxSession];                                    
        }
        else if (mxSession.state == MXSessionStateStoreDataReady)
        {
            //  start the call service
            [self.callPresenter start];
            
            // Look for the account related to this session.
            NSArray *mxAccounts = [MXKAccountManager sharedManager].activeAccounts;
            for (MXKAccount *account in mxAccounts)
            {
                if (account.mxSession == mxSession)
                {
                    // Enable inApp notifications (if they are allowed for this account).
                    [self enableInAppNotificationsForAccount:account];
                    break;
                }
            }
            
            [self.configuration setupSettingsWhenLoadedFor:mxSession];
            
            // Register to user new device sign in notification
            [self registerUserDidSignInOnNewDeviceNotificationForSession:mxSession];
            
            [self registerDidChangeCrossSigningKeysNotificationForSession:mxSession];
            
            // Register to new key verification request
            [self registerNewRequestNotificationForSession:mxSession];
            
            [self checkLocalPrivateKeysInSession:mxSession];
            
            [self.pushNotificationService checkPushKitPushersInSession:mxSession];
        }
        else if (mxSession.state == MXSessionStateRunning)
        {
            // Configure analytics from the session if necessary
            [Analytics.shared useAnalyticsSettingsFrom:mxSession];
        }
        else if (mxSession.state == MXSessionStateClosed)
        {
            [self removeMatrixSession:mxSession];
        }
        
        [self handleAppState];
    }];
    
    // Register an observer in order to handle new account
    addedAccountObserver = [[NSNotificationCenter defaultCenter] addObserverForName:kMXKAccountManagerDidAddAccountNotification object:nil queue:[NSOperationQueue mainQueue] usingBlock:^(NSNotification *notif) {
        
        // Finalize the initialization of this new account
        MXKAccount *account = notif.object;
        if (account)
        {
            // Replace default room summary updater
            EventFormatter *eventFormatter = [[EventFormatter alloc] initWithMatrixSession:account.mxSession];
            eventFormatter.isForSubtitle = YES;
            account.mxSession.roomSummaryUpdateDelegate = eventFormatter;
            
            // Set the push gateway URL.
            account.pushGatewayURL = BuildSettings.serverConfigSygnalAPIUrlString;

            BOOL isPushRegistered = self.pushNotificationService.isPushRegistered;

            MXLogDebug(@"[AppDelegate][Push] didAddAccountNotification: isPushRegistered: %@", @(isPushRegistered));

            if (isPushRegistered)
            {
                // Enable push notifications by default on new added account
                [account enablePushNotifications:YES success:nil failure:nil];
            }
            else
            {
                // Set up push notifications
                [self.pushNotificationService registerUserNotificationSettings];
            }
            
            // Observe inApp notifications toggle change
            [account addObserver:self forKeyPath:@"enableInAppNotifications" options:0 context:nil];
        }
        
        [self.delegate legacyAppDelegate:self didAddAccount:account];
    }];
    
    // Add observer to handle removed accounts
    removedAccountObserver = [[NSNotificationCenter defaultCenter] addObserverForName:kMXKAccountManagerDidRemoveAccountNotification object:nil queue:[NSOperationQueue mainQueue] usingBlock:^(NSNotification *notif) {
        
        // Remove inApp notifications toggle change
        MXKAccount *account = notif.object;
        if (!account.isSoftLogout)
        {
            [account removeObserver:self forKeyPath:@"enableInAppNotifications"];
        }

        // Clear Modular data
        [[WidgetManager sharedManager] deleteDataForUser:account.mxCredentials.userId];
        
        // Logout the app when there is no available account
        if (![MXKAccountManager sharedManager].accounts.count)
        {
            [self logoutWithConfirmation:NO completion:nil];
        }
        
        [self.delegate legacyAppDelegate:self didRemoveAccount:account];
    }];

    // Add observer to handle soft logout
    [[NSNotificationCenter defaultCenter] addObserverForName:kMXKAccountManagerDidSoftlogoutAccountNotification  object:nil queue:[NSOperationQueue mainQueue] usingBlock:^(NSNotification *notif) {

        MXKAccount *account = notif.object;
        [self removeMatrixSession:account.mxSession];

        // Return to authentication screen
        [self.masterTabBarController showAuthenticationScreenAfterSoftLogout:account.mxCredentials];
    }];
    
    [[NSNotificationCenter defaultCenter] addObserverForName:kMXSessionIgnoredUsersDidChangeNotification object:nil queue:[NSOperationQueue mainQueue] usingBlock:^(NSNotification * _Nonnull notif) {
        
        MXLogDebug(@"[AppDelegate] kMXSessionIgnoredUsersDidChangeNotification received. Reload the app");
        
        // Reload entirely the app when a user has been ignored or unignored
        [[AppDelegate theDelegate] reloadMatrixSessions:YES];
        
    }];
    
    [[NSNotificationCenter defaultCenter] addObserverForName:kMXSessionDidCorruptDataNotification object:nil queue:[NSOperationQueue mainQueue] usingBlock:^(NSNotification * _Nonnull notif) {
        
        MXLogDebug(@"[AppDelegate] kMXSessionDidCorruptDataNotification received. Reload the app");
        
        // Reload entirely the app when a session has corrupted its data
        [[AppDelegate theDelegate] reloadMatrixSessions:YES];
        
    }];
    
    // Add observer on settings changes.
    [[MXKAppSettings standardAppSettings] addObserver:self forKeyPath:@"showAllEventsInRoomHistory" options:0 context:nil];
    
    // Prepare account manager
    MXKAccountManager *accountManager = [MXKAccountManager sharedManager];
    
    // Use MXFileStore as MXStore to permanently store events.
    accountManager.storeClass = [MXFileStore class];

    // Observers have been defined, we can start a matrix session for each enabled accounts.
    MXLogDebug(@"[AppDelegate] initMatrixSessions: prepareSessionForActiveAccounts (app state: %tu)", [[UIApplication sharedApplication] applicationState]);
    [accountManager prepareSessionForActiveAccounts];
    
    // Check whether we're already logged in
    NSArray *mxAccounts = accountManager.activeAccounts;
    if (mxAccounts.count)
    {
        for (MXKAccount *account in mxAccounts)
        {
            // Replace default room summary updater
            EventFormatter *eventFormatter = [[EventFormatter alloc] initWithMatrixSession:account.mxSession];
            eventFormatter.isForSubtitle = YES;
            account.mxSession.roomSummaryUpdateDelegate = eventFormatter;
            
            // The push gateway url is now configurable.
            // Set this url in the existing accounts when it is undefined.
            if (!account.pushGatewayURL)
            {
                account.pushGatewayURL = BuildSettings.serverConfigSygnalAPIUrlString;
            }
        }
        
        // Set up push notifications
        [self.pushNotificationService registerUserNotificationSettings];
        
        // Observe inApp notifications toggle change for each account
        for (MXKAccount *account in mxAccounts)
        {
            [account addObserver:self forKeyPath:@"enableInAppNotifications" options:0 context:nil];
        }
    }
}

- (NSArray*)mxSessions
{
    return [NSArray arrayWithArray:mxSessionArray];
}

- (void)addMatrixSession:(MXSession *)mxSession
{
    if (mxSession)
    {
        // Report this session to contact manager
        // But wait a bit that our launch animation screen is ready to show and
        // displayed if needed. As the processing in MXKContactManager can lock
        // the UI thread for several seconds, it is better to show the animation
        // during this blocking task.
        dispatch_after(dispatch_walltime(DISPATCH_TIME_NOW, 0.3 * NSEC_PER_SEC), dispatch_get_main_queue(), ^{
            [[MXKContactManager sharedManager] addMatrixSession:mxSession];
        });

        // Register the session to the widgets manager
        [[WidgetManager sharedManager] addMatrixSession:mxSession];
        
        // register the session to the call service
        [_callPresenter addMatrixSession:mxSession];
        
        [mxSessionArray addObject:mxSession];
        
        // Do the one time check on device id
        [self checkDeviceId:mxSession];
        
        [self.delegate legacyAppDelegate:self didAddMatrixSession:mxSession];
    }
}

- (void)removeMatrixSession:(MXSession*)mxSession
{
    [[MXKContactManager sharedManager] removeMatrixSession:mxSession];
    
    // remove session from the call service
    [_callPresenter removeMatrixSession:mxSession];

    // Update the widgets manager
    [[WidgetManager sharedManager] removeMatrixSession:mxSession]; 
    
    // If any, disable the no VoIP support workaround
    [self disableNoVoIPOnMatrixSession:mxSession];

    // Disable listening of incoming key share requests
    [self disableRoomKeyRequestObserver:mxSession];

    // Disable listening of incoming key verification requests
    [self disableIncomingKeyVerificationObserver:mxSession];

    [mxSessionArray removeObject:mxSession];
    
    if (!mxSessionArray.count)
    {
        //  if no session left, stop the call service
        [self.callPresenter stop];
    }
    
    [self.delegate legacyAppDelegate:self didRemoveMatrixSession:mxSession];
}

- (void)markAllMessagesAsRead
{
    for (MXSession *session in mxSessionArray)
    {
        [session markAllMessagesAsRead];
    }
}

- (void)reloadMatrixSessions:(BOOL)clearCache
{
    // Reload all running matrix sessions
    NSArray *mxAccounts = [MXKAccountManager sharedManager].activeAccounts;
    for (MXKAccount *account in mxAccounts)
    {
        [account reload:clearCache];
        
        // Replace default room summary updater
        EventFormatter *eventFormatter = [[EventFormatter alloc] initWithMatrixSession:account.mxSession];
        eventFormatter.isForSubtitle = YES;
        account.mxSession.roomSummaryUpdateDelegate = eventFormatter;
    }
    
    // Force back to Recents list if room details is displayed (Room details are not available until the end of initial sync)
    [self popToHomeViewControllerAnimated:NO completion:nil];
    
    if (clearCache)
    {
        self.clearingCache = YES;
        [self clearCache];
    }
}

- (void)logoutWithConfirmation:(BOOL)askConfirmation completion:(void (^)(BOOL isLoggedOut))completion
{
    // Check whether we have to ask confirmation before logging out.
    if (askConfirmation)
    {
        if (self.logoutConfirmation)
        {
            [self.logoutConfirmation dismissViewControllerAnimated:NO completion:nil];
            self.logoutConfirmation = nil;
        }
        
        __weak typeof(self) weakSelf = self;
        
        NSString *message = [VectorL10n settingsSignOutConfirmation];
        
        // If the user has encrypted rooms, warn he will lose his e2e keys
        MXSession *session = self.mxSessions.firstObject;
        for (MXRoom *room in session.rooms)
        {
            if (room.summary.isEncrypted)
            {
                message = [message stringByAppendingString:[NSString stringWithFormat:@"\n\n%@", [VectorL10n settingsSignOutE2eWarn]]];
                break;
            }
        }
        
        // Ask confirmation
        self.logoutConfirmation = [UIAlertController alertControllerWithTitle:[VectorL10n settingsSignOut] message:message preferredStyle:UIAlertControllerStyleAlert];
        
        [self.logoutConfirmation addAction:[UIAlertAction actionWithTitle:[VectorL10n settingsSignOut]
                                                         style:UIAlertActionStyleDefault
                                                       handler:^(UIAlertAction * action) {
                                                           
                                                           if (weakSelf)
                                                           {
                                                               typeof(self) self = weakSelf;
                                                               self.logoutConfirmation = nil;
                                                               
                                                               dispatch_after(dispatch_time(DISPATCH_TIME_NOW, 0.3 * NSEC_PER_SEC), dispatch_get_main_queue(), ^{
                                                                   
                                                                   [self logoutWithConfirmation:NO completion:completion];
                                                                   
                                                               });
                                                           }
                                                           
                                                       }]];
        
        [self.logoutConfirmation addAction:[UIAlertAction actionWithTitle:[MatrixKitL10n cancel]
                                                         style:UIAlertActionStyleCancel
                                                       handler:^(UIAlertAction * action) {
                                                           
                                                           if (weakSelf)
                                                           {
                                                               typeof(self) self = weakSelf;
                                                               self.logoutConfirmation = nil;
                                                               
                                                               if (completion)
                                                               {
                                                                   completion(NO);
                                                               }
                                                           }
                                                           
                                                       }]];
        
        [self.logoutConfirmation mxk_setAccessibilityIdentifier: @"AppDelegateLogoutConfirmationAlert"];
        [self showNotificationAlert:self.logoutConfirmation];
        return;
    }
    
    // Display a loading wheel during the logout process
    id topVC;
    if (_masterTabBarController && _masterTabBarController == _masterNavigationController.visibleViewController)
    {
        topVC = _masterTabBarController.selectedViewController;
    }
    else
    {
        topVC = _masterNavigationController.visibleViewController;
    }
    if (topVC && [topVC respondsToSelector:@selector(startActivityIndicator)])
    {
        [topVC startActivityIndicator];
    }
    
    [self logoutSendingRequestServer:YES completion:^(BOOL isLoggedOut) {
        if (completion)
        {
            completion (YES);
        }
    }];
}

- (void)logoutSendingRequestServer:(BOOL)sendLogoutServerRequest
                        completion:(void (^)(BOOL isLoggedOut))completion
{
    [self.pushNotificationService deregisterRemoteNotifications];

    // Clear cache
    [self clearCache];
    
    // Reset key backup banner preferences
    [SecureBackupBannerPreferences.shared reset];
    
    // Reset key verification banner preferences
    [CrossSigningBannerPreferences.shared reset];
    
    // Reset user pin code
    [PinCodePreferences.shared reset];
    
    //  Reset push notification store
    [self.pushNotificationStore reset];
    
    // Reset analytics
    [Analytics.shared reset];
    
#ifdef MX_CALL_STACK_ENDPOINT
    // Erase all created certificates and private keys by MXEndpointCallStack
    for (MXKAccount *account in MXKAccountManager.sharedManager.accounts)
    {
        if ([account.mxSession.callManager.callStack isKindOfClass:MXEndpointCallStack.class])
        {
            [(MXEndpointCallStack*)account.mxSession.callManager.callStack deleteData:account.mxSession.myUser.userId];
        }
    }
#endif
    
    // Logout all matrix account
    [[MXKAccountManager sharedManager] logoutWithCompletion:^{
        
        if (completion)
        {
            completion (YES);
        }
        
        // Return to authentication screen
        [_masterTabBarController showAuthenticationScreen];
        
        // Note: Keep App settings
        // But enforce usage of member lazy loading
        [MXKAppSettings standardAppSettings].syncWithLazyLoadOfRoomMembers = YES;
        
        // Reset the contact manager
        [[MXKContactManager sharedManager] reset];
        
    }];
}

- (void)observeValueForKeyPath:(NSString *)keyPath ofObject:(id)object change:(NSDictionary *)change context:(void *)context
{
    if ([@"showAllEventsInRoomHistory" isEqualToString:keyPath])
    {
        // Flush and restore Matrix data
        [self reloadMatrixSessions:NO];
    }
    else if ([@"enableInAppNotifications" isEqualToString:keyPath] && [object isKindOfClass:[MXKAccount class]])
    {
        [self enableInAppNotificationsForAccount:(MXKAccount*)object];
    }
    else if (object == [MXKAppSettings standardAppSettings] && [keyPath isEqualToString:@"enableCallKit"])
    {
        BOOL isCallKitEnabled = [MXKAppSettings standardAppSettings].isCallKitEnabled;
        MXCallManager *callManager = [[[[[MXKAccountManager sharedManager] activeAccounts] firstObject] mxSession] callManager];
        [self enableCallKit:isCallKitEnabled forCallManager:callManager];
    }
}

- (void)handleAppState
{
    MXSession *mainSession = self.mxSessions.firstObject;
    
    if (mainSession)
    {
        BOOL isLaunching = NO;
        
        if (_masterTabBarController.authenticationInProgress)
        {
            MXLogDebug(@"[AppDelegate] handleAppState: Authentication still in progress");
                  
            // Wait for the return of masterTabBarControllerDidCompleteAuthentication
            isLaunching = YES;            
        }
        else
        {
            MXLogDebug(@"[AppDelegate] handleAppState: mainSession.state: %@", [MXTools readableSessionState:mainSession.state]);
            switch (mainSession.state)
            {
                case MXSessionStateClosed:
                case MXSessionStateInitialised:
                case MXSessionStateBackgroundSyncInProgress:
                    self.roomListDataReady = NO;
                    isLaunching = YES;
                    break;
                case MXSessionStateStoreDataReady:
                case MXSessionStateSyncInProgress:
                    // Stay in launching during the first server sync if the store is empty.
                    isLaunching = (mainSession.rooms.count == 0 && launchAnimationContainerView);
                    
                    if (mainSession.crypto.crossSigning && mainSession.crypto.crossSigning.state == MXCrossSigningStateCrossSigningExists)
                    {
                        [mainSession.crypto setOutgoingKeyRequestsEnabled:NO onComplete:nil];
                    }
                    break;
                case MXSessionStateRunning:
                    self.clearingCache = NO;
                    isLaunching = NO;
                    break;
                default:
                    isLaunching = NO;
                    break;
            }
        }
        
        MXLogDebug(@"[AppDelegate] handleAppState: isLaunching: %@", isLaunching ? @"YES" : @"NO");
        
        if (isLaunching)
        {
            MXLogDebug(@"[AppDelegate] handleAppState: LaunchLoadingView");
            [self showLaunchAnimation];
            return;
        }
        
        if (self.isClearingCache)
        {
            //  wait for another session state change to check room list data is ready
            return;
        }
        
        [self ensureRoomListDataReadyWithCompletion:^{
            [self hideLaunchAnimation];
            
            if (self.setPinCoordinatorBridgePresenter)
            {
                MXLogDebug(@"[AppDelegate] handleAppState: PIN code is presented. Do not go further");
                return;
            }
            
            MXLogDebug(@"[AppDelegate] handleAppState: Check cross-signing");
            [self checkCrossSigningForSession:mainSession];
            
            // TODO: We should wait that cross-signing screens are done before going further but it seems fine. Those screens
            // protect each other.
            
            // This is the time to check existing requests
            MXLogDebug(@"[AppDelegate] handleAppState: Check pending verification requests");
            [self checkPendingRoomKeyRequests];
            [self checkPendingIncomingKeyVerificationsInSession:mainSession];
                
            // TODO: When we will have an application state, we will do all of this in a dedicated initialisation state
            // For the moment, reuse an existing boolean to avoid register things several times
            if (!self->incomingKeyVerificationObserver)
            {
                MXLogDebug(@"[AppDelegate] handleAppState: Set up observers for the crypto module");
                
                // Enable listening of incoming key share requests
                [self enableRoomKeyRequestObserver:mainSession];
                
                // Enable listening of incoming key verification requests
                [self enableIncomingKeyVerificationObserver:mainSession];
            }
        }];
    }
}

- (void)showLaunchAnimation
{
    UIWindow *window = [[UIApplication sharedApplication] keyWindow];
    
    if (!launchAnimationContainerView && window)
    {
        MXLogDebug(@"[AppDelegate] showLaunchAnimation");
        
        LaunchLoadingView *launchLoadingView = [LaunchLoadingView instantiate];
        launchLoadingView.frame = window.bounds;
        [launchLoadingView updateWithTheme:ThemeService.shared.theme];
        launchLoadingView.autoresizingMask = UIViewAutoresizingFlexibleWidth | UIViewAutoresizingFlexibleHeight;
        
        [window addSubview:launchLoadingView];
        
        launchAnimationContainerView = launchLoadingView;
        
        [MXSDKOptions.sharedInstance.profiler startMeasuringTaskWithName:MXTaskProfileNameStartupLaunchScreen];
    }
}

- (void)hideLaunchAnimation
{
    if (launchAnimationContainerView)
    {
        id<MXProfiler> profiler = MXSDKOptions.sharedInstance.profiler;
        MXTaskProfile *launchTaskProfile = [profiler taskProfileWithName:MXTaskProfileNameStartupLaunchScreen];
        if (launchTaskProfile)
        {
            [profiler stopMeasuringTaskWithProfile:launchTaskProfile];
            
            MXLogDebug(@"[AppDelegate] hideLaunchAnimation: LaunchAnimation was shown for %.3fms", launchTaskProfile.duration * 1000);
        }
        
        [self->launchAnimationContainerView removeFromSuperview];
        self->launchAnimationContainerView = nil;
    }
}

- (void)configureCallManagerIfRequiredForSession:(MXSession *)mxSession
{
    if (mxSession.callManager)
    {
        //  already configured
        return;
    }
    
    // Set the VoIP call stack (if supported).
    id<MXCallStack> callStack;
    
#ifdef MX_CALL_STACK_OPENWEBRTC
    callStack = [[MXOpenWebRTCCallStack alloc] init];
#endif
#ifdef MX_CALL_STACK_ENDPOINT
    callStack = [[MXEndpointCallStack alloc] initWithMatrixId:mxSession.myUser.userId];
#endif
#ifdef CALL_STACK_JINGLE
    callStack = [[MXJingleCallStack alloc] init];
#endif
    
    if (callStack)
    {
        [mxSession enableVoIPWithCallStack:callStack];
        
        // Setup CallKit
        if ([MXCallKitAdapter callKitAvailable])
        {
            BOOL isCallKitEnabled = [MXKAppSettings standardAppSettings].isCallKitEnabled;
            [self enableCallKit:isCallKitEnabled forCallManager:mxSession.callManager];
            
            // Register for changes performed by the user
            [[MXKAppSettings standardAppSettings] addObserver:self
                                                   forKeyPath:@"enableCallKit"
                                                      options:NSKeyValueObservingOptionNew
                                                      context:NULL];
        }
        else
        {
            [self enableCallKit:NO forCallManager:mxSession.callManager];
        }
    }
    else
    {
        // When there is no call stack, display alerts on call invites
        [self enableNoVoIPOnMatrixSession:mxSession];
    }
}

- (void)enableCallKit:(BOOL)enable forCallManager:(MXCallManager *)callManager
{
#ifdef CALL_STACK_JINGLE
    JitsiService.shared.enableCallKit = enable;
    
    if (enable)
    {
        // Create adapter for Riot
        MXCallKitConfiguration *callKitConfiguration = [[MXCallKitConfiguration alloc] init];
        callKitConfiguration.iconName = @"callkit_icon";
        
        NSData *riotCallKitIconData = UIImagePNGRepresentation([UIImage imageNamed:callKitConfiguration.iconName]);
        [JitsiService.shared configureCallKitProviderWithLocalizedName:callKitConfiguration.name
                                                          ringtoneName:callKitConfiguration.ringtoneName
                                                 iconTemplateImageData:riotCallKitIconData];

        MXCallKitAdapter *callKitAdapter = [[MXCallKitAdapter alloc] initWithConfiguration:callKitConfiguration];
        
        id<MXCallAudioSessionConfigurator> audioSessionConfigurator;
        
        audioSessionConfigurator = [[MXJingleCallAudioSessionConfigurator alloc] init];
        
        callKitAdapter.audioSessionConfigurator = audioSessionConfigurator;
        
        callManager.callKitAdapter = callKitAdapter;
    }
    else
    {
        callManager.callKitAdapter = nil;
    }
#endif
}

- (void)checkLocalPrivateKeysInSession:(MXSession*)mxSession
{
    MXRecoveryService *recoveryService = mxSession.crypto.recoveryService;
    NSUInteger keysCount = 0;
    if ([recoveryService hasSecretWithSecretId:MXSecretId.keyBackup])
    {
        keysCount++;
    }
    if ([recoveryService hasSecretWithSecretId:MXSecretId.crossSigningUserSigning])
    {
        keysCount++;
    }
    if ([recoveryService hasSecretWithSecretId:MXSecretId.crossSigningSelfSigning])
    {
        keysCount++;
    }
    
    if ((keysCount > 0 && keysCount < 3)
        || (mxSession.crypto.crossSigning.canTrustCrossSigning && !mxSession.crypto.crossSigning.canCrossSign))
    {
        // We should have 3 of them. If not, request them again as mitigation
        MXLogDebug(@"[AppDelegate] checkLocalPrivateKeysInSession: request keys because keysCount = %@", @(keysCount));
        [mxSession.crypto requestAllPrivateKeys];
    }
}

- (void)authenticationDidComplete
{
    [self handleAppState];
}

/**
 Ensures room list data is ready.
 
 @param completion Completion block to be called when it's ready. Not dispatched in case the data is already ready.
 */
- (void)ensureRoomListDataReadyWithCompletion:(void(^)(void))completion
{
    if (self.isRoomListDataReady)
    {
        completion();
    }
    else
    {
        NSNotificationCenter * __weak notificationCenter = [NSNotificationCenter defaultCenter];
        __block id observer = [[NSNotificationCenter defaultCenter] addObserverForName:RecentsViewControllerDataReadyNotification
                                                                                object:nil
                                                                                 queue:[NSOperationQueue mainQueue]
                                                                            usingBlock:^(NSNotification * _Nonnull notification) {
            [notificationCenter removeObserver:observer];
            self.roomListDataReady = YES;
            completion();
        }];
    }
}

#pragma mark -

/**
 Check the existence of device id.
 */
- (void)checkDeviceId:(MXSession*)mxSession
{
    // In case of the app update for the e2e encryption, the app starts with
    // no device id provided by the homeserver.
    // Ask the user to login again in order to enable e2e. Ask it once
    if (!isErrorNotificationSuspended && ![[NSUserDefaults standardUserDefaults] boolForKey:@"deviceIdAtStartupChecked"])
    {
        [[NSUserDefaults standardUserDefaults] setBool:YES forKey:@"deviceIdAtStartupChecked"];
        
        // Check if there is a device id
        if (!mxSession.matrixRestClient.credentials.deviceId)
        {
            MXLogDebug(@"WARNING: The user has no device. Prompt for login again");
            
            NSString *msg = [VectorL10n e2eEnablingOnAppUpdate:AppInfo.current.displayName];
            
            __weak typeof(self) weakSelf = self;
            [_errorNotification dismissViewControllerAnimated:NO completion:nil];
            _errorNotification = [UIAlertController alertControllerWithTitle:nil message:msg preferredStyle:UIAlertControllerStyleAlert];
            
            [_errorNotification addAction:[UIAlertAction actionWithTitle:[VectorL10n later]
                                                                   style:UIAlertActionStyleDefault
                                                                 handler:^(UIAlertAction * action) {
                                                                     
                                                                     if (weakSelf)
                                                                     {
                                                                         typeof(self) self = weakSelf;
                                                                         self->_errorNotification = nil;
                                                                     }
                                                                     
                                                                 }]];
            
            [_errorNotification addAction:[UIAlertAction actionWithTitle:[MatrixKitL10n ok]
                                                                   style:UIAlertActionStyleDefault
                                                                 handler:^(UIAlertAction * action) {
                                                                     
                                                                     if (weakSelf)
                                                                     {
                                                                         typeof(self) self = weakSelf;
                                                                         self->_errorNotification = nil;
                                                                         
                                                                         [self logoutWithConfirmation:NO completion:nil];
                                                                     }
                                                                     
                                                                 }]];
            
            // Prompt the user
            [_errorNotification mxk_setAccessibilityIdentifier:@"AppDelegateErrorAlert"];
            [self showNotificationAlert:_errorNotification];
        }
    }
}

- (void)presentViewController:(UIViewController*)viewController
                     animated:(BOOL)animated
                   completion:(void (^)(void))completion
{
    [self.presentedViewController presentViewController:viewController animated:animated completion:completion];
}

- (UIViewController*)presentedViewController
{
    return self.window.rootViewController.presentedViewController ?: self.window.rootViewController;
}

#pragma mark - Matrix Accounts handling

- (void)enableInAppNotificationsForAccount:(MXKAccount*)account
{
    if (account.mxSession)
    {
        if (account.enableInAppNotifications)
        {
            // Build MXEvent -> NSString formatter
            EventFormatter *eventFormatter = [[EventFormatter alloc] initWithMatrixSession:account.mxSession];
            eventFormatter.isForSubtitle = YES;
            
            [account listenToNotifications:^(MXEvent *event, MXRoomState *roomState, MXPushRule *rule) {
                
                // Check conditions to display this notification
                if (![self.visibleRoomId isEqualToString:event.roomId]
                    && !self.window.rootViewController.presentedViewController)
                {
                    MXKEventFormatterError error;
                    NSString* messageText = [eventFormatter stringFromEvent:event withRoomState:roomState error:&error];
                    if (messageText.length && (error == MXKEventFormatterErrorNone))
                    {
                        // Removing existing notification (if any)
                        if (self.mxInAppNotification)
                        {
                            [self.mxInAppNotification dismissViewControllerAnimated:NO completion:nil];
                        }
                        
                        // Check whether tweak is required
                        for (MXPushRuleAction *ruleAction in rule.actions)
                        {
                            if (ruleAction.actionType == MXPushRuleActionTypeSetTweak)
                            {
                                if ([[ruleAction.parameters valueForKey:@"set_tweak"] isEqualToString:@"sound"])
                                {
                                    // Play message sound
                                    AudioServicesPlaySystemSound(_messageSound);
                                }
                            }
                        }
                        
                        MXRoomSummary *roomSummary = [account.mxSession roomSummaryWithRoomId:event.roomId];
                        
                        __weak typeof(self) weakSelf = self;
                        self.mxInAppNotification = [UIAlertController alertControllerWithTitle:roomSummary.displayname
                                                                                       message:messageText
                                                                                preferredStyle:UIAlertControllerStyleAlert];
                        
                        [self.mxInAppNotification addAction:[UIAlertAction actionWithTitle:[MatrixKitL10n cancel]
                                                                                     style:UIAlertActionStyleCancel
                                                                                   handler:^(UIAlertAction * action) {
                                                                                       
                                                                                       if (weakSelf)
                                                                                       {
                                                                                           typeof(self) self = weakSelf;
                                                                                           self.mxInAppNotification = nil;
                                                                                           [account updateNotificationListenerForRoomId:event.roomId ignore:YES];
                                                                                       }
                                                                                       
                                                                                   }]];
                        
                        [self.mxInAppNotification addAction:[UIAlertAction actionWithTitle:[VectorL10n view]
                                                                                     style:UIAlertActionStyleDefault
                                                                                   handler:^(UIAlertAction * action) {
                                                                                       
                                                                                       if (weakSelf)
                                                                                       {
                                                                                           typeof(self) self = weakSelf;
                                                                                           self.mxInAppNotification = nil;
                                                                                           // Show the room
                                                                                           [self showRoom:event.roomId andEventId:nil withMatrixSession:account.mxSession];
                                                                                       }
                                                                                       
                                                                                   }]];
                        
                        [self.window.rootViewController presentViewController:self.mxInAppNotification animated:YES completion:nil];
                    }
                }
            }];
        }
        else
        {
            [account removeNotificationListener];
        }
    }
    
    if (self.mxInAppNotification)
    {
        [self.mxInAppNotification dismissViewControllerAnimated:NO completion:nil];
        self.mxInAppNotification = nil;
    }
}

- (void)selectMatrixAccount:(void (^)(MXKAccount *selectedAccount))onSelection
{
    NSArray *mxAccounts = [MXKAccountManager sharedManager].activeAccounts;
    
    if (mxAccounts.count == 1)
    {
        if (onSelection)
        {
            onSelection(mxAccounts.firstObject);
        }
    }
    else if (mxAccounts.count > 1)
    {
        [accountPicker dismissViewControllerAnimated:NO completion:nil];
        
        accountPicker = [UIAlertController alertControllerWithTitle:[MatrixKitL10n selectAccount] message:nil preferredStyle:UIAlertControllerStyleActionSheet];
        
        __weak typeof(self) weakSelf = self;
        for(MXKAccount *account in mxAccounts)
        {
            [accountPicker addAction:[UIAlertAction actionWithTitle:account.mxCredentials.userId
                                                              style:UIAlertActionStyleDefault
                                                            handler:^(UIAlertAction * action) {
                                                                
                                                                if (weakSelf)
                                                                {
                                                                    typeof(self) self = weakSelf;
                                                                    self->accountPicker = nil;
                                                                    
                                                                    if (onSelection)
                                                                    {
                                                                        onSelection(account);
                                                                    }
                                                                }
                                                                
                                                            }]];
        }
        
        [accountPicker addAction:[UIAlertAction actionWithTitle:[MatrixKitL10n cancel]
                                                          style:UIAlertActionStyleCancel
                                                        handler:^(UIAlertAction * action) {
                                                            
                                                            if (weakSelf)
                                                            {
                                                                typeof(self) self = weakSelf;
                                                                self->accountPicker = nil;
                                                                
                                                                if (onSelection)
                                                                {
                                                                    onSelection(nil);
                                                                }
                                                            }
                                                            
                                                        }]];
        
        [self showNotificationAlert:accountPicker];
    }
}

#pragma mark - Matrix Rooms handling

- (void)navigateToRoomById:(NSString *)roomId
{
    if (roomId.length)
    {
        // TODO retrieve the right matrix session
        // We can use the "user_id" value in notification.userInfo

        //**************
        // Patch consider the first session which knows the room id
        MXKAccount *dedicatedAccount = nil;

        NSArray *mxAccounts = [MXKAccountManager sharedManager].activeAccounts;

        if (mxAccounts.count == 1)
        {
            dedicatedAccount = mxAccounts.firstObject;
        }
        else
        {
            for (MXKAccount *account in mxAccounts)
            {
                if ([account.mxSession roomWithRoomId:roomId])
                {
                    dedicatedAccount = account;
                    break;
                }
            }
        }

        // sanity checks
        if (dedicatedAccount && dedicatedAccount.mxSession)
        {
            MXLogDebug(@"[AppDelegate][Push] navigateToRoomById: open the roomViewController %@", roomId);

            [self showRoom:roomId andEventId:nil withMatrixSession:dedicatedAccount.mxSession];
        }
        else
        {
            MXLogDebug(@"[AppDelegate][Push] navigateToRoomById : no linked session / account has been found.");
        }
    }
}

- (void)showRoomWithParameters:(RoomNavigationParameters*)parameters
{
    [self showRoomWithParameters:parameters completion:nil];
}

- (void)showRoomWithParameters:(RoomNavigationParameters*)parameters completion:(void (^)(void))completion
{
    NSString *roomId = parameters.roomId;
    MXSession *mxSession = parameters.mxSession;
    BOOL restoreInitialDisplay = parameters.presentationParameters.restoreInitialDisplay;
    
    if (roomId && mxSession)
    {
        MXRoom *room = [mxSession roomWithRoomId:roomId];
        
        // Indicates that spaces are not supported
        if (room.summary.roomType == MXRoomTypeSpace)
        {
            
            [self.spaceFeatureUnavailablePresenter presentUnavailableFeatureFrom:self.presentedViewController animated:YES];
            
            if (completion)
            {
                completion();
            }
            
            return;
        }
    }
    
    void (^selectRoom)(void) = ^() {
        // Select room to display its details (dispatch this action in order to let TabBarController end its refresh)
        
        [self.masterTabBarController selectRoomWithParameters:parameters completion:^{
            // Remove delivered notifications for this room
            [self.pushNotificationService removeDeliveredNotificationsWithRoomId:roomId completion:nil];
            
            if (completion)
            {
                completion();
            }
        }];
    };
    
    if (restoreInitialDisplay)
    {
        [self restoreInitialDisplay:^{
            selectRoom();
        }];
    }
    else
    {
        selectRoom();
    }
}

- (void)showRoom:(NSString*)roomId andEventId:(NSString*)eventId withMatrixSession:(MXSession*)mxSession
{
    // Ask to restore initial display
    ScreenPresentationParameters *presentationParameters = [[ScreenPresentationParameters alloc] initWithRestoreInitialDisplay:YES];
    
    RoomNavigationParameters *parameters = [[RoomNavigationParameters alloc] initWithRoomId:roomId
                                                                                    eventId:eventId
                                                                                  mxSession:mxSession
                                                                           threadParameters:nil
                                                                     presentationParameters:presentationParameters];
    
    [self showRoomWithParameters:parameters];
}

- (void)showRoomPreviewWithParameters:(RoomPreviewNavigationParameters*)parameters completion:(void (^)(void))completion
{
    void (^showRoomPreview)(void) = ^() {
        [self.masterTabBarController selectRoomPreviewWithParameters:parameters completion:completion];
    };
    
    if (parameters.presentationParameters.restoreInitialDisplay)
    {
        [self restoreInitialDisplay:^{
            showRoomPreview();
        }];
    }
    else
    {
        showRoomPreview();
    }
}

- (void)showRoomPreviewWithParameters:(RoomPreviewNavigationParameters*)parameters
{
    [self showRoomPreviewWithParameters:parameters completion:nil];
}

- (void)showRoomPreview:(RoomPreviewData*)roomPreviewData
{
    // Ask to restore initial display
    ScreenPresentationParameters *presentationParameters = [[ScreenPresentationParameters alloc] initWithRestoreInitialDisplay:YES];
    
    RoomPreviewNavigationParameters *parameters = [[RoomPreviewNavigationParameters alloc] initWithPreviewData:roomPreviewData presentationParameters:presentationParameters];
    
    [self showRoomPreviewWithParameters:parameters];
}

- (void)showSpacePreviewWithParameters:(SpacePreviewNavigationParameters*)parameters
{
    UIViewController *presentingViewController;
    UIView *sourceView;
    
    if (parameters.presentationParameters.presentingViewController)
    {
        presentingViewController = parameters.presentationParameters.presentingViewController;
        sourceView = parameters.presentationParameters.sourceView;
    }
    else
    {
        presentingViewController = self.masterNavigationController;
    }
    
    self.spaceDetailPresenter = [SpaceDetailPresenter new];
    self.spaceDetailPresenter.delegate = self;
    
    void(^showSpace)(void) = ^{
        [self.spaceDetailPresenter presentForSpaceWithPublicRoom:parameters.publicRoom
                                                            from:presentingViewController
                                                      sourceView:sourceView
                                                         session:parameters.mxSession 
                                                        animated:YES];
    };
    
    if (parameters.presentationParameters.restoreInitialDisplay)
    {
        [self restoreInitialDisplay:^{
            showSpace();
        }];
    }
    else
    {
        showSpace();
    }
}

- (void)showSpaceWithParameters:(SpaceNavigationParameters*)parameters
{
    UIViewController *presentingViewController;
    UIView *sourceView;
    
    if (parameters.presentationParameters.presentingViewController)
    {
        presentingViewController = parameters.presentationParameters.presentingViewController;
        sourceView = parameters.presentationParameters.sourceView;
    }
    else
    {
        presentingViewController = self.masterNavigationController;
    }

    self.spaceDetailPresenter = [SpaceDetailPresenter new];
    self.spaceDetailPresenter.delegate = self;
    
    void(^showSpace)(void) = ^{
        [self.spaceDetailPresenter presentForSpaceWithId:parameters.roomId
                                                    from:presentingViewController
                                              sourceView:sourceView
                                                 session:parameters.mxSession
                                                animated:YES];
    };
    
    if (parameters.presentationParameters.restoreInitialDisplay)
    {
        [self restoreInitialDisplay:^{
            showSpace();
        }];
    }
    else
    {
        showSpace();
    }
}

- (void)setVisibleRoomId:(NSString *)roomId
{
    if (roomId)
    {
        // Enable inApp notification for this room in all existing accounts.
        NSArray *mxAccounts = [MXKAccountManager sharedManager].accounts;
        for (MXKAccount *account in mxAccounts)
        {
            [account updateNotificationListenerForRoomId:roomId ignore:NO];
        }
    }
    
    _visibleRoomId = roomId;
}

- (void)createDirectChatWithUserId:(NSString*)userId completion:(void (^)(void))completion
{
    // Handle here potential multiple accounts
    [self selectMatrixAccount:^(MXKAccount *selectedAccount) {
        
        MXSession *mxSession = selectedAccount.mxSession;
        
        if (mxSession)
        {
            // Create a new room by inviting the other user only if it is defined and not oneself
            NSArray *invite = ((userId && ![mxSession.myUser.userId isEqualToString:userId]) ? @[userId] : nil);

            void (^onFailure)(NSError *) = ^(NSError *error){
                MXLogDebug(@"[AppDelegate] Create direct chat failed");
                //Alert user
                [self showAlertWithTitle:nil message:[VectorL10n roomCreationDmError]];

                if (completion)
                {
                    completion();
                }
            };

            [mxSession vc_canEnableE2EByDefaultInNewRoomWithUsers:invite success:^(BOOL canEnableE2E) {
                
                MXRoomCreationParameters *roomCreationParameters = [MXRoomCreationParameters new];
                roomCreationParameters.visibility = kMXRoomDirectoryVisibilityPrivate;
                roomCreationParameters.inviteArray = invite;
                roomCreationParameters.isDirect = (invite.count != 0);
                roomCreationParameters.preset = kMXRoomPresetTrustedPrivateChat;

                if (canEnableE2E)
                {
                    roomCreationParameters.initialStateEvents = @[
                                                                  [MXRoomCreationParameters initialStateEventForEncryptionWithAlgorithm:kMXCryptoMegolmAlgorithm
                                                                  ]];
                }

                [mxSession createRoomWithParameters:roomCreationParameters success:^(MXRoom *room) {

                    // Open created room
                    [self showRoom:room.roomId andEventId:nil withMatrixSession:mxSession];

                    if (completion)
                    {
                        completion();
                    }

                } failure:onFailure];

            } failure:onFailure];
        }
        else if (completion)
        {
            completion();
        }
        
    }];
}

- (void)startDirectChatWithUserId:(NSString*)userId completion:(void (^)(void))completion
{
    // Handle here potential multiple accounts
    [self selectMatrixAccount:^(MXKAccount *selectedAccount) {
        
        MXSession *mxSession = selectedAccount.mxSession;
        
        if (mxSession)
        {
            MXRoom *directRoom = [mxSession directJoinedRoomWithUserId:userId];
            
            // if the room exists
            if (directRoom)
            {
                // open it
                [self showRoom:directRoom.roomId andEventId:nil withMatrixSession:mxSession];
                
                if (completion)
                {
                    completion();
                }
            }
            else
            {
                [self createDirectChatWithUserId:userId completion:completion];
            }
        }
        else if (completion)
        {
            completion();
        }
        
    }];
}

#pragma mark - Contacts handling

- (void)showContact:(MXKContact*)contact presentationParameters:(ScreenPresentationParameters*)presentationParameters
{
    void(^showContact)(void) = ^{
        [self.masterTabBarController selectContact:contact withPresentationParameters:presentationParameters];
    };
    
    if (presentationParameters.restoreInitialDisplay)
    {
        [self restoreInitialDisplay:^{
            showContact();
        }];
    }
    else
    {
        showContact();
    }
}

#pragma mark - Matrix Groups handling

- (void)showGroup:(MXGroup*)group withMatrixSession:(MXSession*)mxSession presentationParamters:(ScreenPresentationParameters*)presentationParameters
{
    void(^showGroup)(void) = ^{
        // Select group to display its details (dispatch this action in order to let TabBarController end its refresh)
        [self.masterTabBarController selectGroup:group inMatrixSession:mxSession presentationParameters:presentationParameters];
    };

    if (presentationParameters.restoreInitialDisplay)
    {
        [self restoreInitialDisplay:^{
            showGroup();
        }];
    }
    else
    {
        showGroup();
    }
}

- (void)promptForStunServerFallback
{
    [_errorNotification dismissViewControllerAnimated:NO completion:nil];

    NSString *stunFallbackHost = BuildSettings.stunServerFallbackUrlString;
    // Remove "stun:"
    stunFallbackHost = [stunFallbackHost componentsSeparatedByString:@":"].lastObject;

    MXSession *mainSession = self.mxSessions.firstObject;
    NSString *homeServerName = mainSession.matrixRestClient.credentials.homeServerName;

    NSString *message = [NSString stringWithFormat:@"%@\n\n%@",
                         [VectorL10n callNoStunServerErrorMessage1:homeServerName],
                         [VectorL10n callNoStunServerErrorMessage2:stunFallbackHost]];
    
    _errorNotification = [UIAlertController alertControllerWithTitle:[VectorL10n callNoStunServerErrorTitle]
                                                             message:message
                                                      preferredStyle:UIAlertControllerStyleAlert];
    
    [_errorNotification addAction:[UIAlertAction actionWithTitle:[VectorL10n callNoStunServerErrorUseFallbackButton:stunFallbackHost]
                                                           style:UIAlertActionStyleDefault
                                                         handler:^(UIAlertAction * action) {
        
        RiotSettings.shared.allowStunServerFallback = YES;
                                                             mainSession.callManager.fallbackSTUNServer = BuildSettings.stunServerFallbackUrlString;

                                                             [AppDelegate theDelegate].errorNotification = nil;
                                                         }]];

    [_errorNotification addAction:[UIAlertAction actionWithTitle:[MatrixKitL10n cancel]
                                                           style:UIAlertActionStyleCancel
                                                         handler:^(UIAlertAction * action) {

                                                             RiotSettings.shared.allowStunServerFallback = NO;

                                                             [AppDelegate theDelegate].errorNotification = nil;
                                                         }]];

    // Display the error notification
    if (!isErrorNotificationSuspended)
    {
        [_errorNotification mxk_setAccessibilityIdentifier:@"AppDelegateErrorAlert"];
        [self showNotificationAlert:_errorNotification];
    }
}

#pragma mark - Native Widget Permission

- (void)checkPermissionForNativeWidget:(Widget*)widget fromUrl:(NSURL*)url completion:(void (^)(BOOL granted))completion
{
    MXSession *session = widget.mxSession;

    if ([widget.widgetEvent.sender isEqualToString:session.myUser.userId])
    {
        // No need of more permission check if the user created the widget
        completion(YES);
        return;
    }

    // Check permission in user Riot settings
    __block RiotSharedSettings *sharedSettings = [[RiotSharedSettings alloc] initWithSession:session];

    WidgetPermission permission = [sharedSettings permissionForNative:widget fromUrl:url];
    if (permission == WidgetPermissionGranted)
    {
        completion(YES);
    }
    else
    {
        // Note: ask permission again if the user previously declined it
        [self askNativeWidgetPermissionWithWidget:widget completion:^(BOOL granted) {
            // Update the settings in user account data in parallel
            [sharedSettings setPermission:granted ? WidgetPermissionGranted : WidgetPermissionDeclined
                                forNative:widget fromUrl:url
                                  success:^
             {
                 sharedSettings = nil;
             }
                                  failure:^(NSError * _Nullable error)
             {
                MXLogDebug(@"[WidgetVC] setPermissionForWidget failed. Error: %@", error);
                 sharedSettings = nil;
             }];
            
            completion(granted);
        }];
    }
}

- (void)askNativeWidgetPermissionWithWidget:(Widget*)widget completion:(void (^)(BOOL granted))completion
{
    if (!self.slidingModalPresenter)
    {
        self.slidingModalPresenter = [SlidingModalPresenter new];
    }
    
    [self.slidingModalPresenter dismissWithAnimated:NO completion:nil];
    
    NSString *widgetCreatorUserId = widget.widgetEvent.sender ?: [VectorL10n roomParticipantsUnknown];
    
    MXSession *session = widget.mxSession;
    MXRoom *room = [session roomWithRoomId:widget.widgetEvent.roomId];
    MXRoomState *roomState = room.dangerousSyncState;
    MXRoomMember *widgetCreatorRoomMember = [roomState.members memberWithUserId:widgetCreatorUserId];
    
    NSString *widgetDomain = @"";
    
    if (widget.url)
    {
        NSString *host = [[NSURL alloc] initWithString:widget.url].host;
        if (host)
        {
            widgetDomain = host;
        }
    }
    
    MXMediaManager *mediaManager = widget.mxSession.mediaManager;
    NSString *widgetCreatorDisplayName = widgetCreatorRoomMember.displayname;
    NSString *widgetCreatorAvatarURL = widgetCreatorRoomMember.avatarUrl;
    
    NSArray<NSString*> *permissionStrings = @[
                                              [VectorL10n roomWidgetPermissionDisplayNamePermission],
                                              [VectorL10n roomWidgetPermissionAvatarUrlPermission]
                                              ];
    
    WidgetPermissionViewModel *widgetPermissionViewModel = [[WidgetPermissionViewModel alloc] initWithCreatorUserId:widgetCreatorUserId
                                                                                                 creatorDisplayName:widgetCreatorDisplayName creatorAvatarUrl:widgetCreatorAvatarURL widgetDomain:widgetDomain
                                                                                                    isWebviewWidget:NO
                                                                                                  widgetPermissions:permissionStrings
                                                                                                       mediaManager:mediaManager];
    
    
    WidgetPermissionViewController *widgetPermissionViewController = [WidgetPermissionViewController instantiateWith:widgetPermissionViewModel];
    
    MXWeakify(self);
    
    widgetPermissionViewController.didTapContinueButton = ^{
        
        MXStrongifyAndReturnIfNil(self);
        
        [self.slidingModalPresenter dismissWithAnimated:YES completion:^{
            completion(YES);
        }];
    };
    
    widgetPermissionViewController.didTapCloseButton = ^{
        
        MXStrongifyAndReturnIfNil(self);
        
        [self.slidingModalPresenter dismissWithAnimated:YES completion:^{
            completion(NO);
        }];
    };
    
    [self.slidingModalPresenter present:widgetPermissionViewController
                                   from:self.presentedViewController
                               animated:YES
                             completion:nil];
}

#pragma mark - Status Bar Tap handling

- (void)touchesBegan:(NSSet *)touches withEvent:(UIEvent *)event
{
    [super touchesBegan:touches withEvent:event];
    
    UITouch *touch = [touches anyObject];
    CGPoint point = [touch locationInView:self.window];
    
    CGRect statusBarFrame = [UIApplication sharedApplication].statusBarFrame;
    
    if (CGRectContainsPoint(statusBarFrame, point))
    {
        [[NSNotificationCenter defaultCenter] postNotificationName:kAppDelegateDidTapStatusBarNotification object:nil];
    }
}

#pragma mark - No call support
/**
 Display a "Call not supported" alert when the session receives a call invitation.
 
 @param mxSession the session to spy
 */
- (void)enableNoVoIPOnMatrixSession:(MXSession*)mxSession
{
    // Listen to call events
    callEventsListeners[@(mxSession.hash)] =
    [mxSession listenToEventsOfTypes:@[
                                       kMXEventTypeStringCallInvite,
                                       kMXEventTypeStringCallCandidates,
                                       kMXEventTypeStringCallAnswer,
                                       kMXEventTypeStringCallSelectAnswer,
                                       kMXEventTypeStringCallHangup,
                                       kMXEventTypeStringCallReject,
                                       kMXEventTypeStringCallNegotiate
                                       ]
                             onEvent:^(MXEvent *event, MXTimelineDirection direction, id customObject) {
                                 
                                 if (MXTimelineDirectionForwards == direction)
                                 {
                                     switch (event.eventType)
                                     {
                                         case MXEventTypeCallInvite:
                                         {
                                             if (noCallSupportAlert)
                                             {
                                                 [noCallSupportAlert dismissViewControllerAnimated:NO completion:nil];
                                             }
                                             
                                             MXCallInviteEventContent *callInviteEventContent = [MXCallInviteEventContent modelFromJSON:event.content];
                                             
                                             // Sanity and invite expiration checks
                                             if (!callInviteEventContent || event.age >= callInviteEventContent.lifetime)
                                             {
                                                 return;
                                             }
                                             
                                             MXUser *caller = [mxSession userWithUserId:event.sender];
                                             NSString *callerDisplayname = caller.displayname;
                                             if (!callerDisplayname.length)
                                             {
                                                 callerDisplayname = event.sender;
                                             }
                                             
                                             NSString *appDisplayName = [[NSBundle mainBundle] infoDictionary][@"CFBundleDisplayName"];
                                             
                                             NSString *message = [VectorL10n noVoip:callerDisplayname :appDisplayName];
                                             
                                             noCallSupportAlert = [UIAlertController alertControllerWithTitle:[VectorL10n noVoipTitle]
                                                                                                      message:message
                                                                                               preferredStyle:UIAlertControllerStyleAlert];
                                             
                                             __weak typeof(self) weakSelf = self;
                                             
                                             [noCallSupportAlert addAction:[UIAlertAction actionWithTitle:[MatrixKitL10n ignore]
                                                                                                    style:UIAlertActionStyleDefault
                                                                                                  handler:^(UIAlertAction * action) {
                                                                                                      
                                                                                                      if (weakSelf)
                                                                                                      {
                                                                                                          typeof(self) self = weakSelf;
                                                                                                          self->noCallSupportAlert = nil;
                                                                                                      }
                                                                                                      
                                                                                                  }]];
                                             
                                             [noCallSupportAlert addAction:[UIAlertAction actionWithTitle:[MatrixKitL10n rejectCall]
                                                                                                    style:UIAlertActionStyleDefault
                                                                                                  handler:^(UIAlertAction * action) {
                                                                                                      
                                                 // Reject the call by sending the hangup event
                                                 NSDictionary *content = @{
                                                     @"call_id": callInviteEventContent.callId,
                                                     @"version": kMXCallVersion,
                                                     @"party_id": mxSession.myDeviceId
                                                 };
                                                 
                                                 [mxSession.matrixRestClient sendEventToRoom:event.roomId threadId:nil eventType:kMXEventTypeStringCallReject content:content txnId:nil success:nil failure:^(NSError *error) {
                                                     MXLogDebug(@"[AppDelegate] enableNoVoIPOnMatrixSession: ERROR: Cannot send m.call.reject event.");
                                                 }];
                                                 
                                                 if (weakSelf)
                                                 {
                                                     typeof(self) self = weakSelf;
                                                     self->noCallSupportAlert = nil;
                                                 }
                                                 
                                             }]];
                                             
                                             [self showNotificationAlert:noCallSupportAlert];
                                             break;
                                         }
                                             
                                         case MXEventTypeCallAnswer:
                                         case MXEventTypeCallHangup:
                                         case MXEventTypeCallReject:
                                             // The call has ended. The alert is no more needed.
                                             if (noCallSupportAlert)
                                             {
                                                 [noCallSupportAlert dismissViewControllerAnimated:YES completion:nil];
                                                 noCallSupportAlert = nil;
                                             }
                                             break;
                                             
                                         default:
                                             break;
                                     }
                                 }
                                 
                             }];
    
}

- (void)disableNoVoIPOnMatrixSession:(MXSession*)mxSession
{
    // Stop listening to the call events of this session 
    [mxSession removeListener:callEventsListeners[@(mxSession.hash)]];
    [callEventsListeners removeObjectForKey:@(mxSession.hash)];
}


#pragma mark - Cross-signing

- (void)checkCrossSigningForSession:(MXSession*)mxSession
{
    if ([UIApplication sharedApplication].applicationState != UIApplicationStateActive)
    {
        MXLogDebug(@"[AppDelegate] checkCrossSigningForSession called while the app is not active. Ignore it.");
        return;
    }
    
    if (mxSession.crypto.crossSigning)
    {
        // Get the up-to-date cross-signing state
        MXWeakify(self);
        [mxSession.crypto.crossSigning refreshStateWithSuccess:^(BOOL stateUpdated) {
            MXStrongifyAndReturnIfNil(self);
            
            MXLogDebug(@"[AppDelegate] handleAppState: crossSigning.state: %@", @(mxSession.crypto.crossSigning.state));
            
            switch (mxSession.crypto.crossSigning.state)
            {
                case MXCrossSigningStateCrossSigningExists:
                    MXLogDebug(@"[AppDelegate] handleAppState: presentVerifyCurrentSessionAlertIfNeededWithSession");
                    [self.masterTabBarController presentVerifyCurrentSessionAlertIfNeededWithSession:mxSession];
                    break;
                case MXCrossSigningStateCanCrossSign:
                    MXLogDebug(@"[AppDelegate] handleAppState: presentReviewUnverifiedSessionsAlertIfNeededWithSession");
                    [self.masterTabBarController presentReviewUnverifiedSessionsAlertIfNeededWithSession:mxSession];
                    break;
                default:
                    break;
            }
        } failure:^(NSError * _Nonnull error) {
            MXLogDebug(@"[AppDelegate] handleAppState: crossSigning.state: %@. Error: %@", @(mxSession.crypto.crossSigning.state), error);
        }];
    }
}


#pragma mark - Incoming room key requests handling

- (void)enableRoomKeyRequestObserver:(MXSession*)mxSession
{
    roomKeyRequestObserver =
    [[NSNotificationCenter defaultCenter] addObserverForName:kMXCryptoRoomKeyRequestNotification
                                                      object:mxSession.crypto
                                                       queue:[NSOperationQueue mainQueue]
                                                  usingBlock:^(NSNotification *notif)
     {
         [self checkPendingRoomKeyRequestsInSession:mxSession];
     }];

    roomKeyRequestCancellationObserver  =
    [[NSNotificationCenter defaultCenter] addObserverForName:kMXCryptoRoomKeyRequestCancellationNotification
                                                      object:mxSession.crypto
                                                       queue:[NSOperationQueue mainQueue]
                                                  usingBlock:^(NSNotification *notif)
     {
         [self checkPendingRoomKeyRequestsInSession:mxSession];
     }];
}

- (void)disableRoomKeyRequestObserver:(MXSession*)mxSession
{
    if (roomKeyRequestObserver)
    {
        [[NSNotificationCenter defaultCenter] removeObserver:roomKeyRequestObserver];
        roomKeyRequestObserver = nil;
    }

    if (roomKeyRequestCancellationObserver)
    {
        [[NSNotificationCenter defaultCenter] removeObserver:roomKeyRequestCancellationObserver];
        roomKeyRequestCancellationObserver = nil;
    }
}

// Check if a key share dialog must be displayed for the given session
- (void)checkPendingRoomKeyRequestsInSession:(MXSession*)mxSession
{
    if ([UIApplication sharedApplication].applicationState != UIApplicationStateActive)
    {
        MXLogDebug(@"[AppDelegate] checkPendingRoomKeyRequestsInSession called while the app is not active. Ignore it.");
        return;
    }

    MXWeakify(self);
    [mxSession.crypto pendingKeyRequests:^(MXUsersDevicesMap<NSArray<MXIncomingRoomKeyRequest *> *> *pendingKeyRequests) {
        
        MXStrongifyAndReturnIfNil(self);
        MXLogDebug(@"[AppDelegate] checkPendingRoomKeyRequestsInSession: cross-signing state: %ld, pendingKeyRequests.count: %@. Already displayed: %@",
                   mxSession.crypto.crossSigning.state,
                   @(pendingKeyRequests.count),
                   self->roomKeyRequestViewController ? @"YES" : @"NO");

        if (!mxSession.crypto.crossSigning || mxSession.crypto.crossSigning.state == MXCrossSigningStateNotBootstrapped)
        {
            if (self->roomKeyRequestViewController)
            {
                // Check if the current RoomKeyRequestViewController is still valid
                MXSession *currentMXSession = self->roomKeyRequestViewController.mxSession;
                NSString *currentUser = self->roomKeyRequestViewController.device.userId;
                NSString *currentDevice = self->roomKeyRequestViewController.device.deviceId;

                NSArray<MXIncomingRoomKeyRequest *> *currentPendingRequest = [pendingKeyRequests objectForDevice:currentDevice forUser:currentUser];

                if (currentMXSession == mxSession && currentPendingRequest.count == 0)
                {
                    MXLogDebug(@"[AppDelegate] checkPendingRoomKeyRequestsInSession: Cancel current dialog");

                    // The key request has been probably cancelled, remove the popup
                    [self->roomKeyRequestViewController hide];
                    self->roomKeyRequestViewController = nil;
                }
            }
        }

        if (!self->roomKeyRequestViewController && pendingKeyRequests.count)
        {
            // Pick the first coming user/device pair
            NSString *userId = pendingKeyRequests.userIds.firstObject;
            NSString *deviceId = [pendingKeyRequests deviceIdsForUser:userId].firstObject;
            
            // Give the client a chance to refresh the device list
            MXWeakify(self);
            [mxSession.crypto downloadKeys:@[userId] forceDownload:NO success:^(MXUsersDevicesMap<MXDeviceInfo *> *usersDevicesInfoMap, NSDictionary<NSString *,MXCrossSigningInfo *> *crossSigningKeysMap) {
                
                MXStrongifyAndReturnIfNil(self);
                MXDeviceInfo *deviceInfo = [usersDevicesInfoMap objectForDevice:deviceId forUser:userId];
                if (deviceInfo)
                {
                    if (!mxSession.crypto.crossSigning || mxSession.crypto.crossSigning.state == MXCrossSigningStateNotBootstrapped)
                    {
                        BOOL wasNewDevice = (deviceInfo.trustLevel.localVerificationStatus == MXDeviceUnknown);
                        
                        void (^openDialog)(void) = ^void()
                        {
                            MXLogDebug(@"[AppDelegate] checkPendingRoomKeyRequestsInSession: Open dialog for %@", deviceInfo);

                            self->roomKeyRequestViewController = [[RoomKeyRequestViewController alloc] initWithDeviceInfo:deviceInfo wasNewDevice:wasNewDevice andMatrixSession:mxSession onComplete:^{

                                self->roomKeyRequestViewController = nil;

                                // Check next pending key request, if any
                                [self checkPendingRoomKeyRequests];
                            }];

                            [self->roomKeyRequestViewController show];
                        };

                        // If the device was new before, it's not any more.
                        if (wasNewDevice)
                        {
                            [mxSession.crypto setDeviceVerification:MXDeviceUnverified forDevice:deviceId ofUser:userId success:openDialog failure:nil];
                        }
                        else
                        {
                            openDialog();
                        }
                    }
                    else if (deviceInfo.trustLevel.isVerified)
                    {
                        [mxSession.crypto acceptAllPendingKeyRequestsFromUser:userId andDevice:deviceId onComplete:^{
                            [self checkPendingRoomKeyRequests];
                        }];
                    }
                    else
                    {
                        [mxSession.crypto ignoreAllPendingKeyRequestsFromUser:userId andDevice:deviceId onComplete:^{
                            [self checkPendingRoomKeyRequests];
                        }];
                    }
                }
                else
                {
                    MXLogDebug(@"[AppDelegate] checkPendingRoomKeyRequestsInSession: No details found for device %@:%@", userId, deviceId);
                    [mxSession.crypto ignoreAllPendingKeyRequestsFromUser:userId andDevice:deviceId onComplete:^{
                        [self checkPendingRoomKeyRequests];
                    }];
                }
            } failure:^(NSError *error) {
                // Retry later
                MXLogDebug(@"[AppDelegate] checkPendingRoomKeyRequestsInSession: Failed to download device keys. Retry");
                [self checkPendingRoomKeyRequests];
            }];
        }
    }];
}

// Check all opened MXSessions for key share dialog 
- (void)checkPendingRoomKeyRequests
{
    for (MXSession *mxSession in mxSessionArray)
    {
        [self checkPendingRoomKeyRequestsInSession:mxSession];
    }
}

#pragma mark - Incoming key verification handling

- (void)enableIncomingKeyVerificationObserver:(MXSession*)mxSession
{
    incomingKeyVerificationObserver =
    [[NSNotificationCenter defaultCenter] addObserverForName:MXKeyVerificationManagerNewTransactionNotification
                                                      object:mxSession.crypto.keyVerificationManager
                                                       queue:[NSOperationQueue mainQueue]
                                                  usingBlock:^(NSNotification *notif)
     {
         NSObject *object = notif.userInfo[MXKeyVerificationManagerNotificationTransactionKey];
         if ([object isKindOfClass:MXIncomingSASTransaction.class])
         {
             [self checkPendingIncomingKeyVerificationsInSession:mxSession];
         }
     }];
}

- (void)disableIncomingKeyVerificationObserver:(MXSession*)mxSession
{
    if (incomingKeyVerificationObserver)
    {
        [[NSNotificationCenter defaultCenter] removeObserver:incomingKeyVerificationObserver];
        incomingKeyVerificationObserver = nil;
    }
}

// Check if an incoming key verification dialog must be displayed for the given session
- (void)checkPendingIncomingKeyVerificationsInSession:(MXSession*)mxSession
{
    if ([UIApplication sharedApplication].applicationState != UIApplicationStateActive)
    {
        MXLogDebug(@"[AppDelegate][MXKeyVerification] checkPendingIncomingKeyVerificationsInSession: called while the app is not active. Ignore it.");
        return;
    }

    [mxSession.crypto.keyVerificationManager transactions:^(NSArray<MXKeyVerificationTransaction *> * _Nonnull transactions) {

        MXLogDebug(@"[AppDelegate][MXKeyVerification] checkPendingIncomingKeyVerificationsInSession: transactions: %@", transactions);

        for (MXKeyVerificationTransaction *transaction in transactions)
        {
            if (transaction.isIncoming)
            {
                MXIncomingSASTransaction *incomingTransaction = (MXIncomingSASTransaction*)transaction;
                if (incomingTransaction.state == MXSASTransactionStateIncomingShowAccept)
                {
                    [self presentIncomingKeyVerification:incomingTransaction inSession:mxSession];
                    break;
                }
            }
        }
    }];
}

// Check all opened MXSessions for incoming key verification dialog
- (void)checkPendingIncomingKeyVerifications
{
    for (MXSession *mxSession in mxSessionArray)
    {
        [self checkPendingIncomingKeyVerificationsInSession:mxSession];
    }
}

- (BOOL)presentIncomingKeyVerificationRequest:(MXKeyVerificationRequest*)incomingKeyVerificationRequest
                                    inSession:(MXSession*)session
{
    BOOL presented = NO;
    
    if (!keyVerificationCoordinatorBridgePresenter.isPresenting)
    {
        MXLogDebug(@"[AppDelegate] presentIncomingKeyVerificationRequest");
        
        keyVerificationCoordinatorBridgePresenter = [[KeyVerificationCoordinatorBridgePresenter alloc] initWithSession:session];
        keyVerificationCoordinatorBridgePresenter.delegate = self;
        
        [keyVerificationCoordinatorBridgePresenter presentFrom:self.presentedViewController incomingKeyVerificationRequest:incomingKeyVerificationRequest animated:YES];
        
        presented = YES;
    }
    else
    {
        MXLogDebug(@"[AppDelegate][MXKeyVerification] presentIncomingKeyVerificationRequest: Controller already presented.");
    }
    
    return presented;
}

- (BOOL)presentIncomingKeyVerification:(MXIncomingSASTransaction*)transaction inSession:(MXSession*)mxSession
{
    MXLogDebug(@"[AppDelegate][MXKeyVerification] presentIncomingKeyVerification: %@", transaction);

    BOOL presented = NO;
    if (!keyVerificationCoordinatorBridgePresenter.isPresenting)
    {
        keyVerificationCoordinatorBridgePresenter = [[KeyVerificationCoordinatorBridgePresenter alloc] initWithSession:mxSession];
        keyVerificationCoordinatorBridgePresenter.delegate = self;

        [keyVerificationCoordinatorBridgePresenter presentFrom:self.presentedViewController incomingTransaction:transaction animated:YES];

        presented = YES;
    }
    else
    {
        MXLogDebug(@"[AppDelegate][MXKeyVerification] presentIncomingKeyVerification: Controller already presented.");
    }
    return presented;
}

- (BOOL)presentUserVerificationForRoomMember:(MXRoomMember*)roomMember session:(MXSession*)mxSession
{
    MXLogDebug(@"[AppDelegate][MXKeyVerification] presentUserVerificationForRoomMember: %@", roomMember);
    
    BOOL presented = NO;
    if (!keyVerificationCoordinatorBridgePresenter.isPresenting)
    {
        keyVerificationCoordinatorBridgePresenter = [[KeyVerificationCoordinatorBridgePresenter alloc] initWithSession:mxSession];
        keyVerificationCoordinatorBridgePresenter.delegate = self;
        
        [keyVerificationCoordinatorBridgePresenter presentFrom:self.presentedViewController roomMember:roomMember animated:YES];
        
        presented = YES;
    }
    else
    {
        MXLogDebug(@"[AppDelegate][MXKeyVerification] presentUserVerificationForRoomMember: Controller already presented.");
    }
    return presented;
}

- (BOOL)presentSelfVerificationForOtherDeviceId:(NSString*)deviceId inSession:(MXSession*)mxSession
{
    MXLogDebug(@"[AppDelegate][MXKeyVerification] presentSelfVerificationForOtherDeviceId: %@", deviceId);
    
    BOOL presented = NO;
    if (!keyVerificationCoordinatorBridgePresenter.isPresenting)
    {
        keyVerificationCoordinatorBridgePresenter = [[KeyVerificationCoordinatorBridgePresenter alloc] initWithSession:mxSession];
        keyVerificationCoordinatorBridgePresenter.delegate = self;
        
        [keyVerificationCoordinatorBridgePresenter presentFrom:self.presentedViewController otherUserId:mxSession.myUser.userId otherDeviceId:deviceId animated:YES];
        
        presented = YES;
    }
    else
    {
        MXLogDebug(@"[AppDelegate][MXKeyVerification] presentUserVerificationForRoomMember: Controller already presented.");
    }
    return presented;
}

- (void)keyVerificationCoordinatorBridgePresenterDelegateDidComplete:(KeyVerificationCoordinatorBridgePresenter *)coordinatorBridgePresenter otherUserId:(NSString * _Nonnull)otherUserId otherDeviceId:(NSString * _Nonnull)otherDeviceId
{
    MXCrypto *crypto = coordinatorBridgePresenter.session.crypto;
    if (!crypto.backup.hasPrivateKeyInCryptoStore || !crypto.backup.enabled)
    {
        MXLogDebug(@"[AppDelegate][MXKeyVerification] requestAllPrivateKeys: Request key backup private keys");
        [crypto setOutgoingKeyRequestsEnabled:YES onComplete:nil];
    }
    [self dismissKeyVerificationCoordinatorBridgePresenter];
}

- (void)keyVerificationCoordinatorBridgePresenterDelegateDidCancel:(KeyVerificationCoordinatorBridgePresenter * _Nonnull)coordinatorBridgePresenter
{
    [self dismissKeyVerificationCoordinatorBridgePresenter];
}

- (void)dismissKeyVerificationCoordinatorBridgePresenter
{
    [keyVerificationCoordinatorBridgePresenter dismissWithAnimated:YES completion:^{
        [self checkPendingIncomingKeyVerifications];
    }];
    
    keyVerificationCoordinatorBridgePresenter = nil;
}

#pragma mark - New request

- (void)registerNewRequestNotificationForSession:(MXSession*)session
{
    MXKeyVerificationManager *keyverificationManager = session.crypto.keyVerificationManager;
    
    if (!keyverificationManager)
    {
        return;
    }
    
    [[NSNotificationCenter defaultCenter] addObserver:self selector:@selector(keyVerificationNewRequestNotification:) name:MXKeyVerificationManagerNewRequestNotification object:keyverificationManager];
}

- (void)keyVerificationNewRequestNotification:(NSNotification *)notification
{
    if ([[UIApplication sharedApplication] applicationState] == UIApplicationStateBackground)
    {
        return;
    }
    
    if (_masterTabBarController.authenticationInProgress)
    {
        MXLogDebug(@"[AppDelegate][KeyVerification] keyVerificationNewRequestNotification: Postpone requests during the authentication process");
        
        // 10s is quite arbitrary
        dispatch_after(dispatch_time(DISPATCH_TIME_NOW, (int64_t)(10* NSEC_PER_SEC)), dispatch_get_main_queue(), ^{
            [self keyVerificationNewRequestNotification:notification];
        });
        return;
    }
    
    NSDictionary *userInfo = notification.userInfo;
    
    MXKeyVerificationRequest *keyVerificationRequest = userInfo[MXKeyVerificationManagerNotificationRequestKey];
    
    if ([keyVerificationRequest isKindOfClass:MXKeyVerificationByDMRequest.class])
    {
        MXKeyVerificationByDMRequest *keyVerificationByDMRequest = (MXKeyVerificationByDMRequest*)keyVerificationRequest;
        
        if (!keyVerificationByDMRequest.isFromMyUser && keyVerificationByDMRequest.state == MXKeyVerificationRequestStatePending)
        {
            MXKAccount *currentAccount = [MXKAccountManager sharedManager].activeAccounts.firstObject;
            MXSession *session = currentAccount.mxSession;
            MXRoom *room = [currentAccount.mxSession roomWithRoomId:keyVerificationByDMRequest.roomId];
            if (!room)
            {
                MXLogDebug(@"[AppDelegate][KeyVerification] keyVerificationRequestDidChangeNotification: Unknown room");
                return;
            }
            
            NSString *sender = keyVerificationByDMRequest.otherUser;

            [room state:^(MXRoomState *roomState) {

                NSString *senderName = [roomState.members memberName:sender];
                
                [self presentNewKeyVerificationRequestAlertForSession:session senderName:senderName senderId:sender request:keyVerificationByDMRequest];
            }];
        }
    }
    else if ([keyVerificationRequest isKindOfClass:MXKeyVerificationByToDeviceRequest.class])
    {
        MXKeyVerificationByToDeviceRequest *keyVerificationByToDeviceRequest = (MXKeyVerificationByToDeviceRequest*)keyVerificationRequest;
        
        if (!keyVerificationByToDeviceRequest.isFromMyDevice
            && keyVerificationByToDeviceRequest.state == MXKeyVerificationRequestStatePending)
        {
            if (keyVerificationByToDeviceRequest.isFromMyUser)
            {
                // Self verification
                MXLogDebug(@"[AppDelegate][KeyVerification] keyVerificationNewRequestNotification: Self verification from %@", keyVerificationByToDeviceRequest.otherDevice);
                
                if (!self.handleSelfVerificationRequest)
                {
                    MXLogDebug(@"[AppDelegate][KeyVerification] keyVerificationNewRequestNotification: Self verification handled elsewhere");
                    return;
                }
                      
                NSString *myUserId = keyVerificationByToDeviceRequest.otherUser;
                MXKAccount *account = [[MXKAccountManager sharedManager] accountForUserId:myUserId];
                if (account)
                {
                    MXSession *session = account.mxSession;
                    MXUser *user = [session userWithUserId:myUserId];
                    
                    [self presentNewKeyVerificationRequestAlertForSession:session senderName:user.displayname senderId:user.userId request:keyVerificationRequest];
                }
            }
            else
            {
                // Device verification from other user
                // This happens when they or our user do not have cross-signing enabled
                MXLogDebug(@"[AppDelegate][KeyVerification] keyVerificationNewRequestNotification: Device verification from other user %@:%@", keyVerificationByToDeviceRequest.otherUser, keyVerificationByToDeviceRequest.otherDevice);
                
                NSString *myUserId = keyVerificationByToDeviceRequest.to;
                NSString *userId = keyVerificationByToDeviceRequest.otherUser;
                MXKAccount *account = [[MXKAccountManager sharedManager] accountForUserId:myUserId];
                if (account)
                {
                    MXSession *session = account.mxSession;
                    MXUser *user = [session userWithUserId:userId];
                    
                    [self presentNewKeyVerificationRequestAlertForSession:session senderName:user.displayname senderId:user.userId request:keyVerificationRequest];
                }
            }
        }
        else
        {
            MXLogDebug(@"[AppDelegate][KeyVerification] keyVerificationNewRequestNotification. Bad request state: %@", keyVerificationByToDeviceRequest);
        }
    }
}

- (void)presentNewKeyVerificationRequestAlertForSession:(MXSession*)session
                                             senderName:(NSString*)senderName
                                               senderId:(NSString*)senderId
                                                request:(MXKeyVerificationRequest*)keyVerificationRequest
{
    if (keyVerificationRequest.state != MXKeyVerificationRequestStatePending)
    {
        MXLogDebug(@"[AppDelegate] presentNewKeyVerificationRequest: Request already accepted. Do not display it");
        return;
    }
    
    if (self.incomingKeyVerificationRequestAlertController)
    {
        [self.incomingKeyVerificationRequestAlertController dismissViewControllerAnimated:NO completion:nil];
    }
    
    if (self.userNewSignInAlertController
        && [session.myUserId isEqualToString:senderId])
    {
        // If it is a self verification for my device, we can discard the new signin alert.
        // Note: It will not work well with several devices to verify at the same time.
        MXLogDebug(@"[AppDelegate] presentNewKeyVerificationRequest: Remove the alert for new sign in detected");
        [self.userNewSignInAlertController dismissViewControllerAnimated:NO completion:^{
            self.userNewSignInAlertController = nil;
            [self presentNewKeyVerificationRequestAlertForSession:session senderName:senderName senderId:senderId request:keyVerificationRequest];
        }];
    }
    
    NSString *senderInfo;
    
    if (senderName)
    {
        senderInfo = [NSString stringWithFormat:@"%@ (%@)", senderName, senderId];
    }
    else
    {
        senderInfo = senderId;
    }
    
    
    __block id observer;
    void (^removeObserver)(void) = ^() {
        if (observer)
        {
            [[NSNotificationCenter defaultCenter] removeObserver:observer];
            observer = nil;
        }
    };
    
    UIAlertController *alertController = [UIAlertController alertControllerWithTitle:[VectorL10n keyVerificationTileRequestIncomingTitle]
                                                                             message:senderInfo
                                                                      preferredStyle:UIAlertControllerStyleAlert];
    
    [alertController addAction:[UIAlertAction actionWithTitle:[VectorL10n keyVerificationTileRequestIncomingApprovalAccept]
                                                        style:UIAlertActionStyleDefault
                                                      handler:^(UIAlertAction * action) {
        removeObserver();
        [self presentIncomingKeyVerificationRequest:keyVerificationRequest inSession:session];
    }]];
    
    [alertController addAction:[UIAlertAction actionWithTitle:[VectorL10n keyVerificationTileRequestIncomingApprovalDecline]
                                                        style:UIAlertActionStyleDestructive
                                                      handler:^(UIAlertAction * action) {
        removeObserver();
        [keyVerificationRequest cancelWithCancelCode:MXTransactionCancelCode.user success:^{
            
        } failure:^(NSError * _Nonnull error) {
            MXLogDebug(@"[AppDelegate][KeyVerification] Fail to cancel incoming key verification request with error: %@", error);
        }];
    }]];
    
    [alertController addAction:[UIAlertAction actionWithTitle:[VectorL10n later]
                                                        style:UIAlertActionStyleCancel
                                                      handler:^(UIAlertAction * action) {
        removeObserver();
    }]];
    
    [self presentViewController:alertController animated:YES completion:nil];
    self.incomingKeyVerificationRequestAlertController = alertController;
    
    observer = [[NSNotificationCenter defaultCenter] addObserverForName:MXKeyVerificationRequestDidChangeNotification
                                                                 object:keyVerificationRequest
                                                                  queue:[NSOperationQueue mainQueue]
                                                             usingBlock:^(NSNotification *note) {
        if (keyVerificationRequest.state != MXKeyVerificationRequestStatePending)
        {
            if (self.incomingKeyVerificationRequestAlertController == alertController)
            {
                [self.incomingKeyVerificationRequestAlertController dismissViewControllerAnimated:NO completion:nil];
                removeObserver();
            }
        }
    }];
}

#pragma mark - New Sign In

- (void)registerUserDidSignInOnNewDeviceNotificationForSession:(MXSession*)session
{
    MXCrossSigning *crossSigning = session.crypto.crossSigning;
    
    if (!crossSigning)
    {
        return;
    }
    
    self.userDidSignInOnNewDeviceObserver = [NSNotificationCenter.defaultCenter addObserverForName:MXCrossSigningMyUserDidSignInOnNewDeviceNotification
                                                    object:crossSigning
                                                     queue:[NSOperationQueue mainQueue]
                                                usingBlock:^(NSNotification *notification)
     {
         NSArray<NSString*> *deviceIds = notification.userInfo[MXCrossSigningNotificationDeviceIdsKey];
         
         [session.matrixRestClient devices:^(NSArray<MXDevice *> *devices) {
             
             NSPredicate *predicate = [NSPredicate predicateWithFormat:@"SELF.deviceId IN %@", deviceIds];
             NSArray<MXDevice*> *newDevices = [devices filteredArrayUsingPredicate:predicate];
             
             NSArray *sortedDevices = [newDevices sortedArrayUsingComparator:^NSComparisonResult(MXDevice * _Nonnull device1, MXDevice *  _Nonnull device2) {
                 
                 if (device1.lastSeenTs == device2.lastSeenTs)
                 {
                     return NSOrderedSame;
                 }
                 
                 return device1.lastSeenTs > device2.lastSeenTs ? NSOrderedDescending : NSOrderedAscending;
             }];
             
             MXDevice *mostRecentDevice = sortedDevices.lastObject;
             
             if (mostRecentDevice)
             {
                 [self presentNewSignInAlertForDevice:mostRecentDevice inSession:session];
             }
             
         } failure:^(NSError *error) {
             MXLogDebug(@"[AppDelegate][NewSignIn] Fail to fetch devices");
         }];
     }];
}

- (void)presentNewSignInAlertForDevice:(MXDevice*)device inSession:(MXSession*)session
{
    MXLogDebug(@"[AppDelegate] presentNewSignInAlertForDevice: %@", device.deviceId);
    
    if (self.userNewSignInAlertController)
    {
        [self.userNewSignInAlertController dismissViewControllerAnimated:NO completion:nil];
    }
    
    NSString *deviceInfo;
    
    if (device.displayName)
    {
        deviceInfo = [NSString stringWithFormat:@"%@ (%@)", device.displayName, device.deviceId];
    }
    else
    {
        deviceInfo = device.deviceId;
    }
    
    NSString *alertMessage = [VectorL10n deviceVerificationSelfVerifyAlertMessage:deviceInfo];
    
    UIAlertController *alert = [UIAlertController alertControllerWithTitle:[VectorL10n deviceVerificationSelfVerifyAlertTitle]
                                                                   message:alertMessage
                                                            preferredStyle:UIAlertControllerStyleAlert];
    
    [alert addAction:[UIAlertAction actionWithTitle:[VectorL10n deviceVerificationSelfVerifyAlertValidateAction]
                                              style:UIAlertActionStyleDefault
                                            handler:^(UIAlertAction * action) {
        self.userNewSignInAlertController = nil;
        [self presentSelfVerificationForOtherDeviceId:device.deviceId inSession:session];
    }]];
    
    [alert addAction:[UIAlertAction actionWithTitle:[VectorL10n later]
                                              style:UIAlertActionStyleCancel
                                            handler:^(UIAlertAction * action) {
        self.userNewSignInAlertController = nil;
    }]];
    
    [self presentViewController:alert animated:YES completion:nil];
    
    self.userNewSignInAlertController = alert;
}


#pragma mark - Cross-signing reset detection

- (void)registerDidChangeCrossSigningKeysNotificationForSession:(MXSession*)session
{
    MXCrossSigning *crossSigning = session.crypto.crossSigning;
    
    if (!crossSigning)
    {
        return;
    }
    
    MXWeakify(self);

    self.userDidChangeCrossSigningKeysObserver = [NSNotificationCenter.defaultCenter addObserverForName:MXCrossSigningDidChangeCrossSigningKeysNotification
                                                                                                 object:crossSigning
                                                                                                  queue:[NSOperationQueue mainQueue]
                                                                                             usingBlock:^(NSNotification *notification)
                                                  {
                                                  
         MXStrongifyAndReturnIfNil(self);
               
        MXLogDebug(@"[AppDelegate] registerDidChangeCrossSigningKeysNotificationForSession");
        
        if (self.userNewSignInAlertController)
        {
            MXLogDebug(@"[AppDelegate] registerDidChangeCrossSigningKeysNotificationForSession: Hide NewSignInAlertController");
            
            [self.userNewSignInAlertController dismissViewControllerAnimated:NO completion:^{
                [self.masterTabBarController presentVerifyCurrentSessionAlertIfNeededWithSession:session];
            }];
            self.userNewSignInAlertController = nil;
        }
        else
        {
            [self.masterTabBarController presentVerifyCurrentSessionAlertIfNeededWithSession:session];
        }
    }];
}


#pragma mark - Complete security

- (BOOL)presentCompleteSecurityForSession:(MXSession*)mxSession
{
    MXLogDebug(@"[AppDelegate][MXKeyVerification] presentCompleteSecurityForSession");
    
    BOOL presented = NO;
    if (!keyVerificationCoordinatorBridgePresenter.isPresenting)
    {
        keyVerificationCoordinatorBridgePresenter = [[KeyVerificationCoordinatorBridgePresenter alloc] initWithSession:mxSession];
        keyVerificationCoordinatorBridgePresenter.delegate = self;
        
        [keyVerificationCoordinatorBridgePresenter presentCompleteSecurityFrom:self.presentedViewController isNewSignIn:NO animated:YES];
        
        presented = YES;
    }
    else
    {
        MXLogDebug(@"[AppDelegate][MXKeyVerification] presentCompleteSecurityForSession: Controller already presented.");
    }
    return presented;
}

#pragma mark - GDPR consent

// Observe user GDPR consent not given
- (void)registerUserConsentNotGivenNotification
{
    [NSNotificationCenter.defaultCenter addObserverForName:kMXHTTPClientUserConsentNotGivenErrorNotification
                                                    object:nil
                                                     queue:[NSOperationQueue mainQueue]
                                                usingBlock:^(NSNotification *notification)
    {
        NSString *consentURI = notification.userInfo[kMXHTTPClientUserConsentNotGivenErrorNotificationConsentURIKey];
        if (consentURI
            && self.gdprConsentNotGivenAlertController.presentingViewController == nil
            && self.gdprConsentController.presentingViewController == nil)
        {
            self.gdprConsentNotGivenAlertController = nil;
            self.gdprConsentController = nil;
            
            __weak typeof(self) weakSelf = self;
            
            MXSession *mainSession = self.mxSessions.firstObject;
            NSString *homeServerName = mainSession.matrixRestClient.credentials.homeServerName;
            
            NSString *alertMessage = [VectorL10n gdprConsentNotGivenAlertMessage:homeServerName];
            
            UIAlertController *alert = [UIAlertController alertControllerWithTitle:[VectorL10n settingsTermConditions]
                                                                           message:alertMessage
                                                                    preferredStyle:UIAlertControllerStyleAlert];
            
            [alert addAction:[UIAlertAction actionWithTitle:[VectorL10n gdprConsentNotGivenAlertReviewNowAction]
                                                      style:UIAlertActionStyleDefault
                                                    handler:^(UIAlertAction * action) {
                                                        
                                                        typeof(weakSelf) strongSelf = weakSelf;
                                                        
                                                        if (strongSelf)
                                                        {
                                                            [strongSelf presentGDPRConsentFromViewController:self.presentedViewController consentURI:consentURI];
                                                        }
                                                    }]];
            
            [alert addAction:[UIAlertAction actionWithTitle:[VectorL10n later]
                                                      style:UIAlertActionStyleCancel
                                                    handler:nil]];
            
            [self presentViewController:alert animated:YES completion:nil];
            
            self.gdprConsentNotGivenAlertController = alert;
        }
    }];
}

- (void)presentGDPRConsentFromViewController:(UIViewController*)viewController consentURI:(NSString*)consentURI
{
    GDPRConsentViewController *gdprConsentViewController = [[GDPRConsentViewController alloc] initWithURL:consentURI];    
    
    UIBarButtonItem *closeBarButtonItem = [[UIBarButtonItem alloc] initWithTitle:[MatrixKitL10n close]
                                                                           style:UIBarButtonItemStylePlain
                                                                          target:self
                                                                          action:@selector(dismissGDPRConsent)];
    
    gdprConsentViewController.navigationItem.leftBarButtonItem = closeBarButtonItem;
    
    UINavigationController *navigationController = [[RiotNavigationController alloc] initWithRootViewController:gdprConsentViewController];
    
    [viewController presentViewController:navigationController animated:YES completion:nil];
    
    self.gdprConsentController = navigationController;
    
    gdprConsentViewController.delegate = self;
}

- (void)dismissGDPRConsent
{    
    [self.gdprConsentController dismissViewControllerAnimated:YES completion:nil];
}

#pragma mark - GDPRConsentViewControllerDelegate

- (void)gdprConsentViewControllerDidConsentToGDPRWithSuccess:(GDPRConsentViewController *)gdprConsentViewController
{
    MXSession *session = mxSessionArray.firstObject;

    // Leave the GDPR consent right now
    [self dismissGDPRConsent];
        
    BOOL botCreationEnabled = [[NSUserDefaults standardUserDefaults] boolForKey:@"enableBotCreation"];

    if (botCreationEnabled)
    {
        // And create the room with riot bot in //
        self.onBoardingManager = [[OnBoardingManager alloc] initWithSession:session];
        
        MXWeakify(self);
        void (^createRiotBotDMcompletion)(void) = ^() {
            MXStrongifyAndReturnIfNil(self);

            self.onBoardingManager = nil;
        };
        
        [self.onBoardingManager createRiotBotDirectMessageIfNeededWithSuccess:^{
            createRiotBotDMcompletion();
        } failure:^(NSError * _Nonnull error) {
            createRiotBotDMcompletion();
        }];
    }
}

#pragma mark - Settings

- (void)setupUserDefaults
{
    // Register "Riot-Defaults.plist" default values
    NSString* userDefaults = [[NSBundle mainBundle] objectForInfoDictionaryKey:@"UserDefaults"];
    NSString *defaultsPathFromApp = [[NSBundle mainBundle] pathForResource:userDefaults ofType:@"plist"];
    NSMutableDictionary *defaults = [[NSDictionary dictionaryWithContentsOfFile:defaultsPathFromApp] mutableCopy];
    
    //  add pusher ids, as they don't belong to plist anymore
    defaults[@"pushKitAppIdProd"] = BuildSettings.pushKitAppIdProd;
    defaults[@"pushKitAppIdDev"] = BuildSettings.pushKitAppIdDev;
    defaults[@"pusherAppIdProd"] = BuildSettings.pusherAppIdProd;
    defaults[@"pusherAppIdDev"] = BuildSettings.pusherAppIdDev;
    
    [[NSUserDefaults standardUserDefaults] registerDefaults:defaults];
    
    // Migrates old UserDefaults values if showDecryptedContentInNotifications hasn't been set
    if (!RiotSettings.shared.isUserDefaultsMigrated)
    {
        [RiotSettings.shared migrate];
    }
    
    // Show encrypted message notification content by default.
    if (!RiotSettings.shared.isShowDecryptedContentInNotificationsHasBeenSetOnce)
    {
        RiotSettings.shared.showDecryptedContentInNotifications = BuildSettings.decryptNotificationsByDefault;
    }
}

#pragma mark - App version management

- (void)checkAppVersion
{
    // Check if we should display a major update alert
    [self checkMajorUpdate];
    
    // Update the last app version used
    [AppVersion updateLastUsedVersion];
}

- (void)checkMajorUpdate
{
    if (self.majorUpdateManager.shouldShowMajorUpdate)
    {
        // When you do not understand why the UI does not work as expected...
        dispatch_async(dispatch_get_main_queue(), ^{
            [self showMajorUpdate];
        });
    }
}

- (void)showMajorUpdate
{
    if (!self.slidingModalPresenter)
    {
        self.slidingModalPresenter = [SlidingModalPresenter new];
    }
    
    [self.slidingModalPresenter dismissWithAnimated:NO completion:nil];
    
    MajorUpdateViewController *majorUpdateViewController = [MajorUpdateViewController instantiate];
    
    MXWeakify(self);
    
    majorUpdateViewController.didTapLearnMoreButton = ^{
        
        MXStrongifyAndReturnIfNil(self);
        
        [[UIApplication sharedApplication] vc_open:self.majorUpdateManager.learnMoreURL completionHandler:^(BOOL success) {
            if (!success)
            {
                [self showAlertWithTitle:[MatrixKitL10n error] message:[VectorL10n roomMessageUnableOpenLinkErrorMessage]];
            }
        }];
        
        [self.slidingModalPresenter dismissWithAnimated:YES completion:^{
        }];
    };
    
    majorUpdateViewController.didTapDoneButton = ^{
        
        MXStrongifyAndReturnIfNil(self);
        
        [self.slidingModalPresenter dismissWithAnimated:YES completion:^{
        }];
    };
    
    [self.slidingModalPresenter present:majorUpdateViewController
                                   from:self.presentedViewController
                               animated:YES
                             completion:nil];
}

#pragma mark - SetPinCoordinatorBridgePresenterDelegate

- (void)setPinCoordinatorBridgePresenterDelegateDidComplete:(SetPinCoordinatorBridgePresenter *)coordinatorBridgePresenter
{
    [coordinatorBridgePresenter dismiss];
    self.setPinCoordinatorBridgePresenter = nil;
    [self afterAppUnlockedByPin:[UIApplication sharedApplication]];
}

- (void)setPinCoordinatorBridgePresenterDelegateDidCompleteWithReset:(SetPinCoordinatorBridgePresenter *)coordinatorBridgePresenter dueToTooManyErrors:(BOOL)dueToTooManyErrors
{
    if (dueToTooManyErrors)
    {
        [self showAlertWithTitle:nil message:[VectorL10n pinProtectionKickUserAlertMessage]];
        [self logoutWithConfirmation:NO completion:nil];
    }
    else
    {
        [coordinatorBridgePresenter dismiss];
        self.setPinCoordinatorBridgePresenter = nil;
        [self logoutWithConfirmation:NO completion:nil];
    }
}

#pragma mark - CallPresenterDelegate

- (void)callPresenter:(CallPresenter *)presenter presentCallViewController:(CallViewController *)viewController completion:(void (^)(void))completion
{
    if (@available(iOS 13.0, *))
    {
        viewController.modalPresentationStyle = UIModalPresentationFullScreen;
    }
    
    [self presentViewController:viewController animated:NO completion:completion];
}

- (void)callPresenter:(CallPresenter *)presenter dismissCallViewController:(UIViewController *)viewController completion:(void (^)(void))completion
{
    // Check whether the call view controller is actually presented
    if (viewController.presentingViewController)
    {
        [viewController.presentingViewController dismissViewControllerAnimated:NO completion:^{
            
            if ([viewController isKindOfClass:CallViewController.class])
            {
                CallViewController *callVC = (CallViewController *)viewController;
                if (callVC.shouldPromptForStunServerFallback)
                {
                    [self promptForStunServerFallback];
                }
            }
            
            if (completion)
            {
                completion();
            }
            
        }];
    }
    else
    {
        if (completion)
        {
            completion();
        }
    }
}

- (void)callPresenter:(CallPresenter *)presenter enterPipForCallViewController:(UIViewController *)viewController completion:(void (^)(void))completion
{
    // Check whether the call view controller is actually presented
    if (viewController.presentingViewController)
    {
        [viewController dismissViewControllerAnimated:YES completion:completion];
    }
    else
    {
        if (completion)
        {
            completion();
        }
    }
}

- (void)callPresenter:(CallPresenter *)presenter exitPipForCallViewController:(UIViewController *)viewController completion:(void (^)(void))completion
{
    if (@available(iOS 13.0, *))
    {
        viewController.modalPresentationStyle = UIModalPresentationFullScreen;
    }
    
    [self presentViewController:viewController animated:YES completion:completion];
}

#pragma mark - Authentication

- (BOOL)continueSSOLoginWithToken:(NSString*)loginToken txnId:(NSString*)txnId
{
    AuthenticationViewController *authVC = self.masterTabBarController.authViewController;
    
    if (!authVC)
    {
        MXLogDebug(@"[AppDelegate] Fail to continue SSO login");
        return NO;
    }
    
    return [authVC continueSSOLoginWithToken:loginToken txnId:txnId];
}

#pragma mark - Private

- (void)clearCache
{
    [MXMediaManager clearCache];
    [MXKAttachment clearCache];
    [VoiceMessageAttachmentCacheManagerBridge clearCache];
    [URLPreviewService.shared clearStore];
}

#pragma mark - Spaces

-(void)openSpaceWithId:(NSString *)spaceId
{
    MXSession *session = mxSessionArray.firstObject;
    if ([session.spaceService getSpaceWithId:spaceId]) {
        [self restoreInitialDisplay:^{
            [self.delegate legacyAppDelegate:self didNavigateToSpaceWithId:spaceId];
        }];
    }
    else
    {
        MXWeakify(self);
        __block __weak id observer = [[NSNotificationCenter defaultCenter] addObserverForName:MXSpaceService.didBuildSpaceGraph object:nil queue:nil usingBlock:^(NSNotification * _Nonnull note) {
            MXStrongifyAndReturnIfNil(self);
            
            [[NSNotificationCenter defaultCenter] removeObserver:observer];
            
            if ([session.spaceService getSpaceWithId:spaceId]) {
                [self restoreInitialDisplay:^{
                    [self.delegate legacyAppDelegate:self didNavigateToSpaceWithId:spaceId];
                }];
            }
        }];
    }
}

#pragma mark - SpaceDetailPresenterDelegate

- (void)spaceDetailPresenterDidComplete:(SpaceDetailPresenter *)presenter
{
    self.spaceDetailPresenter = nil;
}

- (void)spaceDetailPresenter:(SpaceDetailPresenter *)presenter didOpenSpaceWithId:(NSString *)spaceId
{
    self.spaceDetailPresenter = nil;
    [self openSpaceWithId:spaceId];
}

- (void)spaceDetailPresenter:(SpaceDetailPresenter *)presenter didJoinSpaceWithId:(NSString *)spaceId
{
    self.spaceDetailPresenter = nil;
    [self openSpaceWithId:spaceId];
}

@end<|MERGE_RESOLUTION|>--- conflicted
+++ resolved
@@ -1418,16 +1418,6 @@
                         
                         [self showRoomWithParameters:parameters];
                     }
-<<<<<<< HEAD
-=======
-                    RoomNavigationParameters *roomNavigationParameters = [[RoomNavigationParameters alloc] initWithRoomId:roomId
-                                                                                                                  eventId:eventId
-                                                                                                                mxSession:account.mxSession
-                                                                                                         threadParameters:threadParameters
-                                                                                                   presentationParameters:screenPresentationParameters];
-                    
-                    [self showRoomWithParameters:roomNavigationParameters];
->>>>>>> 7aab3454
                 }
                 
                 continueUserActivity = YES;
