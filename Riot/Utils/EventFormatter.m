/*
 Copyright 2015 OpenMarket Ltd
 Copyright 2017 Vector Creations Ltd
 
 Licensed under the Apache License, Version 2.0 (the "License");
 you may not use this file except in compliance with the License.
 You may obtain a copy of the License at
 
 http://www.apache.org/licenses/LICENSE-2.0
 
 Unless required by applicable law or agreed to in writing, software
 distributed under the License is distributed on an "AS IS" BASIS,
 WITHOUT WARRANTIES OR CONDITIONS OF ANY KIND, either express or implied.
 See the License for the specific language governing permissions and
 limitations under the License.
 */

#import "EventFormatter.h"

#import "ThemeService.h"
#import "Riot-Swift.h"

#import "WidgetManager.h"

#import "MXDecryptionResult.h"
#import "DecryptionFailureTracker.h"

#import "EventFormatter+DTCoreTextFix.h"
#import <MatrixSDK/MatrixSDK.h>

#pragma mark - Constants definitions

NSString *const EventFormatterOnReRequestKeysLinkAction = @"EventFormatterOnReRequestKeysLinkAction";
NSString *const EventFormatterLinkActionSeparator = @"/";
NSString *const EventFormatterEditedEventLinkAction = @"EventFormatterEditedEventLinkAction";

static NSString *const kEventFormatterTimeFormat = @"HH:mm";

@interface EventFormatter ()
{
    /**
     The calendar used to retrieve the today date.
     */
    NSCalendar *calendar;
}
@end

@implementation EventFormatter

+ (void)load
{
    [self fixDTCoreTextFont];
}

- (void)initDateTimeFormatters
{
    [super initDateTimeFormatters];
    
    timeFormatter.locale = [NSLocale localeWithLocaleIdentifier:@"en_US_POSIX"];
    [timeFormatter setDateFormat:kEventFormatterTimeFormat];
}

- (NSAttributedString *)attributedStringFromEvent:(MXEvent *)event withRoomState:(MXRoomState *)roomState error:(MXKEventFormatterError *)error
{
    BOOL isEventSenderMyUser = [event.sender isEqualToString:mxSession.myUserId];
    
    // Build strings for widget events
    if (event.eventType == MXEventTypeCustom
        && ([event.type isEqualToString:kWidgetMatrixEventTypeString]
            || [event.type isEqualToString:kWidgetModularEventTypeString]))
    {
        NSString *displayText;

        Widget *widget = [[Widget alloc] initWithWidgetEvent:event inMatrixSession:mxSession];
        if (widget)
        {
            // Prepare the display name of the sender
            NSString *senderDisplayName = roomState ? [self senderDisplayNameForEvent:event withRoomState:roomState] : event.sender;

            if (widget.isActive)
            {
                if ([widget.type isEqualToString:kWidgetTypeJitsiV1]
                    || [widget.type isEqualToString:kWidgetTypeJitsiV2])
                {
                    // This is an alive jitsi widget
                    if (isEventSenderMyUser)
                    {
                        displayText = NSLocalizedStringFromTable(@"event_formatter_jitsi_widget_added_by_you", @"Vector", nil);
                    }
                    else
                    {
                        displayText = [NSString stringWithFormat:NSLocalizedStringFromTable(@"event_formatter_jitsi_widget_added", @"Vector", nil), senderDisplayName];
                    }
                }
                else
                {
                    if (isEventSenderMyUser)
                    {
                        displayText = [NSString stringWithFormat:NSLocalizedStringFromTable(@"event_formatter_widget_added_by_you", @"Vector", nil),
                        widget.name ? widget.name : widget.type];
                    }
                    else
                    {
                        displayText = [NSString stringWithFormat:NSLocalizedStringFromTable(@"event_formatter_widget_added", @"Vector", nil),
                        widget.name ? widget.name : widget.type,
                        senderDisplayName];
                    }
                }
            }
            else
            {
                // This is a closed widget
                // Check if it corresponds to a jitsi widget by looking at other state events for
                // this jitsi widget (widget id = event.stateKey).
                // Get all widgets state events in the room
                NSMutableArray<MXEvent*> *widgetStateEvents = [NSMutableArray arrayWithArray:[roomState stateEventsWithType:kWidgetMatrixEventTypeString]];
                [widgetStateEvents addObjectsFromArray:[roomState stateEventsWithType:kWidgetModularEventTypeString]];

                for (MXEvent *widgetStateEvent in widgetStateEvents)
                {
                    if ([widgetStateEvent.stateKey isEqualToString:widget.widgetId])
                    {
                        Widget *activeWidget = [[Widget alloc] initWithWidgetEvent:widgetStateEvent inMatrixSession:mxSession];
                        if (activeWidget.isActive)
                        {
                            if ([activeWidget.type isEqualToString:kWidgetTypeJitsiV1]
                                || [activeWidget.type isEqualToString:kWidgetTypeJitsiV2])
                            {
                                // This was a jitsi widget
                                if (isEventSenderMyUser)
                                {
                                    displayText = NSLocalizedStringFromTable(@"event_formatter_jitsi_widget_removed_by_you", @"Vector", nil);
                                }
                                else
                                {
                                    displayText = [NSString stringWithFormat:NSLocalizedStringFromTable(@"event_formatter_jitsi_widget_removed", @"Vector", nil), senderDisplayName];
                                }
                            }
                            else
                            {
                                if (isEventSenderMyUser)
                                {
                                    displayText = [NSString stringWithFormat:NSLocalizedStringFromTable(@"event_formatter_widget_removed_by_you", @"Vector", nil),
                                                   activeWidget.name ? activeWidget.name : activeWidget.type];
                                }
                                else
                                {
                                    displayText = [NSString stringWithFormat:NSLocalizedStringFromTable(@"event_formatter_widget_removed", @"Vector", nil),
                                                   activeWidget.name ? activeWidget.name : activeWidget.type,
                                                   senderDisplayName];
                                }
                            }
                            break;
                        }
                    }
                }
            }
        }

        if (displayText)
        {
            if (error)
            {
                *error = MXKEventFormatterErrorNone;
            }

            // Build the attributed string with the right font and color for the events
            return [self renderString:displayText forEvent:event];
        }
    }
    
    switch (event.eventType)
    {
        case MXEventTypeRoomCreate:
        {
            MXRoomCreateContent *createContent = [MXRoomCreateContent modelFromJSON:event.content];
            
            NSString *roomPredecessorId = createContent.roomPredecessorInfo.roomId;
            
            if (roomPredecessorId)
            {
                return [self roomCreatePredecessorAttributedStringWithPredecessorRoomId:roomPredecessorId];
            }
            else
            {
                NSAttributedString *string = [super attributedStringFromEvent:event withRoomState:roomState error:error];
                NSMutableAttributedString *result = [[NSMutableAttributedString alloc] initWithString:@"· "];
                [result appendAttributedString:string];
                return result;
            }
        }
            break;
        case MXEventTypeCallCandidates:
        case MXEventTypeCallAnswer:
        case MXEventTypeCallSelectAnswer:
        case MXEventTypeCallHangup:
        case MXEventTypeCallNegotiate:
        case MXEventTypeCallReplaces:
        case MXEventTypeCallRejectReplacement:
            //  Do not show call events except invite and reject in timeline
            return nil;
        case MXEventTypeCallInvite:
        {
            MXCallInviteEventContent *content = [MXCallInviteEventContent modelFromJSON:event.content];
            MXCall *call = [mxSession.callManager callWithCallId:content.callId];
            if (call && call.isIncoming && call.state == MXCallStateRinging)
            {
                //  incoming call UI will be handled by CallKit (or incoming call screen if CallKit disabled)
                //  do not show a bubble for this case
                return nil;
            }
        }
            break;
        case MXEventTypeKeyVerificationCancel:
        case MXEventTypeKeyVerificationDone:
            // Make event types MXEventTypeKeyVerificationCancel and MXEventTypeKeyVerificationDone visible in timeline.
            // TODO: Find another way to keep them visible and avoid instantiate empty NSMutableAttributedString.
            return [NSMutableAttributedString new];
        default:
            break;
    }
    
    NSAttributedString *attributedString = [super attributedStringFromEvent:event withRoomState:roomState error:error];

    if (event.sentState == MXEventSentStateSent
        && [event.decryptionError.domain isEqualToString:MXDecryptingErrorDomain])
    {
        // Track e2e failures
        dispatch_async(dispatch_get_main_queue(), ^{
            [[DecryptionFailureTracker sharedInstance] reportUnableToDecryptErrorForEvent:event withRoomState:roomState myUser:mxSession.myUser.userId];
        });

        if (event.decryptionError.code == MXDecryptingErrorUnknownInboundSessionIdCode)
        {
            // Append to the displayed error an attibuted string with a tappable link
            // so that the user can try to fix the UTD
            NSMutableAttributedString *attributedStringWithRerequestMessage = [attributedString mutableCopy];
            [attributedStringWithRerequestMessage appendAttributedString:[[NSAttributedString alloc] initWithString:@"\n"]];

            NSString *linkActionString = [NSString stringWithFormat:@"%@%@%@", EventFormatterOnReRequestKeysLinkAction,
                                          EventFormatterLinkActionSeparator,
                                          event.eventId];

            [attributedStringWithRerequestMessage appendAttributedString:
             [[NSAttributedString alloc] initWithString:NSLocalizedStringFromTable(@"event_formatter_rerequest_keys_part1_link", @"Vector", nil)
                                             attributes:@{
                                                          NSLinkAttributeName: linkActionString,
                                                          NSForegroundColorAttributeName: self.sendingTextColor,
                                                          NSFontAttributeName: self.encryptedMessagesTextFont
                                                          }]];

            [attributedStringWithRerequestMessage appendAttributedString:
             [[NSAttributedString alloc] initWithString:NSLocalizedStringFromTable(@"event_formatter_rerequest_keys_part2", @"Vector", nil)
                                             attributes:@{
                                                          NSForegroundColorAttributeName: self.sendingTextColor,
                                                          NSFontAttributeName: self.encryptedMessagesTextFont
                                                          }]];

            attributedString = attributedStringWithRerequestMessage;
        }
    }
    else if (self.showEditionMention && event.contentHasBeenEdited)
    {
        NSMutableAttributedString *attributedStringWithEditMention = [attributedString mutableCopy];
        
        NSString *linkActionString = [NSString stringWithFormat:@"%@%@%@", EventFormatterEditedEventLinkAction,
                                      EventFormatterLinkActionSeparator,
                                      event.eventId];
        
        [attributedStringWithEditMention appendAttributedString:
         [[NSAttributedString alloc] initWithString:[NSString stringWithFormat:@" %@", NSLocalizedStringFromTable(@"event_formatter_message_edited_mention", @"Vector", nil)]
                                         attributes:@{
                                                      NSLinkAttributeName: linkActionString,
                                                      // NOTE: Color is curretly overidden by UIText.tintColor as we use `NSLinkAttributeName`.
                                                      // If we use UITextView.linkTextAttributes to set link color we will also have the issue that color will be the same for all kind of links.
                                                      NSForegroundColorAttributeName: self.editionMentionTextColor,
                                                      NSFontAttributeName: self.editionMentionTextFont
                                                      }]];
        
        attributedString = attributedStringWithEditMention;
    }

    return attributedString;
}

- (NSAttributedString*)attributedStringFromEvents:(NSArray<MXEvent*>*)events withRoomState:(MXRoomState*)roomState error:(MXKEventFormatterError*)error
{
    NSString *displayText;

    if (events.count)
    {
        MXEvent *roomCreateEvent = [events filteredArrayUsingPredicate:[NSPredicate predicateWithFormat:@"type == %@", kMXEventTypeStringRoomCreate]].firstObject;
        
        MXEvent *callInviteEvent = [events filteredArrayUsingPredicate:[NSPredicate predicateWithFormat:@"type == %@", kMXEventTypeStringCallInvite]].firstObject;
        
        if (roomCreateEvent)
        {
            MXKEventFormatterError tmpError;
            displayText = [super attributedStringFromEvent:roomCreateEvent withRoomState:roomState error:&tmpError].string;

            NSAttributedString *rendered = [self renderString:displayText forEvent:roomCreateEvent];
            NSMutableAttributedString *result = [[NSMutableAttributedString alloc] initWithString:@"· "];
            [result appendAttributedString:rendered];
            [result setAttributes:@{
                NSFontAttributeName: [UIFont systemFontOfSize:13],
                NSForegroundColorAttributeName: ThemeService.shared.theme.textSecondaryColor
            } range:NSMakeRange(0, result.length)];
            //  add one-char space
            [result appendAttributedString:[[NSAttributedString alloc] initWithString:@" "]];
            //  add more link
            NSAttributedString *linkMore = [[NSAttributedString alloc] initWithString:NSLocalizedStringFromTable(@"more", @"Vector", nil) attributes:@{
                NSFontAttributeName: [UIFont systemFontOfSize:13],
                NSForegroundColorAttributeName: ThemeService.shared.theme.tintColor
            }];
            [result appendAttributedString:linkMore];
            return result;
        }
        else if (callInviteEvent)
        {
            //  return a non-nil value
            return [NSMutableAttributedString new];
        }
        else if (events[0].eventType == MXEventTypeRoomMember)
        {
            // This is a series for cells tagged with RoomBubbleCellDataTagMembership
            // TODO: Build a complete summary like Riot-web
            displayText = [NSString stringWithFormat:NSLocalizedStringFromTable(@"event_formatter_member_updates", @"Vector", nil), events.count];
        }
    }

    if (displayText)
    {
        // Build the attributed string with the right font and color for the events
        return [self renderString:displayText forEvent:events[0]];
    }

    return [super attributedStringFromEvents:events withRoomState:roomState error:error];
}

- (instancetype)initWithMatrixSession:(MXSession *)matrixSession
{
    self = [super initWithMatrixSession:matrixSession];
    if (self)
    {
        calendar = [[NSCalendar alloc] initWithCalendarIdentifier:NSCalendarIdentifierGregorian];
        
        // Use the secondary bg color to set the background color in the default CSS.
        NSUInteger bgColor = [MXKTools rgbValueWithColor:ThemeService.shared.theme.headerBackgroundColor];
        self.defaultCSS = [NSString stringWithFormat:@" \
                           pre,code { \
                           background-color: #%06lX; \
                           display: inline; \
                           font-family: monospace; \
                           white-space: pre; \
                           -coretext-fontname: Menlo-Regular; \
                           font-size: small; \
                           }", (unsigned long)bgColor];
        
        self.defaultTextColor = ThemeService.shared.theme.textPrimaryColor;
        self.subTitleTextColor = ThemeService.shared.theme.textSecondaryColor;
        self.prefixTextColor = ThemeService.shared.theme.textSecondaryColor;
        self.bingTextColor = ThemeService.shared.theme.noticeColor;
        self.encryptingTextColor = ThemeService.shared.theme.textPrimaryColor;
        self.sendingTextColor = ThemeService.shared.theme.textPrimaryColor;
<<<<<<< HEAD
        self.errorTextColor = ThemeService.shared.theme.warningColor;
=======
        self.errorTextColor = ThemeService.shared.theme.textPrimaryColor;
>>>>>>> 1ebdec1f
        self.showEditionMention = YES;
        self.editionMentionTextColor = ThemeService.shared.theme.textSecondaryColor;
        
        self.defaultTextFont = [UIFont systemFontOfSize:15];
        self.prefixTextFont = [UIFont boldSystemFontOfSize:15];
        self.bingTextFont = [UIFont systemFontOfSize:15 weight:UIFontWeightMedium];
        self.stateEventTextFont = [UIFont italicSystemFontOfSize:15];
        self.callNoticesTextFont = [UIFont italicSystemFontOfSize:15];
        self.encryptedMessagesTextFont = [UIFont italicSystemFontOfSize:15];
        self.emojiOnlyTextFont = [UIFont systemFontOfSize:48];
        self.editionMentionTextFont = [UIFont systemFontOfSize:12];
    }
    return self;
}

- (NSDictionary*)stringAttributesForEventTimestamp
{
    return @{
             NSForegroundColorAttributeName : [UIColor lightGrayColor],
             NSFontAttributeName: [UIFont systemFontOfSize:10]
             };
}

#pragma mark event sender info

- (NSString*)senderAvatarUrlForEvent:(MXEvent*)event withRoomState:(MXRoomState*)roomState
{
    // Override this method to ignore the identicons defined by default in matrix kit.
    
    // Consider first the avatar url defined in provided room state (Note: this room state is supposed to not take the new event into account)
    NSString *senderAvatarUrl = [roomState.members memberWithUserId:event.sender].avatarUrl;
    
    // Check whether this avatar url is updated by the current event (This happens in case of new joined member)
    NSString* membership = event.content[@"membership"];
    if (membership && [membership isEqualToString:@"join"] && [event.content[@"avatar_url"] length])
    {
        // Use the actual avatar
        senderAvatarUrl = event.content[@"avatar_url"];
    }
    
    // We ignore non mxc avatar url (The identicons are removed here).
    if (senderAvatarUrl && [senderAvatarUrl hasPrefix:kMXContentUriScheme] == NO)
    {
        senderAvatarUrl = nil;
    }
    
    return senderAvatarUrl;
}

#pragma mark - Timestamp formatting

- (NSString*)dateStringFromDate:(NSDate *)date withTime:(BOOL)time
{
    // Check the provided date
    if (!date)
    {
        return nil;
    }
    
    // Retrieve today date at midnight
    NSDate *today = [calendar startOfDayForDate:[NSDate date]];
    
    NSTimeInterval interval = -[date timeIntervalSinceDate:today];
    
    if (interval > 60*60*24*364)
    {
        [dateFormatter setDateFormat:@"MMM dd yyyy"];
        
        // Ignore time information here
        return [super dateStringFromDate:date withTime:NO];
    }
    else if (interval > 60*60*24*6)
    {
        [dateFormatter setDateFormat:@"MMM dd"];
        
        // Ignore time information here
        return [super dateStringFromDate:date withTime:NO];
    }
    else if (interval > 60*60*24)
    {
        if (time)
        {
            [dateFormatter setDateFormat:@"EEE"];
        }
        else
        {
            [dateFormatter setDateFormat:@"EEEE"];
        }
        
        return [super dateStringFromDate:date withTime:time];
    }
    else if (interval > 0)
    {
        if (time)
        {
            [dateFormatter setDateFormat:nil];
            return [NSString stringWithFormat:@"%@ %@", NSLocalizedStringFromTable(@"yesterday", @"Vector", nil), [super dateStringFromDate:date withTime:YES]];
        }
        return NSLocalizedStringFromTable(@"yesterday", @"Vector", nil);
    }
    else if (interval > - 60*60*24)
    {
        if (time)
        {
            [dateFormatter setDateFormat:nil];
            return [NSString stringWithFormat:@"%@", [super dateStringFromDate:date withTime:YES]];
        }
        return NSLocalizedStringFromTable(@"today", @"Vector", nil);
    }
    else
    {
        // Date in future
        [dateFormatter setDateFormat:@"EEE MMM dd yyyy"];
        return [super dateStringFromDate:date withTime:time];
    }
}

#pragma mark - Room create predecessor

- (NSAttributedString*)roomCreatePredecessorAttributedStringWithPredecessorRoomId:(NSString*)predecessorRoomId
{
    NSDictionary *roomPredecessorReasonAttributes = @{
                                                      NSFontAttributeName : self.defaultTextFont
                                                      };
    
    NSDictionary *roomLinkAttributes = @{
                                         NSFontAttributeName : self.defaultTextFont,
                                         NSUnderlineStyleAttributeName : @(NSUnderlineStyleSingle)
                                         };
    
    NSMutableAttributedString *roomPredecessorAttributedString = [NSMutableAttributedString new];
    
    NSString *roomPredecessorReasonString = [NSString stringWithFormat:@"%@\n", NSLocalizedStringFromTable(@"room_predecessor_information", @"Vector", nil)];
    NSAttributedString *roomPredecessorReasonAttributedString = [[NSAttributedString alloc] initWithString:roomPredecessorReasonString attributes:roomPredecessorReasonAttributes];
    
    NSString *predecessorRoomLinkString = NSLocalizedStringFromTable(@"room_predecessor_link", @"Vector", nil);
    NSAttributedString *predecessorRoomLinkAttributedString = [[NSAttributedString alloc] initWithString:predecessorRoomLinkString attributes:roomLinkAttributes];
    
    [roomPredecessorAttributedString appendAttributedString:roomPredecessorReasonAttributedString];
    [roomPredecessorAttributedString appendAttributedString:predecessorRoomLinkAttributedString];
    
    NSRange wholeStringRange = NSMakeRange(0, roomPredecessorAttributedString.length);
    [roomPredecessorAttributedString addAttribute:NSForegroundColorAttributeName value:self.defaultTextColor range:wholeStringRange];
    
    return roomPredecessorAttributedString;
}

@end<|MERGE_RESOLUTION|>--- conflicted
+++ resolved
@@ -362,11 +362,7 @@
         self.bingTextColor = ThemeService.shared.theme.noticeColor;
         self.encryptingTextColor = ThemeService.shared.theme.textPrimaryColor;
         self.sendingTextColor = ThemeService.shared.theme.textPrimaryColor;
-<<<<<<< HEAD
-        self.errorTextColor = ThemeService.shared.theme.warningColor;
-=======
         self.errorTextColor = ThemeService.shared.theme.textPrimaryColor;
->>>>>>> 1ebdec1f
         self.showEditionMention = YES;
         self.editionMentionTextColor = ThemeService.shared.theme.textSecondaryColor;
         
