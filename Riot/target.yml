--- conflicted
+++ resolved
@@ -42,11 +42,8 @@
     - package: Mapbox
     - package: OrderedCollections
     - package: SwiftOGG
-<<<<<<< HEAD
     - package: WysiwygComposer
-=======
     - package: DeviceKit
->>>>>>> d11691b3
 
     configFiles:
       Debug: Debug.xcconfig
