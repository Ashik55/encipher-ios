//
// Copyright 2021 New Vector Ltd
//
// Licensed under the Apache License, Version 2.0 (the "License");
// you may not use this file except in compliance with the License.
// You may obtain a copy of the License at
//
// http://www.apache.org/licenses/LICENSE-2.0
//
// Unless required by applicable law or agreed to in writing, software
// distributed under the License is distributed on an "AS IS" BASIS,
// WITHOUT WARRANTIES OR CONDITIONS OF ANY KIND, either express or implied.
// See the License for the specific language governing permissions and
// limitations under the License.
//

import Combine
import SwiftUI

typealias UserSessionOverviewViewModelType = StateStoreViewModel<UserSessionOverviewViewState, UserSessionOverviewViewAction>

class UserSessionOverviewViewModel: UserSessionOverviewViewModelType, UserSessionOverviewViewModelProtocol {
    private let sessionInfo: UserSessionInfo
    private let service: UserSessionOverviewServiceProtocol
    private let settingService: UserSessionSettingsProtocol

    var completion: ((UserSessionOverviewViewModelResult) -> Void)?
    
    // MARK: - Setup
    
    init(sessionInfo: UserSessionInfo,
         service: UserSessionOverviewServiceProtocol,
         settingsService: UserSessionSettingsProtocol,
         sessionsOverviewDataPublisher: CurrentValueSubject<UserSessionsOverviewData, Never> = .init(.init(currentSession: nil,
                                                                                                           unverifiedSessions: [],
                                                                                                           inactiveSessions: [],
                                                                                                           otherSessions: [],
                                                                                                           linkDeviceEnabled: false))) {
        self.sessionInfo = sessionInfo
        self.service = service
        self.settingService = settingsService
        
        let cardViewData = UserSessionCardViewData(sessionInfo: sessionInfo)
        let state = UserSessionOverviewViewState(cardViewData: cardViewData,
                                                 isCurrentSession: sessionInfo.isCurrent,
                                                 isPusherEnabled: service.pusherEnabledSubject.value,
                                                 remotelyTogglingPushersAvailable: service.remotelyTogglingPushersAvailableSubject.value,
                                                 showLoadingIndicator: false,
                                                 showLocationInfo: settingsService.showIPAddressesInSessionsManager)
        super.init(initialViewState: state)
        
        startObservingService()
        
        sessionsOverviewDataPublisher.sink { [weak self] overviewData in
            guard let self = self else { return }
            
            var updatedInfo: UserSessionInfo?
            if let currentSession = overviewData.currentSession, currentSession.id == sessionInfo.id {
                updatedInfo = currentSession
            } else if let otherSession = overviewData.otherSessions.first(where: { $0.id == sessionInfo.id }) {
                updatedInfo = otherSession
            }
            
            guard let updatedInfo = updatedInfo else { return }
            self.state.cardViewData = UserSessionCardViewData(sessionInfo: updatedInfo)
        }
        .store(in: &cancellables)
    }
    
    private func startObservingService() {
        service
            .pusherEnabledSubject
            .sink(receiveValue: { [weak self] pushEnabled in
                self?.state.showLoadingIndicator = false
                self?.state.isPusherEnabled = pushEnabled
            })
            .store(in: &cancellables)
        
        service
            .remotelyTogglingPushersAvailableSubject
            .sink(receiveValue: { [weak self] remotelyTogglingPushersAvailable in
                self?.state.remotelyTogglingPushersAvailable = remotelyTogglingPushersAvailable
            })
            .store(in: &cancellables)
    }

    // MARK: - Public
    
    override func process(viewAction: UserSessionOverviewViewAction) {
        switch viewAction {
        case .verifySession:
            completion?(.verifySession(sessionInfo))
        case .viewSessionDetails:
            completion?(.showSessionDetails(sessionInfo: sessionInfo))
        case .togglePushNotifications:
            state.showLoadingIndicator = true
            service.togglePushNotifications()
        case .renameSession:
            completion?(.renameSession(sessionInfo))
        case .logoutOfSession:
            completion?(.logoutOfSession(sessionInfo))
<<<<<<< HEAD
        case .viewSessionInfo:
            completion?(.showSessionStateInfo(sessionInfo))
=======
        case .showLocationInfo:
            settingService.showIPAddressesInSessionsManager.toggle()
            state.showLocationInfo = settingService.showIPAddressesInSessionsManager
>>>>>>> 8f23b462
        }
    }
}<|MERGE_RESOLUTION|>--- conflicted
+++ resolved
@@ -99,14 +99,11 @@
             completion?(.renameSession(sessionInfo))
         case .logoutOfSession:
             completion?(.logoutOfSession(sessionInfo))
-<<<<<<< HEAD
-        case .viewSessionInfo:
-            completion?(.showSessionStateInfo(sessionInfo))
-=======
         case .showLocationInfo:
             settingService.showIPAddressesInSessionsManager.toggle()
             state.showLocationInfo = settingService.showIPAddressesInSessionsManager
->>>>>>> 8f23b462
+        case .viewSessionInfo:
+            completion?(.showSessionStateInfo(sessionInfo))
         }
     }
 }