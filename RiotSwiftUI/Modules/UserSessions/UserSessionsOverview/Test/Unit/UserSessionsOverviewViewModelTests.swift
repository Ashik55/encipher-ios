//
// Copyright 2022 New Vector Ltd
//
// Licensed under the Apache License, Version 2.0 (the "License");
// you may not use this file except in compliance with the License.
// You may obtain a copy of the License at
//
// http://www.apache.org/licenses/LICENSE-2.0
//
// Unless required by applicable law or agreed to in writing, software
// distributed under the License is distributed on an "AS IS" BASIS,
// WITHOUT WARRANTIES OR CONDITIONS OF ANY KIND, either express or implied.
// See the License for the specific language governing permissions and
// limitations under the License.
//

import Combine
import XCTest

@testable import RiotSwiftUI

class UserSessionsOverviewViewModelTests: XCTestCase {
    func testInitialStateEmpty() {
        let viewModel = UserSessionsOverviewViewModel(userSessionsOverviewService: MockUserSessionsOverviewService())
        
        XCTAssertNil(viewModel.state.currentSessionViewData)
        XCTAssertTrue(viewModel.state.unverifiedSessionsViewData.isEmpty)
        XCTAssertTrue(viewModel.state.inactiveSessionsViewData.isEmpty)
        XCTAssertTrue(viewModel.state.otherSessionsViewData.isEmpty)
        XCTAssertFalse(viewModel.state.linkDeviceButtonVisible)
    }
    
    func testLoadOnDidAppear() {
        let viewModel = UserSessionsOverviewViewModel(userSessionsOverviewService: MockUserSessionsOverviewService())
        viewModel.process(viewAction: .viewAppeared)
        
        XCTAssertNotNil(viewModel.state.currentSessionViewData)
        XCTAssertFalse(viewModel.state.unverifiedSessionsViewData.isEmpty)
        XCTAssertFalse(viewModel.state.inactiveSessionsViewData.isEmpty)
        XCTAssertFalse(viewModel.state.otherSessionsViewData.isEmpty)
        XCTAssertTrue(viewModel.state.linkDeviceButtonVisible)
    }
    
    func testSimpleActionProcessing() {
        let viewModel = UserSessionsOverviewViewModel(userSessionsOverviewService: MockUserSessionsOverviewService())
        
        var result: UserSessionsOverviewViewModelResult?
        viewModel.completion = { action in
            result = action
        }
        
        viewModel.process(viewAction: .verifyCurrentSession)
        XCTAssertEqual(result, .verifyCurrentSession)
        
        result = nil
        viewModel.process(viewAction: .viewAllInactiveSessions)
        XCTAssertEqual(result, .showOtherSessions(sessionInfos: [], filter: .inactive))
<<<<<<< HEAD
        
        result = nil
        viewModel.process(viewAction: .viewAllOtherSessions)
        XCTAssertEqual(result, .showOtherSessions(sessionInfos: [], filter: .all))
=======

        viewModel.process(viewAction: .linkDevice)
        XCTAssertEqual(result, .linkDevice)
>>>>>>> 1ee8c9ca
    }
    
    func testShowSessionDetails() {
        let service = MockUserSessionsOverviewService()
        service.updateOverviewData { _ in }
        
        let viewModel = UserSessionsOverviewViewModel(userSessionsOverviewService: service)
        
        var result: UserSessionsOverviewViewModelResult?
        viewModel.completion = { action in
            result = action
        }
        
        guard let currentSession = service.overviewData.currentSession else {
            XCTFail("The current session should be valid at this point")
            return
        }
        
        viewModel.process(viewAction: .viewCurrentSessionDetails)
        XCTAssertEqual(result, .showCurrentSessionOverview(sessionInfo: currentSession))
        
        guard let randomSession = service.overviewData.otherSessions.randomElement() else {
            XCTFail("There should be other sessions")
            return
        }
        
        viewModel.process(viewAction: .tapUserSession(randomSession.id))
        XCTAssertEqual(result, .showUserSessionOverview(sessionInfo: randomSession))
    }
}<|MERGE_RESOLUTION|>--- conflicted
+++ resolved
@@ -55,16 +55,14 @@
         result = nil
         viewModel.process(viewAction: .viewAllInactiveSessions)
         XCTAssertEqual(result, .showOtherSessions(sessionInfos: [], filter: .inactive))
-<<<<<<< HEAD
-        
+
         result = nil
         viewModel.process(viewAction: .viewAllOtherSessions)
         XCTAssertEqual(result, .showOtherSessions(sessionInfos: [], filter: .all))
-=======
-
+        
+        result = nil
         viewModel.process(viewAction: .linkDevice)
         XCTAssertEqual(result, .linkDevice)
->>>>>>> 1ee8c9ca
     }
     
     func testShowSessionDetails() {
