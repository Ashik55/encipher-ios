--- conflicted
+++ resolved
@@ -53,23 +53,14 @@
             MXLog.debug("[UserSessionsOverviewCoordinator] UserSessionsOverviewViewModel did complete with result: \(result).")
             
             switch result {
-            case let .showOtherSessions(sessions: sessions, filter: filter):
-                self.showOtherSessions(sessions: sessions, filterBy: filter)
+            case let .showOtherSessions(sessionsInfo: sessionsInfo, filter: filter):
+                self.showOtherSessions(sessionsInfo: sessionsInfo, filterBy: filter)
             case .verifyCurrentSession:
                 self.startVerifyCurrentSession()
-<<<<<<< HEAD
-            case let .showCurrentSessionOverview(session):
-                self.showCurrentSessionOverview(session: session)
-            case let .showUserSessionOverview(session):
-                self.showUserSessionOverview(session: session)
-=======
             case let .showCurrentSessionOverview(sessionInfo):
                 self.showCurrentSessionOverview(sessionInfo: sessionInfo)
-            case .showAllOtherSessions:
-                self.showAllOtherSessions()
             case let .showUserSessionOverview(sessionInfo):
                 self.showUserSessionOverview(sessionInfo: sessionInfo)
->>>>>>> c8b1657e
             }
         }
     }
@@ -93,8 +84,8 @@
         loadingIndicator = nil
     }
     
-    private func showOtherSessions(sessions: [UserSessionInfo], filterBy filter: OtherUserSessionsFilter) {
-        completion?(.openOtherSessions(sessions: sessions, filter: filter))
+    private func showOtherSessions(sessionsInfo: [UserSessionInfo], filterBy filter: OtherUserSessionsFilter) {
+        completion?(.openOtherSessions(sessionsInfo: sessionsInfo, filter: filter))
     }
     
     private func startVerifyCurrentSession() {
@@ -104,7 +95,7 @@
     private func showCurrentSessionOverview(sessionInfo: UserSessionInfo) {
         completion?(.openSessionOverview(sessionInfo: sessionInfo))
     }
-
+    
     private func showUserSessionOverview(sessionInfo: UserSessionInfo) {
         completion?(.openSessionOverview(sessionInfo: sessionInfo))
     }
