--- conflicted
+++ resolved
@@ -205,14 +205,10 @@
         }
         
         #warning("Add an unrecognized certificate handler.")
-<<<<<<< HEAD
-        let client = MXRestClient(homeServer: homeserverURL, unrecognizedCertificateHandler: nil)
+        let client = clientType.init(homeServer: homeserverURL, unrecognizedCertificateHandler: nil)
         if let identityServerURL = identityServerURL {
             client.identityServer = identityServerURL.absoluteString
         }
-=======
-        let client = clientType.init(homeServer: homeserverURL, unrecognizedCertificateHandler: nil)
->>>>>>> a9beeac5
         
         let loginFlow = try await getLoginFlowResult(client: client)
         
