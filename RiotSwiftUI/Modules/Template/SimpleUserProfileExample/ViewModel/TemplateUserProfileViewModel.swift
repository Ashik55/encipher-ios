// 
// Copyright 2021 New Vector Ltd
//
// Licensed under the Apache License, Version 2.0 (the "License");
// you may not use this file except in compliance with the License.
// You may obtain a copy of the License at
//
// http://www.apache.org/licenses/LICENSE-2.0
//
// Unless required by applicable law or agreed to in writing, software
// distributed under the License is distributed on an "AS IS" BASIS,
// WITHOUT WARRANTIES OR CONDITIONS OF ANY KIND, either express or implied.
// See the License for the specific language governing permissions and
// limitations under the License.
//

import SwiftUI
import Combine



@available(iOS 14, *)
typealias TemplateUserProfileViewModelType = StateStoreViewModel<TemplateUserProfileViewState,
                                                                 TemplateUserProfileStateAction,
                                                                 TemplateUserProfileViewAction>
@available(iOS 14, *)
class TemplateUserProfileViewModel: TemplateUserProfileViewModelType, TemplateUserProfileViewModelProtocol {
    
    // MARK: - Properties
    
    // MARK: Private
    
    private let templateUserProfileService: TemplateUserProfileServiceProtocol
    
    // MARK: Public
    
    var completion: ((TemplateUserProfileViewModelResult) -> Void)?
    
    // MARK: - Setup
<<<<<<< HEAD
    
    static func makeTemplateUserProfileViewModel(templateUserProfileService: TemplateUserProfileServiceProtocol) -> TemplateUserProfileViewModelProtocol {
        return TemplateUserProfileViewModel(templateUserProfileService: templateUserProfileService)
    }
    
    fileprivate init(templateUserProfileService: TemplateUserProfileServiceProtocol) {
        self.templateUserProfileService = templateUserProfileService
        super.init(initialViewState: Self.defaultState(templateUserProfileService: templateUserProfileService))
        setupPresenceObserving()
    }
    
    private static func defaultState(templateUserProfileService: TemplateUserProfileServiceProtocol) -> TemplateUserProfileViewState {
        return TemplateUserProfileViewState(
            avatar: templateUserProfileService.avatarData,
            displayName: templateUserProfileService.displayName,
            presence: templateUserProfileService.presenceSubject.value
        )
    }
    
    private func setupPresenceObserving() {
        templateUserProfileService.presenceSubject
            .map(TemplateUserProfileStateAction.updatePresence)
            .sinkDispatchTo(self)
=======

    static func makeTemplateUserProfileViewModel(templateUserProfileService: TemplateUserProfileServiceProtocol) -> TemplateUserProfileViewModelProtocol {
        return TemplateUserProfileViewModel(templateUserProfileService: templateUserProfileService)
    }
    
    fileprivate init(templateUserProfileService: TemplateUserProfileServiceProtocol) {
        self.templateUserProfileService = templateUserProfileService
        super.init(initialViewState: Self.defaultState(templateUserProfileService: templateUserProfileService))
        setupPresenceObserving()
    }
    
    private static func defaultState(templateUserProfileService: TemplateUserProfileServiceProtocol) -> TemplateUserProfileViewState {
        return TemplateUserProfileViewState(
            avatar: templateUserProfileService.avatarData,
            displayName: templateUserProfileService.displayName,
            presence: templateUserProfileService.presenceSubject.value
        )
    }
    
    private func setupPresenceObserving() {
        let presenceUpdatePublisher = templateUserProfileService.presenceSubject
            .map(TemplateUserProfileStateAction.updatePresence)
            .eraseToAnyPublisher()
        dispatch(actionPublisher: presenceUpdatePublisher)
>>>>>>> ed82cec9
    }
    
    // MARK: - Public
    
    override func process(viewAction: TemplateUserProfileViewAction) {
        switch viewAction {
        case .cancel:
            cancel()
        case .done:
            done()
        }
    }
<<<<<<< HEAD
      
    /// A redux style reducer
    ///
    /// All modifications to state happen here.
    /// - Parameters:
    ///   - state: The `inout` state to be modified,
    ///   - action: The action that defines which state modification should take place.
=======
    
>>>>>>> ed82cec9
    override class func reducer(state: inout TemplateUserProfileViewState, action: TemplateUserProfileStateAction) {
        switch action {
        case .updatePresence(let presence):
            state.presence = presence
        }
        UILog.debug("[TemplateUserProfileViewModel] reducer with action \(action) produced state: \(state)")
    }
    
    private func done() {
        completion?(.done)
    }
    
    private func cancel() {
        completion?(.cancel)
    }
}<|MERGE_RESOLUTION|>--- conflicted
+++ resolved
@@ -25,30 +25,29 @@
                                                                  TemplateUserProfileViewAction>
 @available(iOS 14, *)
 class TemplateUserProfileViewModel: TemplateUserProfileViewModelType, TemplateUserProfileViewModelProtocol {
-    
+
     // MARK: - Properties
-    
+
     // MARK: Private
-    
+
     private let templateUserProfileService: TemplateUserProfileServiceProtocol
-    
+
     // MARK: Public
-    
+
     var completion: ((TemplateUserProfileViewModelResult) -> Void)?
-    
+
     // MARK: - Setup
-<<<<<<< HEAD
-    
+
     static func makeTemplateUserProfileViewModel(templateUserProfileService: TemplateUserProfileServiceProtocol) -> TemplateUserProfileViewModelProtocol {
         return TemplateUserProfileViewModel(templateUserProfileService: templateUserProfileService)
     }
-    
+
     fileprivate init(templateUserProfileService: TemplateUserProfileServiceProtocol) {
         self.templateUserProfileService = templateUserProfileService
         super.init(initialViewState: Self.defaultState(templateUserProfileService: templateUserProfileService))
         setupPresenceObserving()
     }
-    
+
     private static func defaultState(templateUserProfileService: TemplateUserProfileServiceProtocol) -> TemplateUserProfileViewState {
         return TemplateUserProfileViewState(
             avatar: templateUserProfileService.avatarData,
@@ -56,41 +55,16 @@
             presence: templateUserProfileService.presenceSubject.value
         )
     }
-    
-    private func setupPresenceObserving() {
-        templateUserProfileService.presenceSubject
-            .map(TemplateUserProfileStateAction.updatePresence)
-            .sinkDispatchTo(self)
-=======
 
-    static func makeTemplateUserProfileViewModel(templateUserProfileService: TemplateUserProfileServiceProtocol) -> TemplateUserProfileViewModelProtocol {
-        return TemplateUserProfileViewModel(templateUserProfileService: templateUserProfileService)
-    }
-    
-    fileprivate init(templateUserProfileService: TemplateUserProfileServiceProtocol) {
-        self.templateUserProfileService = templateUserProfileService
-        super.init(initialViewState: Self.defaultState(templateUserProfileService: templateUserProfileService))
-        setupPresenceObserving()
-    }
-    
-    private static func defaultState(templateUserProfileService: TemplateUserProfileServiceProtocol) -> TemplateUserProfileViewState {
-        return TemplateUserProfileViewState(
-            avatar: templateUserProfileService.avatarData,
-            displayName: templateUserProfileService.displayName,
-            presence: templateUserProfileService.presenceSubject.value
-        )
-    }
-    
     private func setupPresenceObserving() {
         let presenceUpdatePublisher = templateUserProfileService.presenceSubject
             .map(TemplateUserProfileStateAction.updatePresence)
             .eraseToAnyPublisher()
         dispatch(actionPublisher: presenceUpdatePublisher)
->>>>>>> ed82cec9
     }
-    
+
     // MARK: - Public
-    
+
     override func process(viewAction: TemplateUserProfileViewAction) {
         switch viewAction {
         case .cancel:
@@ -99,17 +73,7 @@
             done()
         }
     }
-<<<<<<< HEAD
-      
-    /// A redux style reducer
-    ///
-    /// All modifications to state happen here.
-    /// - Parameters:
-    ///   - state: The `inout` state to be modified,
-    ///   - action: The action that defines which state modification should take place.
-=======
-    
->>>>>>> ed82cec9
+
     override class func reducer(state: inout TemplateUserProfileViewState, action: TemplateUserProfileStateAction) {
         switch action {
         case .updatePresence(let presence):
@@ -117,11 +81,11 @@
         }
         UILog.debug("[TemplateUserProfileViewModel] reducer with action \(action) produced state: \(state)")
     }
-    
+
     private func done() {
         completion?(.done)
     }
-    
+
     private func cancel() {
         completion?(.cancel)
     }
