--- conflicted
+++ resolved
@@ -15,10 +15,5 @@
 //
 
 // Version
-<<<<<<< HEAD
-MARKETING_VERSION = 1.9.18
-CURRENT_PROJECT_VERSION = 1.9.18
-=======
 MARKETING_VERSION = 1.10.0
-CURRENT_PROJECT_VERSION = 1.10.0
->>>>>>> e0459056
+CURRENT_PROJECT_VERSION = 1.10.0