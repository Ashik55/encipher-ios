// !$*UTF8*$!
{
	archiveVersion = 1;
	classes = {
	};
	objectVersion = 46;
	objects = {

/* Begin PBXBuildFile section */
<<<<<<< HEAD
		3198D9E11A68338B00556695 /* Localizable.strings in Resources */ = {isa = PBXBuildFile; fileRef = 3198D9E31A68338B00556695 /* Localizable.strings */; };
		710210A41A67A4B600364868 /* ConsoleGrowingTextView.m in Sources */ = {isa = PBXBuildFile; fileRef = 710210A31A67A4B600364868 /* ConsoleGrowingTextView.m */; };
		71D2E4EC1A49814B000DE015 /* MemberActionsCell.m in Sources */ = {isa = PBXBuildFile; fileRef = 71D2E4EB1A49814B000DE015 /* MemberActionsCell.m */; };
=======
		710CC3BF1A6E9F14006EE973 /* matrixUser.png in Resources */ = {isa = PBXBuildFile; fileRef = 710CC3BE1A6E9F14006EE973 /* matrixUser.png */; };
		710CC3C21A70F28F006EE973 /* MXCContactField.m in Sources */ = {isa = PBXBuildFile; fileRef = 710CC3C11A70F28F006EE973 /* MXCContactField.m */; };
>>>>>>> 96dae687
		71193D241A6D64F900E59A9E /* AddressBook.framework in Frameworks */ = {isa = PBXBuildFile; fileRef = 71193D231A6D64F900E59A9E /* AddressBook.framework */; };
		71193D291A6E3DC000E59A9E /* ContactsViewController.m in Sources */ = {isa = PBXBuildFile; fileRef = 71193D281A6E3DC000E59A9E /* ContactsViewController.m */; };
		71193D2C1A6E433900E59A9E /* ContactTableCell.m in Sources */ = {isa = PBXBuildFile; fileRef = 71193D2B1A6E433900E59A9E /* ContactTableCell.m */; };
		71193D361A6E49F000E59A9E /* MXCContact.m in Sources */ = {isa = PBXBuildFile; fileRef = 71193D311A6E49F000E59A9E /* MXCContact.m */; };
		71193D371A6E49F000E59A9E /* MXCEmail.m in Sources */ = {isa = PBXBuildFile; fileRef = 71193D331A6E49F000E59A9E /* MXCEmail.m */; };
		71193D381A6E49F000E59A9E /* MXCPhoneNumber.m in Sources */ = {isa = PBXBuildFile; fileRef = 71193D351A6E49F000E59A9E /* MXCPhoneNumber.m */; };
		71193D3B1A6E50EC00E59A9E /* ContactManager.m in Sources */ = {isa = PBXBuildFile; fileRef = 71193D3A1A6E50EC00E59A9E /* ContactManager.m */; };
		71193D3E1A6E61AD00E59A9E /* SectionedContacts.m in Sources */ = {isa = PBXBuildFile; fileRef = 71193D3D1A6E61AD00E59A9E /* SectionedContacts.m */; };
		71D2E4EC1A49814B000DE015 /* RoomMemberActionsCell.m in Sources */ = {isa = PBXBuildFile; fileRef = 71D2E4EB1A49814B000DE015 /* RoomMemberActionsCell.m */; };
		71DB9DC11A495B6400504A09 /* MemberViewController.m in Sources */ = {isa = PBXBuildFile; fileRef = 71DB9DC01A495B6400504A09 /* MemberViewController.m */; };
		71E94A771A5C4020009F52E5 /* PieChartView.m in Sources */ = {isa = PBXBuildFile; fileRef = 71E94A761A5C4020009F52E5 /* PieChartView.m */; };
		D648B86A591308736E2D4078 /* libPods-matrixConsole.a in Frameworks */ = {isa = PBXBuildFile; fileRef = 8141B1E2401FFCC3C5B99234 /* libPods-matrixConsole.a */; };
		F00B5DB91A1B9BCE00EA1C8D /* MXCImageView.m in Sources */ = {isa = PBXBuildFile; fileRef = F00B5DB81A1B9BCE00EA1C8D /* MXCImageView.m */; };
		F013EEEC1A40D437002BB093 /* matrixConsole-Defaults.plist in Resources */ = {isa = PBXBuildFile; fileRef = F013EEEB1A40D437002BB093 /* matrixConsole-Defaults.plist */; };
		F01628C119E29C660071C473 /* default-profile.png in Resources */ = {isa = PBXBuildFile; fileRef = F01628BC19E29C660071C473 /* default-profile.png */; };
		F01628C319E29C660071C473 /* logo.png in Resources */ = {isa = PBXBuildFile; fileRef = F01628BE19E29C660071C473 /* logo.png */; };
		F01A0FF31A27314B009FAE2F /* RoomMessageComponent.m in Sources */ = {isa = PBXBuildFile; fileRef = F01A0FF21A27314B009FAE2F /* RoomMessageComponent.m */; };
		F021FBEF1A5EF57300EA3AE6 /* MediaLoader.m in Sources */ = {isa = PBXBuildFile; fileRef = F021FBEE1A5EF57300EA3AE6 /* MediaLoader.m */; };
		F021FBF21A5F1F8E00EA3AE6 /* MediaManager.m in Sources */ = {isa = PBXBuildFile; fileRef = F021FBF11A5F1F8E00EA3AE6 /* MediaManager.m */; };
		F024098219E7D177006E741B /* tab_recents@2x.png in Resources */ = {isa = PBXBuildFile; fileRef = F024098119E7D177006E741B /* tab_recents@2x.png */; };
		F02900BB1A63C71E00356F7D /* MXCTools.m in Sources */ = {isa = PBXBuildFile; fileRef = F02900BA1A63C71E00356F7D /* MXCTools.m */; };
		F02BCE231A1A5A2B00543B47 /* play.png in Resources */ = {isa = PBXBuildFile; fileRef = F02BCE221A1A5A2B00543B47 /* play.png */; };
		F02D707619F1DC9E007B47D3 /* RoomMemberTableCell.m in Sources */ = {isa = PBXBuildFile; fileRef = F02D707519F1DC9E007B47D3 /* RoomMemberTableCell.m */; };
		F030974C1A6580D70090BC00 /* icon_keyboard.png in Resources */ = {isa = PBXBuildFile; fileRef = F030974A1A6580D70090BC00 /* icon_keyboard.png */; };
		F030974D1A6580D70090BC00 /* icon_keyboard@2x.png in Resources */ = {isa = PBXBuildFile; fileRef = F030974B1A6580D70090BC00 /* icon_keyboard@2x.png */; };
		F03EF5F619F171EB00A0EE52 /* HomeViewController.m in Sources */ = {isa = PBXBuildFile; fileRef = F03EF5EB19F171EB00A0EE52 /* HomeViewController.m */; };
		F03EF5F719F171EB00A0EE52 /* LoginViewController.m in Sources */ = {isa = PBXBuildFile; fileRef = F03EF5ED19F171EB00A0EE52 /* LoginViewController.m */; };
		F03EF5F819F171EB00A0EE52 /* MasterTabBarController.m in Sources */ = {isa = PBXBuildFile; fileRef = F03EF5EF19F171EB00A0EE52 /* MasterTabBarController.m */; };
		F03EF5F919F171EB00A0EE52 /* RecentsViewController.m in Sources */ = {isa = PBXBuildFile; fileRef = F03EF5F119F171EB00A0EE52 /* RecentsViewController.m */; };
		F03EF5FA19F171EB00A0EE52 /* RoomViewController.m in Sources */ = {isa = PBXBuildFile; fileRef = F03EF5F319F171EB00A0EE52 /* RoomViewController.m */; };
		F03EF5FB19F171EB00A0EE52 /* SettingsViewController.m in Sources */ = {isa = PBXBuildFile; fileRef = F03EF5F519F171EB00A0EE52 /* SettingsViewController.m */; };
		F03EF5FF19F1762000A0EE52 /* RoomMessageTableCell.m in Sources */ = {isa = PBXBuildFile; fileRef = F03EF5FE19F1762000A0EE52 /* RoomMessageTableCell.m */; };
		F0465AFA1A251F85003639F9 /* RoomMessage.m in Sources */ = {isa = PBXBuildFile; fileRef = F0465AF91A251F85003639F9 /* RoomMessage.m */; };
		F04A8AD81A3B3DF4008AC915 /* RoomTitleView.m in Sources */ = {isa = PBXBuildFile; fileRef = F04A8AD71A3B3DF4008AC915 /* RoomTitleView.m */; };
		F052377C1A7289F00079F3E0 /* APNSHandler.m in Sources */ = {isa = PBXBuildFile; fileRef = F05237791A7289F00079F3E0 /* APNSHandler.m */; };
		F05237801A728A010079F3E0 /* MXCAlert.m in Sources */ = {isa = PBXBuildFile; fileRef = F052377F1A728A010079F3E0 /* MXCAlert.m */; };
		F05237831A728A0A0079F3E0 /* MXCGrowingTextView.m in Sources */ = {isa = PBXBuildFile; fileRef = F05237821A728A0A0079F3E0 /* MXCGrowingTextView.m */; };
		F05C3A3E1A3F3D7F002B698E /* icon_users.png in Resources */ = {isa = PBXBuildFile; fileRef = F05C3A3C1A3F3D7F002B698E /* icon_users.png */; };
		F05C3A3F1A3F3D7F002B698E /* icon_users@2x.png in Resources */ = {isa = PBXBuildFile; fileRef = F05C3A3D1A3F3D7F002B698E /* icon_users@2x.png */; };
		F077E6491A72966F008D5AD5 /* MatrixSDKHandler.m in Sources */ = {isa = PBXBuildFile; fileRef = F077E6481A72966F008D5AD5 /* MatrixSDKHandler.m */; };
		F07A80D819DD9DE700B621A1 /* main.m in Sources */ = {isa = PBXBuildFile; fileRef = F07A80D719DD9DE700B621A1 /* main.m */; };
		F07A80DB19DD9DE700B621A1 /* AppDelegate.m in Sources */ = {isa = PBXBuildFile; fileRef = F07A80DA19DD9DE700B621A1 /* AppDelegate.m */; };
		F07A80E419DD9DE700B621A1 /* Main.storyboard in Resources */ = {isa = PBXBuildFile; fileRef = F07A80E219DD9DE700B621A1 /* Main.storyboard */; };
		F07A80E619DD9DE700B621A1 /* Images.xcassets in Resources */ = {isa = PBXBuildFile; fileRef = F07A80E519DD9DE700B621A1 /* Images.xcassets */; };
		F07A80E919DD9DE700B621A1 /* LaunchScreen.xib in Resources */ = {isa = PBXBuildFile; fileRef = F07A80E719DD9DE700B621A1 /* LaunchScreen.xib */; };
		F07A80F519DD9DE700B621A1 /* matrixConsoleTests.m in Sources */ = {isa = PBXBuildFile; fileRef = F07A80F419DD9DE700B621A1 /* matrixConsoleTests.m */; };
		F08B6FCC1A1DE7F80094A35B /* matrixConsole.jpg in Resources */ = {isa = PBXBuildFile; fileRef = F08B6FCB1A1DE7F80094A35B /* matrixConsole.jpg */; };
		F08DCBDB1A093BFA008C65B6 /* MobileCoreServices.framework in Frameworks */ = {isa = PBXBuildFile; fileRef = F08DCBDA1A093BFA008C65B6 /* MobileCoreServices.framework */; };
		F0CEA5AE19E6895E00E47915 /* logoHighRes.png in Resources */ = {isa = PBXBuildFile; fileRef = F0CEA5AC19E6895E00E47915 /* logoHighRes.png */; };
		F0CEA5AF19E6895E00E47915 /* tab_recents.png in Resources */ = {isa = PBXBuildFile; fileRef = F0CEA5AD19E6895E00E47915 /* tab_recents.png */; };
		F0CEA5B119E6898800E47915 /* tab_home.ico in Resources */ = {isa = PBXBuildFile; fileRef = F0CEA5B019E6898800E47915 /* tab_home.ico */; };
		F0D3C30C1A011EF10000D49E /* AppSettings.m in Sources */ = {isa = PBXBuildFile; fileRef = F0D3C30B1A011EF10000D49E /* AppSettings.m */; };
		F0D3C30F1A01330F0000D49E /* SettingsTableViewCell.m in Sources */ = {isa = PBXBuildFile; fileRef = F0D3C30E1A01330F0000D49E /* SettingsTableViewCell.m */; };
		F0D942F61A31F3A300826CC1 /* RecentRoom.m in Sources */ = {isa = PBXBuildFile; fileRef = F0D942F51A31F3A300826CC1 /* RecentRoom.m */; };
		F0E84D401A1F9AEC005F2E42 /* RecentsTableViewCell.m in Sources */ = {isa = PBXBuildFile; fileRef = F0E84D3F1A1F9AEC005F2E42 /* RecentsTableViewCell.m */; };
		F0F90C691A32596700455977 /* icon_search.png in Resources */ = {isa = PBXBuildFile; fileRef = F0F90C681A32596700455977 /* icon_search.png */; };
		F0F90C6B1A325ABF00455977 /* icon_search@2x.png in Resources */ = {isa = PBXBuildFile; fileRef = F0F90C6A1A325ABF00455977 /* icon_search@2x.png */; };
/* End PBXBuildFile section */

/* Begin PBXContainerItemProxy section */
		F07A80EF19DD9DE700B621A1 /* PBXContainerItemProxy */ = {
			isa = PBXContainerItemProxy;
			containerPortal = F07A80CA19DD9DE700B621A1 /* Project object */;
			proxyType = 1;
			remoteGlobalIDString = F07A80D119DD9DE700B621A1;
			remoteInfo = matrixConsole;
		};
/* End PBXContainerItemProxy section */

/* Begin PBXFileReference section */
		13057A57E74FD5504196F47F /* Pods-matrixConsole.release.xcconfig */ = {isa = PBXFileReference; includeInIndex = 1; lastKnownFileType = text.xcconfig; name = "Pods-matrixConsole.release.xcconfig"; path = "Pods/Target Support Files/Pods-matrixConsole/Pods-matrixConsole.release.xcconfig"; sourceTree = "<group>"; };
<<<<<<< HEAD
		3198D9E21A68338B00556695 /* en */ = {isa = PBXFileReference; lastKnownFileType = text.plist.strings; name = en; path = en.lproj/Localizable.strings; sourceTree = "<group>"; };
		710210A21A67A4B600364868 /* ConsoleGrowingTextView.h */ = {isa = PBXFileReference; fileEncoding = 4; lastKnownFileType = sourcecode.c.h; path = ConsoleGrowingTextView.h; sourceTree = "<group>"; };
		710210A31A67A4B600364868 /* ConsoleGrowingTextView.m */ = {isa = PBXFileReference; fileEncoding = 4; lastKnownFileType = sourcecode.c.objc; path = ConsoleGrowingTextView.m; sourceTree = "<group>"; };
		71D2E4EA1A49814B000DE015 /* MemberActionsCell.h */ = {isa = PBXFileReference; fileEncoding = 4; lastKnownFileType = sourcecode.c.h; path = MemberActionsCell.h; sourceTree = "<group>"; };
		71D2E4EB1A49814B000DE015 /* MemberActionsCell.m */ = {isa = PBXFileReference; fileEncoding = 4; lastKnownFileType = sourcecode.c.objc; path = MemberActionsCell.m; sourceTree = "<group>"; };
=======
		710CC3BE1A6E9F14006EE973 /* matrixUser.png */ = {isa = PBXFileReference; lastKnownFileType = image.png; path = matrixUser.png; sourceTree = "<group>"; };
		710CC3C01A70F28F006EE973 /* MXCContactField.h */ = {isa = PBXFileReference; fileEncoding = 4; lastKnownFileType = sourcecode.c.h; path = MXCContactField.h; sourceTree = "<group>"; };
		710CC3C11A70F28F006EE973 /* MXCContactField.m */ = {isa = PBXFileReference; fileEncoding = 4; lastKnownFileType = sourcecode.c.objc; path = MXCContactField.m; sourceTree = "<group>"; };
>>>>>>> 96dae687
		71193D231A6D64F900E59A9E /* AddressBook.framework */ = {isa = PBXFileReference; lastKnownFileType = wrapper.framework; name = AddressBook.framework; path = System/Library/Frameworks/AddressBook.framework; sourceTree = SDKROOT; };
		71193D271A6E3DC000E59A9E /* ContactsViewController.h */ = {isa = PBXFileReference; fileEncoding = 4; lastKnownFileType = sourcecode.c.h; path = ContactsViewController.h; sourceTree = "<group>"; };
		71193D281A6E3DC000E59A9E /* ContactsViewController.m */ = {isa = PBXFileReference; fileEncoding = 4; lastKnownFileType = sourcecode.c.objc; path = ContactsViewController.m; sourceTree = "<group>"; };
		71193D2A1A6E433900E59A9E /* ContactTableCell.h */ = {isa = PBXFileReference; fileEncoding = 4; lastKnownFileType = sourcecode.c.h; path = ContactTableCell.h; sourceTree = "<group>"; };
		71193D2B1A6E433900E59A9E /* ContactTableCell.m */ = {isa = PBXFileReference; fileEncoding = 4; lastKnownFileType = sourcecode.c.objc; path = ContactTableCell.m; sourceTree = "<group>"; };
		71193D301A6E49F000E59A9E /* MXCContact.h */ = {isa = PBXFileReference; fileEncoding = 4; lastKnownFileType = sourcecode.c.h; path = MXCContact.h; sourceTree = "<group>"; };
		71193D311A6E49F000E59A9E /* MXCContact.m */ = {isa = PBXFileReference; fileEncoding = 4; lastKnownFileType = sourcecode.c.objc; path = MXCContact.m; sourceTree = "<group>"; };
		71193D321A6E49F000E59A9E /* MXCEmail.h */ = {isa = PBXFileReference; fileEncoding = 4; lastKnownFileType = sourcecode.c.h; path = MXCEmail.h; sourceTree = "<group>"; };
		71193D331A6E49F000E59A9E /* MXCEmail.m */ = {isa = PBXFileReference; fileEncoding = 4; lastKnownFileType = sourcecode.c.objc; path = MXCEmail.m; sourceTree = "<group>"; };
		71193D341A6E49F000E59A9E /* MXCPhoneNumber.h */ = {isa = PBXFileReference; fileEncoding = 4; lastKnownFileType = sourcecode.c.h; path = MXCPhoneNumber.h; sourceTree = "<group>"; };
		71193D351A6E49F000E59A9E /* MXCPhoneNumber.m */ = {isa = PBXFileReference; fileEncoding = 4; lastKnownFileType = sourcecode.c.objc; path = MXCPhoneNumber.m; sourceTree = "<group>"; };
		71193D391A6E50EC00E59A9E /* ContactManager.h */ = {isa = PBXFileReference; fileEncoding = 4; lastKnownFileType = sourcecode.c.h; path = ContactManager.h; sourceTree = "<group>"; };
		71193D3A1A6E50EC00E59A9E /* ContactManager.m */ = {isa = PBXFileReference; fileEncoding = 4; lastKnownFileType = sourcecode.c.objc; path = ContactManager.m; sourceTree = "<group>"; };
		71193D3C1A6E61AD00E59A9E /* SectionedContacts.h */ = {isa = PBXFileReference; fileEncoding = 4; lastKnownFileType = sourcecode.c.h; path = SectionedContacts.h; sourceTree = "<group>"; };
		71193D3D1A6E61AD00E59A9E /* SectionedContacts.m */ = {isa = PBXFileReference; fileEncoding = 4; lastKnownFileType = sourcecode.c.objc; path = SectionedContacts.m; sourceTree = "<group>"; };
		71D2E4EA1A49814B000DE015 /* RoomMemberActionsCell.h */ = {isa = PBXFileReference; fileEncoding = 4; lastKnownFileType = sourcecode.c.h; path = RoomMemberActionsCell.h; sourceTree = "<group>"; };
		71D2E4EB1A49814B000DE015 /* RoomMemberActionsCell.m */ = {isa = PBXFileReference; fileEncoding = 4; lastKnownFileType = sourcecode.c.objc; path = RoomMemberActionsCell.m; sourceTree = "<group>"; };
		71DB9DBF1A495B6400504A09 /* MemberViewController.h */ = {isa = PBXFileReference; fileEncoding = 4; lastKnownFileType = sourcecode.c.h; path = MemberViewController.h; sourceTree = "<group>"; };
		71DB9DC01A495B6400504A09 /* MemberViewController.m */ = {isa = PBXFileReference; fileEncoding = 4; lastKnownFileType = sourcecode.c.objc; path = MemberViewController.m; sourceTree = "<group>"; };
		71E94A751A5C4020009F52E5 /* PieChartView.h */ = {isa = PBXFileReference; fileEncoding = 4; lastKnownFileType = sourcecode.c.h; path = PieChartView.h; sourceTree = "<group>"; };
		71E94A761A5C4020009F52E5 /* PieChartView.m */ = {isa = PBXFileReference; fileEncoding = 4; lastKnownFileType = sourcecode.c.objc; path = PieChartView.m; sourceTree = "<group>"; };
		8141B1E2401FFCC3C5B99234 /* libPods-matrixConsole.a */ = {isa = PBXFileReference; explicitFileType = archive.ar; includeInIndex = 0; path = "libPods-matrixConsole.a"; sourceTree = BUILT_PRODUCTS_DIR; };
		B7EC7E45C718BF2BBCE0CF48 /* Pods-matrixConsole.debug.xcconfig */ = {isa = PBXFileReference; includeInIndex = 1; lastKnownFileType = text.xcconfig; name = "Pods-matrixConsole.debug.xcconfig"; path = "Pods/Target Support Files/Pods-matrixConsole/Pods-matrixConsole.debug.xcconfig"; sourceTree = "<group>"; };
		F00B5DB71A1B9BCE00EA1C8D /* MXCImageView.h */ = {isa = PBXFileReference; fileEncoding = 4; lastKnownFileType = sourcecode.c.h; path = MXCImageView.h; sourceTree = "<group>"; };
		F00B5DB81A1B9BCE00EA1C8D /* MXCImageView.m */ = {isa = PBXFileReference; fileEncoding = 4; lastKnownFileType = sourcecode.c.objc; path = MXCImageView.m; sourceTree = "<group>"; };
		F013EEEB1A40D437002BB093 /* matrixConsole-Defaults.plist */ = {isa = PBXFileReference; fileEncoding = 4; lastKnownFileType = text.plist.xml; path = "matrixConsole-Defaults.plist"; sourceTree = "<group>"; };
		F01628BC19E29C660071C473 /* default-profile.png */ = {isa = PBXFileReference; lastKnownFileType = image.png; path = "default-profile.png"; sourceTree = "<group>"; };
		F01628BE19E29C660071C473 /* logo.png */ = {isa = PBXFileReference; lastKnownFileType = image.png; path = logo.png; sourceTree = "<group>"; };
		F01A0FF11A27314B009FAE2F /* RoomMessageComponent.h */ = {isa = PBXFileReference; fileEncoding = 4; lastKnownFileType = sourcecode.c.h; path = RoomMessageComponent.h; sourceTree = "<group>"; };
		F01A0FF21A27314B009FAE2F /* RoomMessageComponent.m */ = {isa = PBXFileReference; fileEncoding = 4; lastKnownFileType = sourcecode.c.objc; path = RoomMessageComponent.m; sourceTree = "<group>"; };
		F021FBED1A5EF57300EA3AE6 /* MediaLoader.h */ = {isa = PBXFileReference; fileEncoding = 4; lastKnownFileType = sourcecode.c.h; path = MediaLoader.h; sourceTree = "<group>"; };
		F021FBEE1A5EF57300EA3AE6 /* MediaLoader.m */ = {isa = PBXFileReference; fileEncoding = 4; lastKnownFileType = sourcecode.c.objc; path = MediaLoader.m; sourceTree = "<group>"; };
		F021FBF01A5F1F8E00EA3AE6 /* MediaManager.h */ = {isa = PBXFileReference; fileEncoding = 4; lastKnownFileType = sourcecode.c.h; path = MediaManager.h; sourceTree = "<group>"; };
		F021FBF11A5F1F8E00EA3AE6 /* MediaManager.m */ = {isa = PBXFileReference; fileEncoding = 4; lastKnownFileType = sourcecode.c.objc; path = MediaManager.m; sourceTree = "<group>"; };
		F024098119E7D177006E741B /* tab_recents@2x.png */ = {isa = PBXFileReference; lastKnownFileType = image.png; path = "tab_recents@2x.png"; sourceTree = "<group>"; };
		F02900B91A63C71E00356F7D /* MXCTools.h */ = {isa = PBXFileReference; fileEncoding = 4; lastKnownFileType = sourcecode.c.h; path = MXCTools.h; sourceTree = "<group>"; };
		F02900BA1A63C71E00356F7D /* MXCTools.m */ = {isa = PBXFileReference; fileEncoding = 4; lastKnownFileType = sourcecode.c.objc; path = MXCTools.m; sourceTree = "<group>"; };
		F02BCE221A1A5A2B00543B47 /* play.png */ = {isa = PBXFileReference; lastKnownFileType = image.png; path = play.png; sourceTree = "<group>"; };
		F02D707419F1DC9E007B47D3 /* RoomMemberTableCell.h */ = {isa = PBXFileReference; fileEncoding = 4; lastKnownFileType = sourcecode.c.h; path = RoomMemberTableCell.h; sourceTree = "<group>"; };
		F02D707519F1DC9E007B47D3 /* RoomMemberTableCell.m */ = {isa = PBXFileReference; fileEncoding = 4; lastKnownFileType = sourcecode.c.objc; path = RoomMemberTableCell.m; sourceTree = "<group>"; };
		F030974A1A6580D70090BC00 /* icon_keyboard.png */ = {isa = PBXFileReference; lastKnownFileType = image.png; path = icon_keyboard.png; sourceTree = "<group>"; };
		F030974B1A6580D70090BC00 /* icon_keyboard@2x.png */ = {isa = PBXFileReference; lastKnownFileType = image.png; path = "icon_keyboard@2x.png"; sourceTree = "<group>"; };
		F03EF5EA19F171EB00A0EE52 /* HomeViewController.h */ = {isa = PBXFileReference; fileEncoding = 4; lastKnownFileType = sourcecode.c.h; path = HomeViewController.h; sourceTree = "<group>"; };
		F03EF5EB19F171EB00A0EE52 /* HomeViewController.m */ = {isa = PBXFileReference; fileEncoding = 4; lastKnownFileType = sourcecode.c.objc; path = HomeViewController.m; sourceTree = "<group>"; };
		F03EF5EC19F171EB00A0EE52 /* LoginViewController.h */ = {isa = PBXFileReference; fileEncoding = 4; lastKnownFileType = sourcecode.c.h; path = LoginViewController.h; sourceTree = "<group>"; };
		F03EF5ED19F171EB00A0EE52 /* LoginViewController.m */ = {isa = PBXFileReference; fileEncoding = 4; lastKnownFileType = sourcecode.c.objc; path = LoginViewController.m; sourceTree = "<group>"; };
		F03EF5EE19F171EB00A0EE52 /* MasterTabBarController.h */ = {isa = PBXFileReference; fileEncoding = 4; lastKnownFileType = sourcecode.c.h; path = MasterTabBarController.h; sourceTree = "<group>"; };
		F03EF5EF19F171EB00A0EE52 /* MasterTabBarController.m */ = {isa = PBXFileReference; fileEncoding = 4; lastKnownFileType = sourcecode.c.objc; path = MasterTabBarController.m; sourceTree = "<group>"; };
		F03EF5F019F171EB00A0EE52 /* RecentsViewController.h */ = {isa = PBXFileReference; fileEncoding = 4; lastKnownFileType = sourcecode.c.h; path = RecentsViewController.h; sourceTree = "<group>"; };
		F03EF5F119F171EB00A0EE52 /* RecentsViewController.m */ = {isa = PBXFileReference; fileEncoding = 4; lastKnownFileType = sourcecode.c.objc; path = RecentsViewController.m; sourceTree = "<group>"; };
		F03EF5F219F171EB00A0EE52 /* RoomViewController.h */ = {isa = PBXFileReference; fileEncoding = 4; lastKnownFileType = sourcecode.c.h; path = RoomViewController.h; sourceTree = "<group>"; };
		F03EF5F319F171EB00A0EE52 /* RoomViewController.m */ = {isa = PBXFileReference; fileEncoding = 4; lastKnownFileType = sourcecode.c.objc; path = RoomViewController.m; sourceTree = "<group>"; };
		F03EF5F419F171EB00A0EE52 /* SettingsViewController.h */ = {isa = PBXFileReference; fileEncoding = 4; lastKnownFileType = sourcecode.c.h; path = SettingsViewController.h; sourceTree = "<group>"; };
		F03EF5F519F171EB00A0EE52 /* SettingsViewController.m */ = {isa = PBXFileReference; fileEncoding = 4; lastKnownFileType = sourcecode.c.objc; path = SettingsViewController.m; sourceTree = "<group>"; };
		F03EF5FD19F1762000A0EE52 /* RoomMessageTableCell.h */ = {isa = PBXFileReference; fileEncoding = 4; lastKnownFileType = sourcecode.c.h; path = RoomMessageTableCell.h; sourceTree = "<group>"; };
		F03EF5FE19F1762000A0EE52 /* RoomMessageTableCell.m */ = {isa = PBXFileReference; fileEncoding = 4; lastKnownFileType = sourcecode.c.objc; path = RoomMessageTableCell.m; sourceTree = "<group>"; };
		F0465AF81A251F85003639F9 /* RoomMessage.h */ = {isa = PBXFileReference; fileEncoding = 4; lastKnownFileType = sourcecode.c.h; path = RoomMessage.h; sourceTree = "<group>"; };
		F0465AF91A251F85003639F9 /* RoomMessage.m */ = {isa = PBXFileReference; fileEncoding = 4; lastKnownFileType = sourcecode.c.objc; path = RoomMessage.m; sourceTree = "<group>"; };
		F04A8AD61A3B3DF4008AC915 /* RoomTitleView.h */ = {isa = PBXFileReference; fileEncoding = 4; lastKnownFileType = sourcecode.c.h; path = RoomTitleView.h; sourceTree = "<group>"; };
		F04A8AD71A3B3DF4008AC915 /* RoomTitleView.m */ = {isa = PBXFileReference; fileEncoding = 4; lastKnownFileType = sourcecode.c.objc; path = RoomTitleView.m; sourceTree = "<group>"; };
		F05237781A7289F00079F3E0 /* APNSHandler.h */ = {isa = PBXFileReference; fileEncoding = 4; lastKnownFileType = sourcecode.c.h; path = APNSHandler.h; sourceTree = "<group>"; };
		F05237791A7289F00079F3E0 /* APNSHandler.m */ = {isa = PBXFileReference; fileEncoding = 4; lastKnownFileType = sourcecode.c.objc; path = APNSHandler.m; sourceTree = "<group>"; };
		F052377E1A728A010079F3E0 /* MXCAlert.h */ = {isa = PBXFileReference; fileEncoding = 4; lastKnownFileType = sourcecode.c.h; path = MXCAlert.h; sourceTree = "<group>"; };
		F052377F1A728A010079F3E0 /* MXCAlert.m */ = {isa = PBXFileReference; fileEncoding = 4; lastKnownFileType = sourcecode.c.objc; path = MXCAlert.m; sourceTree = "<group>"; };
		F05237811A728A0A0079F3E0 /* MXCGrowingTextView.h */ = {isa = PBXFileReference; fileEncoding = 4; lastKnownFileType = sourcecode.c.h; path = MXCGrowingTextView.h; sourceTree = "<group>"; };
		F05237821A728A0A0079F3E0 /* MXCGrowingTextView.m */ = {isa = PBXFileReference; fileEncoding = 4; lastKnownFileType = sourcecode.c.objc; path = MXCGrowingTextView.m; sourceTree = "<group>"; };
		F05C3A3C1A3F3D7F002B698E /* icon_users.png */ = {isa = PBXFileReference; lastKnownFileType = image.png; path = icon_users.png; sourceTree = "<group>"; };
		F05C3A3D1A3F3D7F002B698E /* icon_users@2x.png */ = {isa = PBXFileReference; lastKnownFileType = image.png; path = "icon_users@2x.png"; sourceTree = "<group>"; };
		F077E6471A72966F008D5AD5 /* MatrixSDKHandler.h */ = {isa = PBXFileReference; fileEncoding = 4; lastKnownFileType = sourcecode.c.h; path = MatrixSDKHandler.h; sourceTree = "<group>"; };
		F077E6481A72966F008D5AD5 /* MatrixSDKHandler.m */ = {isa = PBXFileReference; fileEncoding = 4; lastKnownFileType = sourcecode.c.objc; path = MatrixSDKHandler.m; sourceTree = "<group>"; };
		F07A80D219DD9DE700B621A1 /* matrixConsole.app */ = {isa = PBXFileReference; explicitFileType = wrapper.application; includeInIndex = 0; path = matrixConsole.app; sourceTree = BUILT_PRODUCTS_DIR; };
		F07A80D619DD9DE700B621A1 /* Info.plist */ = {isa = PBXFileReference; lastKnownFileType = text.plist.xml; path = Info.plist; sourceTree = "<group>"; };
		F07A80D719DD9DE700B621A1 /* main.m */ = {isa = PBXFileReference; lastKnownFileType = sourcecode.c.objc; path = main.m; sourceTree = "<group>"; };
		F07A80D919DD9DE700B621A1 /* AppDelegate.h */ = {isa = PBXFileReference; lastKnownFileType = sourcecode.c.h; path = AppDelegate.h; sourceTree = "<group>"; };
		F07A80DA19DD9DE700B621A1 /* AppDelegate.m */ = {isa = PBXFileReference; lastKnownFileType = sourcecode.c.objc; path = AppDelegate.m; sourceTree = "<group>"; };
		F07A80E319DD9DE700B621A1 /* Base */ = {isa = PBXFileReference; lastKnownFileType = file.storyboard; name = Base; path = Base.lproj/Main.storyboard; sourceTree = "<group>"; };
		F07A80E519DD9DE700B621A1 /* Images.xcassets */ = {isa = PBXFileReference; lastKnownFileType = folder.assetcatalog; path = Images.xcassets; sourceTree = "<group>"; };
		F07A80E819DD9DE700B621A1 /* Base */ = {isa = PBXFileReference; lastKnownFileType = file.xib; name = Base; path = Base.lproj/LaunchScreen.xib; sourceTree = "<group>"; };
		F07A80EE19DD9DE700B621A1 /* matrixConsoleTests.xctest */ = {isa = PBXFileReference; explicitFileType = wrapper.cfbundle; includeInIndex = 0; path = matrixConsoleTests.xctest; sourceTree = BUILT_PRODUCTS_DIR; };
		F07A80F319DD9DE700B621A1 /* Info.plist */ = {isa = PBXFileReference; lastKnownFileType = text.plist.xml; path = Info.plist; sourceTree = "<group>"; };
		F07A80F419DD9DE700B621A1 /* matrixConsoleTests.m */ = {isa = PBXFileReference; lastKnownFileType = sourcecode.c.objc; path = matrixConsoleTests.m; sourceTree = "<group>"; };
		F08B6FCB1A1DE7F80094A35B /* matrixConsole.jpg */ = {isa = PBXFileReference; lastKnownFileType = image.jpeg; path = matrixConsole.jpg; sourceTree = "<group>"; };
		F08DCBDA1A093BFA008C65B6 /* MobileCoreServices.framework */ = {isa = PBXFileReference; lastKnownFileType = wrapper.framework; name = MobileCoreServices.framework; path = System/Library/Frameworks/MobileCoreServices.framework; sourceTree = SDKROOT; };
		F0CEA5AC19E6895E00E47915 /* logoHighRes.png */ = {isa = PBXFileReference; lastKnownFileType = image.png; path = logoHighRes.png; sourceTree = "<group>"; };
		F0CEA5AD19E6895E00E47915 /* tab_recents.png */ = {isa = PBXFileReference; lastKnownFileType = image.png; path = tab_recents.png; sourceTree = "<group>"; };
		F0CEA5B019E6898800E47915 /* tab_home.ico */ = {isa = PBXFileReference; lastKnownFileType = image.ico; path = tab_home.ico; sourceTree = "<group>"; };
		F0D3C30A1A011EF10000D49E /* AppSettings.h */ = {isa = PBXFileReference; fileEncoding = 4; lastKnownFileType = sourcecode.c.h; path = AppSettings.h; sourceTree = "<group>"; };
		F0D3C30B1A011EF10000D49E /* AppSettings.m */ = {isa = PBXFileReference; fileEncoding = 4; lastKnownFileType = sourcecode.c.objc; path = AppSettings.m; sourceTree = "<group>"; };
		F0D3C30D1A01330F0000D49E /* SettingsTableViewCell.h */ = {isa = PBXFileReference; fileEncoding = 4; lastKnownFileType = sourcecode.c.h; path = SettingsTableViewCell.h; sourceTree = "<group>"; };
		F0D3C30E1A01330F0000D49E /* SettingsTableViewCell.m */ = {isa = PBXFileReference; fileEncoding = 4; lastKnownFileType = sourcecode.c.objc; path = SettingsTableViewCell.m; sourceTree = "<group>"; };
		F0D942F41A31F3A300826CC1 /* RecentRoom.h */ = {isa = PBXFileReference; fileEncoding = 4; lastKnownFileType = sourcecode.c.h; path = RecentRoom.h; sourceTree = "<group>"; };
		F0D942F51A31F3A300826CC1 /* RecentRoom.m */ = {isa = PBXFileReference; fileEncoding = 4; lastKnownFileType = sourcecode.c.objc; path = RecentRoom.m; sourceTree = "<group>"; };
		F0E84D3E1A1F9AEC005F2E42 /* RecentsTableViewCell.h */ = {isa = PBXFileReference; fileEncoding = 4; lastKnownFileType = sourcecode.c.h; path = RecentsTableViewCell.h; sourceTree = "<group>"; };
		F0E84D3F1A1F9AEC005F2E42 /* RecentsTableViewCell.m */ = {isa = PBXFileReference; fileEncoding = 4; lastKnownFileType = sourcecode.c.objc; path = RecentsTableViewCell.m; sourceTree = "<group>"; };
		F0F90C681A32596700455977 /* icon_search.png */ = {isa = PBXFileReference; lastKnownFileType = image.png; path = icon_search.png; sourceTree = "<group>"; };
		F0F90C6A1A325ABF00455977 /* icon_search@2x.png */ = {isa = PBXFileReference; lastKnownFileType = image.png; path = "icon_search@2x.png"; sourceTree = "<group>"; };
/* End PBXFileReference section */

/* Begin PBXFrameworksBuildPhase section */
		F07A80CF19DD9DE700B621A1 /* Frameworks */ = {
			isa = PBXFrameworksBuildPhase;
			buildActionMask = 2147483647;
			files = (
				71193D241A6D64F900E59A9E /* AddressBook.framework in Frameworks */,
				F08DCBDB1A093BFA008C65B6 /* MobileCoreServices.framework in Frameworks */,
				D648B86A591308736E2D4078 /* libPods-matrixConsole.a in Frameworks */,
			);
			runOnlyForDeploymentPostprocessing = 0;
		};
		F07A80EB19DD9DE700B621A1 /* Frameworks */ = {
			isa = PBXFrameworksBuildPhase;
			buildActionMask = 2147483647;
			files = (
			);
			runOnlyForDeploymentPostprocessing = 0;
		};
/* End PBXFrameworksBuildPhase section */

/* Begin PBXGroup section */
		B18A10A9FB884DD357EBD414 /* Pods */ = {
			isa = PBXGroup;
			children = (
				B7EC7E45C718BF2BBCE0CF48 /* Pods-matrixConsole.debug.xcconfig */,
				13057A57E74FD5504196F47F /* Pods-matrixConsole.release.xcconfig */,
			);
			name = Pods;
			sourceTree = "<group>";
		};
		EAA71E3C2B16D1D86B3F5100 /* Frameworks */ = {
			isa = PBXGroup;
			children = (
				71193D231A6D64F900E59A9E /* AddressBook.framework */,
				F08DCBDA1A093BFA008C65B6 /* MobileCoreServices.framework */,
				8141B1E2401FFCC3C5B99234 /* libPods-matrixConsole.a */,
			);
			name = Frameworks;
			sourceTree = "<group>";
		};
		F01628B519E298710071C473 /* Assets */ = {
			isa = PBXGroup;
			children = (
				710CC3BE1A6E9F14006EE973 /* matrixUser.png */,
				F030974A1A6580D70090BC00 /* icon_keyboard.png */,
				F030974B1A6580D70090BC00 /* icon_keyboard@2x.png */,
				F05C3A3C1A3F3D7F002B698E /* icon_users.png */,
				F05C3A3D1A3F3D7F002B698E /* icon_users@2x.png */,
				F0F90C6A1A325ABF00455977 /* icon_search@2x.png */,
				F0F90C681A32596700455977 /* icon_search.png */,
				F08B6FCB1A1DE7F80094A35B /* matrixConsole.jpg */,
				F02BCE221A1A5A2B00543B47 /* play.png */,
				F024098119E7D177006E741B /* tab_recents@2x.png */,
				F0CEA5B019E6898800E47915 /* tab_home.ico */,
				F0CEA5AD19E6895E00E47915 /* tab_recents.png */,
				F01628BC19E29C660071C473 /* default-profile.png */,
				F01628BE19E29C660071C473 /* logo.png */,
				F0CEA5AC19E6895E00E47915 /* logoHighRes.png */,
				3198D9E31A68338B00556695 /* Localizable.strings */,
			);
			path = Assets;
			sourceTree = "<group>";
		};
		F021FBEC1A5EF57300EA3AE6 /* API */ = {
			isa = PBXGroup;
			children = (
				F077E6471A72966F008D5AD5 /* MatrixSDKHandler.h */,
				F077E6481A72966F008D5AD5 /* MatrixSDKHandler.m */,
				F05237781A7289F00079F3E0 /* APNSHandler.h */,
				F05237791A7289F00079F3E0 /* APNSHandler.m */,
				71193D391A6E50EC00E59A9E /* ContactManager.h */,
				71193D3A1A6E50EC00E59A9E /* ContactManager.m */,
				F021FBED1A5EF57300EA3AE6 /* MediaLoader.h */,
				F021FBEE1A5EF57300EA3AE6 /* MediaLoader.m */,
				F021FBF01A5F1F8E00EA3AE6 /* MediaManager.h */,
				F021FBF11A5F1F8E00EA3AE6 /* MediaManager.m */,
				F02900B91A63C71E00356F7D /* MXCTools.h */,
				F02900BA1A63C71E00356F7D /* MXCTools.m */,
			);
			path = API;
			sourceTree = "<group>";
		};
		F03EF5E919F171EB00A0EE52 /* ViewController */ = {
			isa = PBXGroup;
			children = (
				71193D271A6E3DC000E59A9E /* ContactsViewController.h */,
				71193D281A6E3DC000E59A9E /* ContactsViewController.m */,
				F03EF5EA19F171EB00A0EE52 /* HomeViewController.h */,
				F03EF5EB19F171EB00A0EE52 /* HomeViewController.m */,
				F03EF5EC19F171EB00A0EE52 /* LoginViewController.h */,
				F03EF5ED19F171EB00A0EE52 /* LoginViewController.m */,
				F03EF5EE19F171EB00A0EE52 /* MasterTabBarController.h */,
				F03EF5EF19F171EB00A0EE52 /* MasterTabBarController.m */,
				71DB9DBF1A495B6400504A09 /* MemberViewController.h */,
				71DB9DC01A495B6400504A09 /* MemberViewController.m */,
				F03EF5F019F171EB00A0EE52 /* RecentsViewController.h */,
				F03EF5F119F171EB00A0EE52 /* RecentsViewController.m */,
				F03EF5F219F171EB00A0EE52 /* RoomViewController.h */,
				F03EF5F319F171EB00A0EE52 /* RoomViewController.m */,
				F03EF5F419F171EB00A0EE52 /* SettingsViewController.h */,
				F03EF5F519F171EB00A0EE52 /* SettingsViewController.m */,
			);
			path = ViewController;
			sourceTree = "<group>";
		};
		F03EF5FC19F1762000A0EE52 /* View */ = {
			isa = PBXGroup;
			children = (
				71193D2A1A6E433900E59A9E /* ContactTableCell.h */,
				71193D2B1A6E433900E59A9E /* ContactTableCell.m */,
				F05237811A728A0A0079F3E0 /* MXCGrowingTextView.h */,
				F05237821A728A0A0079F3E0 /* MXCGrowingTextView.m */,
				F00B5DB71A1B9BCE00EA1C8D /* MXCImageView.h */,
				F00B5DB81A1B9BCE00EA1C8D /* MXCImageView.m */,
				71E94A751A5C4020009F52E5 /* PieChartView.h */,
				71E94A761A5C4020009F52E5 /* PieChartView.m */,
				F0E84D3E1A1F9AEC005F2E42 /* RecentsTableViewCell.h */,
				F0E84D3F1A1F9AEC005F2E42 /* RecentsTableViewCell.m */,
				71D2E4EA1A49814B000DE015 /* RoomMemberActionsCell.h */,
				71D2E4EB1A49814B000DE015 /* RoomMemberActionsCell.m */,
				F02D707419F1DC9E007B47D3 /* RoomMemberTableCell.h */,
				F02D707519F1DC9E007B47D3 /* RoomMemberTableCell.m */,
				F03EF5FD19F1762000A0EE52 /* RoomMessageTableCell.h */,
				F03EF5FE19F1762000A0EE52 /* RoomMessageTableCell.m */,
				F04A8AD61A3B3DF4008AC915 /* RoomTitleView.h */,
				F04A8AD71A3B3DF4008AC915 /* RoomTitleView.m */,
				F0D3C30D1A01330F0000D49E /* SettingsTableViewCell.h */,
				F0D3C30E1A01330F0000D49E /* SettingsTableViewCell.m */,
			);
			path = View;
			sourceTree = "<group>";
		};
		F0465AF71A251F85003639F9 /* Model */ = {
			isa = PBXGroup;
			children = (
				F052377E1A728A010079F3E0 /* MXCAlert.h */,
				F052377F1A728A010079F3E0 /* MXCAlert.m */,
				71193D301A6E49F000E59A9E /* MXCContact.h */,
				71193D311A6E49F000E59A9E /* MXCContact.m */,
				710CC3C01A70F28F006EE973 /* MXCContactField.h */,
				710CC3C11A70F28F006EE973 /* MXCContactField.m */,
				71193D321A6E49F000E59A9E /* MXCEmail.h */,
				71193D331A6E49F000E59A9E /* MXCEmail.m */,
				71193D341A6E49F000E59A9E /* MXCPhoneNumber.h */,
				71193D351A6E49F000E59A9E /* MXCPhoneNumber.m */,
				F0D942F41A31F3A300826CC1 /* RecentRoom.h */,
				F0D942F51A31F3A300826CC1 /* RecentRoom.m */,
				F0465AF81A251F85003639F9 /* RoomMessage.h */,
				F0465AF91A251F85003639F9 /* RoomMessage.m */,
				F01A0FF11A27314B009FAE2F /* RoomMessageComponent.h */,
				F01A0FF21A27314B009FAE2F /* RoomMessageComponent.m */,
				71193D3C1A6E61AD00E59A9E /* SectionedContacts.h */,
				71193D3D1A6E61AD00E59A9E /* SectionedContacts.m */,
			);
			path = Model;
			sourceTree = "<group>";
		};
		F07A80C919DD9DE700B621A1 = {
			isa = PBXGroup;
			children = (
				F07A80D419DD9DE700B621A1 /* matrixConsole */,
				F07A80F119DD9DE700B621A1 /* matrixConsoleTests */,
				F07A80D319DD9DE700B621A1 /* Products */,
				B18A10A9FB884DD357EBD414 /* Pods */,
				EAA71E3C2B16D1D86B3F5100 /* Frameworks */,
			);
			sourceTree = "<group>";
		};
		F07A80D319DD9DE700B621A1 /* Products */ = {
			isa = PBXGroup;
			children = (
				F07A80D219DD9DE700B621A1 /* matrixConsole.app */,
				F07A80EE19DD9DE700B621A1 /* matrixConsoleTests.xctest */,
			);
			name = Products;
			sourceTree = "<group>";
		};
		F07A80D419DD9DE700B621A1 /* matrixConsole */ = {
			isa = PBXGroup;
			children = (
				F021FBEC1A5EF57300EA3AE6 /* API */,
				F0465AF71A251F85003639F9 /* Model */,
				F03EF5FC19F1762000A0EE52 /* View */,
				F03EF5E919F171EB00A0EE52 /* ViewController */,
				F07A80D919DD9DE700B621A1 /* AppDelegate.h */,
				F07A80DA19DD9DE700B621A1 /* AppDelegate.m */,
				F0D3C30A1A011EF10000D49E /* AppSettings.h */,
				F0D3C30B1A011EF10000D49E /* AppSettings.m */,
				F07A80E219DD9DE700B621A1 /* Main.storyboard */,
				F07A80E519DD9DE700B621A1 /* Images.xcassets */,
				F07A80E719DD9DE700B621A1 /* LaunchScreen.xib */,
				F01628B519E298710071C473 /* Assets */,
				F07A80D519DD9DE700B621A1 /* Supporting Files */,
			);
			path = matrixConsole;
			sourceTree = "<group>";
		};
		F07A80D519DD9DE700B621A1 /* Supporting Files */ = {
			isa = PBXGroup;
			children = (
				F013EEEB1A40D437002BB093 /* matrixConsole-Defaults.plist */,
				F07A80D619DD9DE700B621A1 /* Info.plist */,
				F07A80D719DD9DE700B621A1 /* main.m */,
			);
			name = "Supporting Files";
			sourceTree = "<group>";
		};
		F07A80F119DD9DE700B621A1 /* matrixConsoleTests */ = {
			isa = PBXGroup;
			children = (
				F07A80F419DD9DE700B621A1 /* matrixConsoleTests.m */,
				F07A80F219DD9DE700B621A1 /* Supporting Files */,
			);
			path = matrixConsoleTests;
			sourceTree = "<group>";
		};
		F07A80F219DD9DE700B621A1 /* Supporting Files */ = {
			isa = PBXGroup;
			children = (
				F07A80F319DD9DE700B621A1 /* Info.plist */,
			);
			name = "Supporting Files";
			sourceTree = "<group>";
		};
/* End PBXGroup section */

/* Begin PBXNativeTarget section */
		F07A80D119DD9DE700B621A1 /* matrixConsole */ = {
			isa = PBXNativeTarget;
			buildConfigurationList = F07A80F819DD9DE700B621A1 /* Build configuration list for PBXNativeTarget "matrixConsole" */;
			buildPhases = (
				A063750719371855C7755702 /* Check Pods Manifest.lock */,
				F07A80CE19DD9DE700B621A1 /* Sources */,
				F07A80CF19DD9DE700B621A1 /* Frameworks */,
				F07A80D019DD9DE700B621A1 /* Resources */,
				3496B335A95D95AB2A8DCEF4 /* Copy Pods Resources */,
			);
			buildRules = (
			);
			dependencies = (
			);
			name = matrixConsole;
			productName = matrixConsole;
			productReference = F07A80D219DD9DE700B621A1 /* matrixConsole.app */;
			productType = "com.apple.product-type.application";
		};
		F07A80ED19DD9DE700B621A1 /* matrixConsoleTests */ = {
			isa = PBXNativeTarget;
			buildConfigurationList = F07A80FB19DD9DE700B621A1 /* Build configuration list for PBXNativeTarget "matrixConsoleTests" */;
			buildPhases = (
				F07A80EA19DD9DE700B621A1 /* Sources */,
				F07A80EB19DD9DE700B621A1 /* Frameworks */,
				F07A80EC19DD9DE700B621A1 /* Resources */,
			);
			buildRules = (
			);
			dependencies = (
				F07A80F019DD9DE700B621A1 /* PBXTargetDependency */,
			);
			name = matrixConsoleTests;
			productName = matrixConsoleTests;
			productReference = F07A80EE19DD9DE700B621A1 /* matrixConsoleTests.xctest */;
			productType = "com.apple.product-type.bundle.unit-test";
		};
/* End PBXNativeTarget section */

/* Begin PBXProject section */
		F07A80CA19DD9DE700B621A1 /* Project object */ = {
			isa = PBXProject;
			attributes = {
				LastUpgradeCheck = 0600;
				ORGANIZATIONNAME = matrix.org;
				TargetAttributes = {
					F07A80D119DD9DE700B621A1 = {
						CreatedOnToolsVersion = 6.0;
					};
					F07A80ED19DD9DE700B621A1 = {
						CreatedOnToolsVersion = 6.0;
						TestTargetID = F07A80D119DD9DE700B621A1;
					};
				};
			};
			buildConfigurationList = F07A80CD19DD9DE700B621A1 /* Build configuration list for PBXProject "matrixConsole" */;
			compatibilityVersion = "Xcode 3.2";
			developmentRegion = English;
			hasScannedForEncodings = 0;
			knownRegions = (
				en,
				Base,
			);
			mainGroup = F07A80C919DD9DE700B621A1;
			productRefGroup = F07A80D319DD9DE700B621A1 /* Products */;
			projectDirPath = "";
			projectRoot = "";
			targets = (
				F07A80D119DD9DE700B621A1 /* matrixConsole */,
				F07A80ED19DD9DE700B621A1 /* matrixConsoleTests */,
			);
		};
/* End PBXProject section */

/* Begin PBXResourcesBuildPhase section */
		F07A80D019DD9DE700B621A1 /* Resources */ = {
			isa = PBXResourcesBuildPhase;
			buildActionMask = 2147483647;
			files = (
				F024098219E7D177006E741B /* tab_recents@2x.png in Resources */,
				F02BCE231A1A5A2B00543B47 /* play.png in Resources */,
				F07A80E419DD9DE700B621A1 /* Main.storyboard in Resources */,
				F013EEEC1A40D437002BB093 /* matrixConsole-Defaults.plist in Resources */,
				F07A80E919DD9DE700B621A1 /* LaunchScreen.xib in Resources */,
				F0CEA5AF19E6895E00E47915 /* tab_recents.png in Resources */,
				F030974D1A6580D70090BC00 /* icon_keyboard@2x.png in Resources */,
				710CC3BF1A6E9F14006EE973 /* matrixUser.png in Resources */,
				F030974C1A6580D70090BC00 /* icon_keyboard.png in Resources */,
				F05C3A3F1A3F3D7F002B698E /* icon_users@2x.png in Resources */,
				F01628C319E29C660071C473 /* logo.png in Resources */,
				F01628C119E29C660071C473 /* default-profile.png in Resources */,
				F05C3A3E1A3F3D7F002B698E /* icon_users.png in Resources */,
				F0F90C6B1A325ABF00455977 /* icon_search@2x.png in Resources */,
				F0CEA5AE19E6895E00E47915 /* logoHighRes.png in Resources */,
				F0F90C691A32596700455977 /* icon_search.png in Resources */,
				F0CEA5B119E6898800E47915 /* tab_home.ico in Resources */,
				3198D9E11A68338B00556695 /* Localizable.strings in Resources */,
				F07A80E619DD9DE700B621A1 /* Images.xcassets in Resources */,
				F08B6FCC1A1DE7F80094A35B /* matrixConsole.jpg in Resources */,
			);
			runOnlyForDeploymentPostprocessing = 0;
		};
		F07A80EC19DD9DE700B621A1 /* Resources */ = {
			isa = PBXResourcesBuildPhase;
			buildActionMask = 2147483647;
			files = (
			);
			runOnlyForDeploymentPostprocessing = 0;
		};
/* End PBXResourcesBuildPhase section */

/* Begin PBXShellScriptBuildPhase section */
		3496B335A95D95AB2A8DCEF4 /* Copy Pods Resources */ = {
			isa = PBXShellScriptBuildPhase;
			buildActionMask = 2147483647;
			files = (
			);
			inputPaths = (
			);
			name = "Copy Pods Resources";
			outputPaths = (
			);
			runOnlyForDeploymentPostprocessing = 0;
			shellPath = /bin/sh;
			shellScript = "\"${SRCROOT}/Pods/Target Support Files/Pods-matrixConsole/Pods-matrixConsole-resources.sh\"\n";
			showEnvVarsInLog = 0;
		};
		A063750719371855C7755702 /* Check Pods Manifest.lock */ = {
			isa = PBXShellScriptBuildPhase;
			buildActionMask = 2147483647;
			files = (
			);
			inputPaths = (
			);
			name = "Check Pods Manifest.lock";
			outputPaths = (
			);
			runOnlyForDeploymentPostprocessing = 0;
			shellPath = /bin/sh;
			shellScript = "diff \"${PODS_ROOT}/../Podfile.lock\" \"${PODS_ROOT}/Manifest.lock\" > /dev/null\nif [[ $? != 0 ]] ; then\n    cat << EOM\nerror: The sandbox is not in sync with the Podfile.lock. Run 'pod install' or update your CocoaPods installation.\nEOM\n    exit 1\nfi\n";
			showEnvVarsInLog = 0;
		};
/* End PBXShellScriptBuildPhase section */

/* Begin PBXSourcesBuildPhase section */
		F07A80CE19DD9DE700B621A1 /* Sources */ = {
			isa = PBXSourcesBuildPhase;
			buildActionMask = 2147483647;
			files = (
				F04A8AD81A3B3DF4008AC915 /* RoomTitleView.m in Sources */,
				F07A80DB19DD9DE700B621A1 /* AppDelegate.m in Sources */,
				F052377C1A7289F00079F3E0 /* APNSHandler.m in Sources */,
				F03EF5FF19F1762000A0EE52 /* RoomMessageTableCell.m in Sources */,
				F07A80D819DD9DE700B621A1 /* main.m in Sources */,
				71193D371A6E49F000E59A9E /* MXCEmail.m in Sources */,
				F077E6491A72966F008D5AD5 /* MatrixSDKHandler.m in Sources */,
				71193D3E1A6E61AD00E59A9E /* SectionedContacts.m in Sources */,
				F021FBEF1A5EF57300EA3AE6 /* MediaLoader.m in Sources */,
				F03EF5FB19F171EB00A0EE52 /* SettingsViewController.m in Sources */,
				F02900BB1A63C71E00356F7D /* MXCTools.m in Sources */,
				71193D361A6E49F000E59A9E /* MXCContact.m in Sources */,
				710CC3C21A70F28F006EE973 /* MXCContactField.m in Sources */,
				F01A0FF31A27314B009FAE2F /* RoomMessageComponent.m in Sources */,
				F03EF5FA19F171EB00A0EE52 /* RoomViewController.m in Sources */,
				F03EF5F819F171EB00A0EE52 /* MasterTabBarController.m in Sources */,
				F03EF5F619F171EB00A0EE52 /* HomeViewController.m in Sources */,
				71DB9DC11A495B6400504A09 /* MemberViewController.m in Sources */,
				F0D942F61A31F3A300826CC1 /* RecentRoom.m in Sources */,
				F03EF5F919F171EB00A0EE52 /* RecentsViewController.m in Sources */,
				71E94A771A5C4020009F52E5 /* PieChartView.m in Sources */,
				F0465AFA1A251F85003639F9 /* RoomMessage.m in Sources */,
				F021FBF21A5F1F8E00EA3AE6 /* MediaManager.m in Sources */,
				71193D291A6E3DC000E59A9E /* ContactsViewController.m in Sources */,
				F0E84D401A1F9AEC005F2E42 /* RecentsTableViewCell.m in Sources */,
				71193D381A6E49F000E59A9E /* MXCPhoneNumber.m in Sources */,
				71193D3B1A6E50EC00E59A9E /* ContactManager.m in Sources */,
				71193D2C1A6E433900E59A9E /* ContactTableCell.m in Sources */,
				F02D707619F1DC9E007B47D3 /* RoomMemberTableCell.m in Sources */,
				F05237801A728A010079F3E0 /* MXCAlert.m in Sources */,
				F00B5DB91A1B9BCE00EA1C8D /* MXCImageView.m in Sources */,
				F0D3C30C1A011EF10000D49E /* AppSettings.m in Sources */,
				F05237831A728A0A0079F3E0 /* MXCGrowingTextView.m in Sources */,
				F03EF5F719F171EB00A0EE52 /* LoginViewController.m in Sources */,
				F0D3C30F1A01330F0000D49E /* SettingsTableViewCell.m in Sources */,
				71D2E4EC1A49814B000DE015 /* RoomMemberActionsCell.m in Sources */,
			);
			runOnlyForDeploymentPostprocessing = 0;
		};
		F07A80EA19DD9DE700B621A1 /* Sources */ = {
			isa = PBXSourcesBuildPhase;
			buildActionMask = 2147483647;
			files = (
				F07A80F519DD9DE700B621A1 /* matrixConsoleTests.m in Sources */,
			);
			runOnlyForDeploymentPostprocessing = 0;
		};
/* End PBXSourcesBuildPhase section */

/* Begin PBXTargetDependency section */
		F07A80F019DD9DE700B621A1 /* PBXTargetDependency */ = {
			isa = PBXTargetDependency;
			target = F07A80D119DD9DE700B621A1 /* matrixConsole */;
			targetProxy = F07A80EF19DD9DE700B621A1 /* PBXContainerItemProxy */;
		};
/* End PBXTargetDependency section */

/* Begin PBXVariantGroup section */
		3198D9E31A68338B00556695 /* Localizable.strings */ = {
			isa = PBXVariantGroup;
			children = (
				3198D9E21A68338B00556695 /* en */,
			);
			name = Localizable.strings;
			sourceTree = "<group>";
		};
		F07A80E219DD9DE700B621A1 /* Main.storyboard */ = {
			isa = PBXVariantGroup;
			children = (
				F07A80E319DD9DE700B621A1 /* Base */,
			);
			name = Main.storyboard;
			sourceTree = "<group>";
		};
		F07A80E719DD9DE700B621A1 /* LaunchScreen.xib */ = {
			isa = PBXVariantGroup;
			children = (
				F07A80E819DD9DE700B621A1 /* Base */,
			);
			name = LaunchScreen.xib;
			sourceTree = "<group>";
		};
/* End PBXVariantGroup section */

/* Begin XCBuildConfiguration section */
		F07A80F619DD9DE700B621A1 /* Debug */ = {
			isa = XCBuildConfiguration;
			buildSettings = {
				ALWAYS_SEARCH_USER_PATHS = NO;
				CLANG_CXX_LANGUAGE_STANDARD = "gnu++0x";
				CLANG_CXX_LIBRARY = "libc++";
				CLANG_ENABLE_MODULES = YES;
				CLANG_ENABLE_OBJC_ARC = YES;
				CLANG_WARN_BOOL_CONVERSION = YES;
				CLANG_WARN_CONSTANT_CONVERSION = YES;
				CLANG_WARN_DIRECT_OBJC_ISA_USAGE = YES_ERROR;
				CLANG_WARN_EMPTY_BODY = YES;
				CLANG_WARN_ENUM_CONVERSION = YES;
				CLANG_WARN_INT_CONVERSION = YES;
				CLANG_WARN_OBJC_ROOT_CLASS = YES_ERROR;
				CLANG_WARN_UNREACHABLE_CODE = YES;
				CLANG_WARN__DUPLICATE_METHOD_MATCH = YES;
				"CODE_SIGN_IDENTITY[sdk=iphoneos*]" = "iPhone Developer";
				COPY_PHASE_STRIP = NO;
				ENABLE_STRICT_OBJC_MSGSEND = YES;
				GCC_C_LANGUAGE_STANDARD = gnu99;
				GCC_DYNAMIC_NO_PIC = NO;
				GCC_OPTIMIZATION_LEVEL = 0;
				GCC_PREPROCESSOR_DEFINITIONS = (
					"DEBUG=1",
					"$(inherited)",
				);
				GCC_SYMBOLS_PRIVATE_EXTERN = NO;
				GCC_WARN_64_TO_32_BIT_CONVERSION = YES;
				GCC_WARN_ABOUT_RETURN_TYPE = YES_ERROR;
				GCC_WARN_UNDECLARED_SELECTOR = YES;
				GCC_WARN_UNINITIALIZED_AUTOS = YES_AGGRESSIVE;
				GCC_WARN_UNUSED_FUNCTION = YES;
				GCC_WARN_UNUSED_VARIABLE = YES;
				IPHONEOS_DEPLOYMENT_TARGET = 8.0;
				MTL_ENABLE_DEBUG_INFO = YES;
				ONLY_ACTIVE_ARCH = YES;
				SDKROOT = iphoneos;
				TARGETED_DEVICE_FAMILY = "1,2";
			};
			name = Debug;
		};
		F07A80F719DD9DE700B621A1 /* Release */ = {
			isa = XCBuildConfiguration;
			buildSettings = {
				ALWAYS_SEARCH_USER_PATHS = NO;
				CLANG_CXX_LANGUAGE_STANDARD = "gnu++0x";
				CLANG_CXX_LIBRARY = "libc++";
				CLANG_ENABLE_MODULES = YES;
				CLANG_ENABLE_OBJC_ARC = YES;
				CLANG_WARN_BOOL_CONVERSION = YES;
				CLANG_WARN_CONSTANT_CONVERSION = YES;
				CLANG_WARN_DIRECT_OBJC_ISA_USAGE = YES_ERROR;
				CLANG_WARN_EMPTY_BODY = YES;
				CLANG_WARN_ENUM_CONVERSION = YES;
				CLANG_WARN_INT_CONVERSION = YES;
				CLANG_WARN_OBJC_ROOT_CLASS = YES_ERROR;
				CLANG_WARN_UNREACHABLE_CODE = YES;
				CLANG_WARN__DUPLICATE_METHOD_MATCH = YES;
				"CODE_SIGN_IDENTITY[sdk=iphoneos*]" = "iPhone Distribution";
				COPY_PHASE_STRIP = YES;
				ENABLE_NS_ASSERTIONS = NO;
				ENABLE_STRICT_OBJC_MSGSEND = YES;
				GCC_C_LANGUAGE_STANDARD = gnu99;
				GCC_WARN_64_TO_32_BIT_CONVERSION = YES;
				GCC_WARN_ABOUT_RETURN_TYPE = YES_ERROR;
				GCC_WARN_UNDECLARED_SELECTOR = YES;
				GCC_WARN_UNINITIALIZED_AUTOS = YES_AGGRESSIVE;
				GCC_WARN_UNUSED_FUNCTION = YES;
				GCC_WARN_UNUSED_VARIABLE = YES;
				IPHONEOS_DEPLOYMENT_TARGET = 8.0;
				MTL_ENABLE_DEBUG_INFO = NO;
				SDKROOT = iphoneos;
				TARGETED_DEVICE_FAMILY = "1,2";
				VALIDATE_PRODUCT = YES;
			};
			name = Release;
		};
		F07A80F919DD9DE700B621A1 /* Debug */ = {
			isa = XCBuildConfiguration;
			baseConfigurationReference = B7EC7E45C718BF2BBCE0CF48 /* Pods-matrixConsole.debug.xcconfig */;
			buildSettings = {
				ASSETCATALOG_COMPILER_APPICON_NAME = AppIcon;
				ASSETCATALOG_COMPILER_LAUNCHIMAGE_NAME = LaunchImage;
				INFOPLIST_FILE = matrixConsole/Info.plist;
				IPHONEOS_DEPLOYMENT_TARGET = 7.0;
				LD_RUNPATH_SEARCH_PATHS = "$(inherited) @executable_path/Frameworks";
				PRODUCT_NAME = matrixConsole;
			};
			name = Debug;
		};
		F07A80FA19DD9DE700B621A1 /* Release */ = {
			isa = XCBuildConfiguration;
			baseConfigurationReference = 13057A57E74FD5504196F47F /* Pods-matrixConsole.release.xcconfig */;
			buildSettings = {
				ASSETCATALOG_COMPILER_APPICON_NAME = AppIcon;
				ASSETCATALOG_COMPILER_LAUNCHIMAGE_NAME = LaunchImage;
				INFOPLIST_FILE = matrixConsole/Info.plist;
				IPHONEOS_DEPLOYMENT_TARGET = 7.0;
				LD_RUNPATH_SEARCH_PATHS = "$(inherited) @executable_path/Frameworks";
				PRODUCT_NAME = matrixConsole;
			};
			name = Release;
		};
		F07A80FC19DD9DE700B621A1 /* Debug */ = {
			isa = XCBuildConfiguration;
			buildSettings = {
				BUNDLE_LOADER = "$(TEST_HOST)";
				FRAMEWORK_SEARCH_PATHS = (
					"$(SDKROOT)/Developer/Library/Frameworks",
					"$(inherited)",
				);
				GCC_PREPROCESSOR_DEFINITIONS = (
					"DEBUG=1",
					"$(inherited)",
				);
				INFOPLIST_FILE = matrixConsoleTests/Info.plist;
				LD_RUNPATH_SEARCH_PATHS = "$(inherited) @executable_path/Frameworks @loader_path/Frameworks";
				PRODUCT_NAME = matrixConsoleTests;
				TEST_HOST = "$(BUILT_PRODUCTS_DIR)/matrixConsole.app/matrixConsole";
			};
			name = Debug;
		};
		F07A80FD19DD9DE700B621A1 /* Release */ = {
			isa = XCBuildConfiguration;
			buildSettings = {
				BUNDLE_LOADER = "$(TEST_HOST)";
				FRAMEWORK_SEARCH_PATHS = (
					"$(SDKROOT)/Developer/Library/Frameworks",
					"$(inherited)",
				);
				INFOPLIST_FILE = matrixConsoleTests/Info.plist;
				LD_RUNPATH_SEARCH_PATHS = "$(inherited) @executable_path/Frameworks @loader_path/Frameworks";
				PRODUCT_NAME = matrixConsoleTests;
				TEST_HOST = "$(BUILT_PRODUCTS_DIR)/matrixConsole.app/matrixConsole";
			};
			name = Release;
		};
/* End XCBuildConfiguration section */

/* Begin XCConfigurationList section */
		F07A80CD19DD9DE700B621A1 /* Build configuration list for PBXProject "matrixConsole" */ = {
			isa = XCConfigurationList;
			buildConfigurations = (
				F07A80F619DD9DE700B621A1 /* Debug */,
				F07A80F719DD9DE700B621A1 /* Release */,
			);
			defaultConfigurationIsVisible = 0;
			defaultConfigurationName = Release;
		};
		F07A80F819DD9DE700B621A1 /* Build configuration list for PBXNativeTarget "matrixConsole" */ = {
			isa = XCConfigurationList;
			buildConfigurations = (
				F07A80F919DD9DE700B621A1 /* Debug */,
				F07A80FA19DD9DE700B621A1 /* Release */,
			);
			defaultConfigurationIsVisible = 0;
			defaultConfigurationName = Release;
		};
		F07A80FB19DD9DE700B621A1 /* Build configuration list for PBXNativeTarget "matrixConsoleTests" */ = {
			isa = XCConfigurationList;
			buildConfigurations = (
				F07A80FC19DD9DE700B621A1 /* Debug */,
				F07A80FD19DD9DE700B621A1 /* Release */,
			);
			defaultConfigurationIsVisible = 0;
			defaultConfigurationName = Release;
		};
/* End XCConfigurationList section */
	};
	rootObject = F07A80CA19DD9DE700B621A1 /* Project object */;
}<|MERGE_RESOLUTION|>--- conflicted
+++ resolved
@@ -7,14 +7,11 @@
 	objects = {
 
 /* Begin PBXBuildFile section */
-<<<<<<< HEAD
 		3198D9E11A68338B00556695 /* Localizable.strings in Resources */ = {isa = PBXBuildFile; fileRef = 3198D9E31A68338B00556695 /* Localizable.strings */; };
 		710210A41A67A4B600364868 /* ConsoleGrowingTextView.m in Sources */ = {isa = PBXBuildFile; fileRef = 710210A31A67A4B600364868 /* ConsoleGrowingTextView.m */; };
 		71D2E4EC1A49814B000DE015 /* MemberActionsCell.m in Sources */ = {isa = PBXBuildFile; fileRef = 71D2E4EB1A49814B000DE015 /* MemberActionsCell.m */; };
-=======
 		710CC3BF1A6E9F14006EE973 /* matrixUser.png in Resources */ = {isa = PBXBuildFile; fileRef = 710CC3BE1A6E9F14006EE973 /* matrixUser.png */; };
 		710CC3C21A70F28F006EE973 /* MXCContactField.m in Sources */ = {isa = PBXBuildFile; fileRef = 710CC3C11A70F28F006EE973 /* MXCContactField.m */; };
->>>>>>> 96dae687
 		71193D241A6D64F900E59A9E /* AddressBook.framework in Frameworks */ = {isa = PBXBuildFile; fileRef = 71193D231A6D64F900E59A9E /* AddressBook.framework */; };
 		71193D291A6E3DC000E59A9E /* ContactsViewController.m in Sources */ = {isa = PBXBuildFile; fileRef = 71193D281A6E3DC000E59A9E /* ContactsViewController.m */; };
 		71193D2C1A6E433900E59A9E /* ContactTableCell.m in Sources */ = {isa = PBXBuildFile; fileRef = 71193D2B1A6E433900E59A9E /* ContactTableCell.m */; };
@@ -86,17 +83,14 @@
 
 /* Begin PBXFileReference section */
 		13057A57E74FD5504196F47F /* Pods-matrixConsole.release.xcconfig */ = {isa = PBXFileReference; includeInIndex = 1; lastKnownFileType = text.xcconfig; name = "Pods-matrixConsole.release.xcconfig"; path = "Pods/Target Support Files/Pods-matrixConsole/Pods-matrixConsole.release.xcconfig"; sourceTree = "<group>"; };
-<<<<<<< HEAD
 		3198D9E21A68338B00556695 /* en */ = {isa = PBXFileReference; lastKnownFileType = text.plist.strings; name = en; path = en.lproj/Localizable.strings; sourceTree = "<group>"; };
 		710210A21A67A4B600364868 /* ConsoleGrowingTextView.h */ = {isa = PBXFileReference; fileEncoding = 4; lastKnownFileType = sourcecode.c.h; path = ConsoleGrowingTextView.h; sourceTree = "<group>"; };
 		710210A31A67A4B600364868 /* ConsoleGrowingTextView.m */ = {isa = PBXFileReference; fileEncoding = 4; lastKnownFileType = sourcecode.c.objc; path = ConsoleGrowingTextView.m; sourceTree = "<group>"; };
 		71D2E4EA1A49814B000DE015 /* MemberActionsCell.h */ = {isa = PBXFileReference; fileEncoding = 4; lastKnownFileType = sourcecode.c.h; path = MemberActionsCell.h; sourceTree = "<group>"; };
 		71D2E4EB1A49814B000DE015 /* MemberActionsCell.m */ = {isa = PBXFileReference; fileEncoding = 4; lastKnownFileType = sourcecode.c.objc; path = MemberActionsCell.m; sourceTree = "<group>"; };
-=======
 		710CC3BE1A6E9F14006EE973 /* matrixUser.png */ = {isa = PBXFileReference; lastKnownFileType = image.png; path = matrixUser.png; sourceTree = "<group>"; };
 		710CC3C01A70F28F006EE973 /* MXCContactField.h */ = {isa = PBXFileReference; fileEncoding = 4; lastKnownFileType = sourcecode.c.h; path = MXCContactField.h; sourceTree = "<group>"; };
 		710CC3C11A70F28F006EE973 /* MXCContactField.m */ = {isa = PBXFileReference; fileEncoding = 4; lastKnownFileType = sourcecode.c.objc; path = MXCContactField.m; sourceTree = "<group>"; };
->>>>>>> 96dae687
 		71193D231A6D64F900E59A9E /* AddressBook.framework */ = {isa = PBXFileReference; lastKnownFileType = wrapper.framework; name = AddressBook.framework; path = System/Library/Frameworks/AddressBook.framework; sourceTree = SDKROOT; };
 		71193D271A6E3DC000E59A9E /* ContactsViewController.h */ = {isa = PBXFileReference; fileEncoding = 4; lastKnownFileType = sourcecode.c.h; path = ContactsViewController.h; sourceTree = "<group>"; };
 		71193D281A6E3DC000E59A9E /* ContactsViewController.m */ = {isa = PBXFileReference; fileEncoding = 4; lastKnownFileType = sourcecode.c.objc; path = ContactsViewController.m; sourceTree = "<group>"; };
